###########################################################################
# Copyright (c), The AiiDA team. All rights reserved.                     #
# This file is part of the AiiDA code.                                    #
#                                                                         #
# The code is hosted on GitHub at https://github.com/aiidateam/aiida-core #
# For further information on the license, see the LICENSE.txt file        #
# For further information please visit http://www.aiida.net               #
###########################################################################
"""Plugin for transport over SSH (and SFTP for file transfer)."""

import glob
import io
import os
import re
from stat import S_ISDIR, S_ISREG

import click

from aiida.cmdline.params import options
from aiida.cmdline.params.types.path import AbsolutePathOrEmptyParamType
from aiida.common.escaping import escape_for_bash
from aiida.common.warnings import warn_deprecation

from ..transport import BlockingTransport, TransportInternalError, TransportPath

__all__ = ('SshTransport', 'convert_to_bool', 'parse_sshconfig')


def parse_sshconfig(computername):
    """Return the ssh configuration for a given computer name.

    This parses the ``.ssh/config`` file in the home directory and
    returns the part of configuration of the given computer name.

    :param computername: the computer name for which we want the configuration.
    """
    import paramiko

    config = paramiko.SSHConfig()
    try:
        with open(os.path.expanduser('~/.ssh/config'), encoding='utf8') as fhandle:
            config.parse(fhandle)
    except OSError:
        # No file found, so empty configuration
        pass

    return config.lookup(computername)


def convert_to_bool(string):
    """Convert a string passed in the CLI to a valid bool.

    :return: the parsed bool value.
    :raise ValueError: If the value is not parsable as a bool
    """
    upstring = str(string).upper()

    if upstring in ['Y', 'YES', 'T', 'TRUE']:
        return True
    if upstring in ['N', 'NO', 'F', 'FALSE']:
        return False
    raise ValueError('Invalid boolean value provided')


class SshTransport(BlockingTransport):
    """Support connection, command execution and data transfer to remote computers via SSH+SFTP."""

    # Valid keywords accepted by the connect method of paramiko.SSHClient
    # I disable 'password' and 'pkey' to avoid these data to get logged in the
    # aiida log file.
    _valid_connect_options = [
        (
            'username',
            {'prompt': 'User name', 'help': 'Login user name on the remote machine.', 'non_interactive_default': True},
        ),
        (
            'port',
            {
                'option': options.PORT,
                'prompt': 'Port number',
                'non_interactive_default': True,
            },
        ),
        (
            'look_for_keys',
            {
                'default': True,
                'switch': True,
                'prompt': 'Look for keys',
                'help': 'Automatically look for private keys in the ~/.ssh folder.',
                'non_interactive_default': True,
            },
        ),
        (
            'key_filename',
            {
                'type': AbsolutePathOrEmptyParamType(dir_okay=False, exists=True),
                'prompt': 'SSH key file',
                'help': 'Absolute path to your private SSH key. Leave empty to use the path set in the SSH config.',
                'non_interactive_default': True,
            },
        ),
        (
            'timeout',
            {
                'type': int,
                'prompt': 'Connection timeout in s',
                'help': 'Time in seconds to wait for connection before giving up. Leave empty to use default value.',
                'non_interactive_default': True,
            },
        ),
        (
            'allow_agent',
            {
                'default': False,
                'switch': True,
                'prompt': 'Allow ssh agent',
                'help': 'Switch to allow or disallow using an SSH agent.',
                'non_interactive_default': True,
            },
        ),
        (
            'proxy_jump',
            {
                'prompt': 'SSH proxy jump',
                'help': 'SSH proxy jump for tunneling through other SSH hosts.'
                ' Use a comma-separated list of hosts of the form [user@]host[:port].'
                ' If user or port are not specified for a host, the user & port values from the target host are used.'
                ' This option must be provided explicitly and is not parsed from the SSH config file when left empty.',
                'non_interactive_default': True,
            },
        ),  # Managed 'manually' in connect
        (
            'proxy_command',
            {
                'prompt': 'SSH proxy command',
                'help': 'SSH proxy command for tunneling through a proxy server.'
                ' For tunneling through another SSH host, consider using the "SSH proxy jump" option instead!'
                ' Leave empty to parse the proxy command from the SSH config file.',
                'non_interactive_default': True,
            },
        ),  # Managed 'manually' in connect
        (
            'compress',
            {
                'default': True,
                'switch': True,
                'prompt': 'Compress file transfers',
                'help': 'Turn file transfer compression on or off.',
                'non_interactive_default': True,
            },
        ),
        (
            'gss_auth',
            {
                'default': False,
                'type': bool,
                'prompt': 'GSS auth',
                'help': 'Enable when using GSS kerberos token to connect.',
                'non_interactive_default': True,
            },
        ),
        (
            'gss_kex',
            {
                'default': False,
                'type': bool,
                'prompt': 'GSS kex',
                'help': 'GSS kex for kerberos, if not configured in SSH config file.',
                'non_interactive_default': True,
            },
        ),
        (
            'gss_deleg_creds',
            {
                'default': False,
                'type': bool,
                'prompt': 'GSS deleg_creds',
                'help': 'GSS deleg_creds for kerberos, if not configured in SSH config file.',
                'non_interactive_default': True,
            },
        ),
        (
            'gss_host',
            {
                'prompt': 'GSS host',
                'help': 'GSS host for kerberos, if not configured in SSH config file.',
                'non_interactive_default': True,
            },
        ),
        # for Kerberos support through python-gssapi
    ]

    _valid_connect_params = [i[0] for i in _valid_connect_options]

    # Valid parameters for the ssh transport
    # For each param, a class method with name
    # _convert_PARAMNAME_fromstring
    # should be defined, that returns the value converted from a string to
    # a correct type, or raise a ValidationError
    #
    # moreover, if you want to help in the default configuration, you can
    # define a _get_PARAMNAME_suggestion_string
    # to return a suggestion; it must accept only one parameter, being a Computer
    # instance
    _valid_auth_options = _valid_connect_options + [
        (
            'load_system_host_keys',
            {
                'default': True,
                'switch': True,
                'prompt': 'Load system host keys',
                'help': 'Load system host keys from default SSH location.',
                'non_interactive_default': True,
            },
        ),
        (
            'key_policy',
            {
                'default': 'RejectPolicy',
                'type': click.Choice(['RejectPolicy', 'WarningPolicy', 'AutoAddPolicy']),
                'prompt': 'Key policy',
                'help': 'SSH key policy if host is not known.',
                'non_interactive_default': True,
            },
        ),
    ]

    # Max size of log message to print in _exec_command_internal.
    # Unlimited by default, but can be cropped by a subclass
    # if too large commands are sent, clogging the outputs or logs
    _MAX_EXEC_COMMAND_LOG_SIZE = None

    @classmethod
    def _get_username_suggestion_string(cls, computer):
        """Return a suggestion for the specific field."""
        import getpass

        config = parse_sshconfig(computer.hostname)
        # Either the configured user in the .ssh/config, or the current username
        return str(config.get('user', getpass.getuser()))

    @classmethod
    def _get_port_suggestion_string(cls, computer):
        """Return a suggestion for the specific field."""
        config = parse_sshconfig(computer.hostname)
        # Either the configured user in the .ssh/config, or the default SSH port
        return str(config.get('port', 22))

    @classmethod
    def _get_key_filename_suggestion_string(cls, computer):
        """Return a suggestion for the specific field."""
        config = parse_sshconfig(computer.hostname)

        try:
            identities = config['identityfile']
            # In paramiko > 0.10, identity file is a list of strings.
            if isinstance(identities, str):
                identity = identities
            elif isinstance(identities, (list, tuple)):
                if not identities:
                    # An empty list should not be provided; to be sure,
                    # anyway, behave as if no identityfile were defined
                    raise KeyError
                # By default we suggest only the first one
                identity = identities[0]
            else:
                # If the parser provides an unknown type, just skip to
                # the 'except KeyError' section, as if no identityfile
                # were provided (hopefully, this should never happen)
                raise KeyError
        except KeyError:
            # No IdentityFile defined: return an empty string
            return ''

        return os.path.expanduser(identity)

    @classmethod
    def _get_timeout_suggestion_string(cls, computer):
        """Return a suggestion for the specific field.

        Provide 60s as a default timeout for connections.
        """
        config = parse_sshconfig(computer.hostname)
        return str(config.get('connecttimeout', '60'))

    @classmethod
    def _get_allow_agent_suggestion_string(cls, computer):
        """Return a suggestion for the specific field."""
        config = parse_sshconfig(computer.hostname)
        return convert_to_bool(str(config.get('allow_agent', 'yes')))

    @classmethod
    def _get_look_for_keys_suggestion_string(cls, computer):
        """Return a suggestion for the specific field."""
        config = parse_sshconfig(computer.hostname)
        return convert_to_bool(str(config.get('look_for_keys', 'yes')))

    @classmethod
    def _get_proxy_command_suggestion_string(cls, computer):
        """Return a suggestion for the specific field."""
        config = parse_sshconfig(computer.hostname)
        # Either the configured user in the .ssh/config, or the default SSH port
        raw_string = str(config.get('proxycommand', ''))
        # Note: %h and %p get already automatically substituted with
        # hostname and port by the config parser!

        pieces = raw_string.split()
        new_pieces = []
        for piece in pieces:
            if '>' in piece:
                # If there is a piece with > to readdress stderr or stdout,
                # skip from here on (anything else can only be readdressing)
                break

            new_pieces.append(piece)

        return ' '.join(new_pieces)

    @classmethod
    def _get_proxy_jump_suggestion_string(cls, _):
        """Return an empty suggestion since Paramiko does not parse ProxyJump from the SSH config."""
        return ''

    @classmethod
    def _get_compress_suggestion_string(cls, computer):
        """Return a suggestion for the specific field."""
        return 'True'

    @classmethod
    def _get_load_system_host_keys_suggestion_string(cls, computer):
        """Return a suggestion for the specific field."""
        return 'True'

    @classmethod
    def _get_key_policy_suggestion_string(cls, computer):
        """Return a suggestion for the specific field."""
        return 'RejectPolicy'

    @classmethod
    def _get_gss_auth_suggestion_string(cls, computer):
        """Return a suggestion for the specific field."""
        config = parse_sshconfig(computer.hostname)
        return convert_to_bool(str(config.get('gssapiauthentication', 'no')))

    @classmethod
    def _get_gss_kex_suggestion_string(cls, computer):
        """Return a suggestion for the specific field."""
        config = parse_sshconfig(computer.hostname)
        return convert_to_bool(str(config.get('gssapikeyexchange', 'no')))

    @classmethod
    def _get_gss_deleg_creds_suggestion_string(cls, computer):
        """Return a suggestion for the specific field."""
        config = parse_sshconfig(computer.hostname)
        return convert_to_bool(str(config.get('gssapidelegatecredentials', 'no')))

    @classmethod
    def _get_gss_host_suggestion_string(cls, computer):
        """Return a suggestion for the specific field."""
        config = parse_sshconfig(computer.hostname)
        return str(config.get('gssapihostname', computer.hostname))

    def __init__(self, *args, **kwargs):
        """Initialize the SshTransport class.

        :param machine: the machine to connect to
        :param load_system_host_keys: (optional, default False)
           if False, do not load the system host keys
        :param key_policy: (optional, default = paramiko.RejectPolicy())
           the policy to use for unknown keys

        Other parameters valid for the ssh connect function (see the
        self._valid_connect_params list) are passed to the connect
        function (as port, username, password, ...); taken from the
        accepted paramiko.SSHClient.connect() params.
        """
        import paramiko

        super().__init__(*args, **kwargs)

        self._sftp = None
        self._proxy = None
        self._proxies = []

        self._machine = kwargs.pop('machine')

        self._client = paramiko.SSHClient()
        self._load_system_host_keys = kwargs.pop('load_system_host_keys', False)
        if self._load_system_host_keys:
            self._client.load_system_host_keys()

        self._missing_key_policy = kwargs.pop('key_policy', 'RejectPolicy')  # This is paramiko default
        if self._missing_key_policy == 'RejectPolicy':
            self._client.set_missing_host_key_policy(paramiko.RejectPolicy())
        elif self._missing_key_policy == 'WarningPolicy':
            self._client.set_missing_host_key_policy(paramiko.WarningPolicy())
        elif self._missing_key_policy == 'AutoAddPolicy':
            self._client.set_missing_host_key_policy(paramiko.AutoAddPolicy())
        else:
            raise ValueError(
                'Unknown value of the key policy, allowed values ' 'are: RejectPolicy, WarningPolicy, AutoAddPolicy'
            )

        self._connect_args = {}
        for k in self._valid_connect_params:
            try:
                self._connect_args[k] = kwargs.pop(k)
            except KeyError:
                pass

    def open(self):
        """Open a SSHClient to the machine possibly using the parameters given
        in the __init__.

        Also opens a sftp channel, ready to be used.
        The current working directory is set explicitly, so it is not None.

        :raise aiida.common.InvalidOperation: if the channel is already open
        """
        import paramiko
        from paramiko.ssh_exception import SSHException

        from aiida.common.exceptions import InvalidOperation
        from aiida.transports.util import _DetachedProxyCommand

        if self._is_open:
            raise InvalidOperation('Cannot open the transport twice')
        # Open a SSHClient
        connection_arguments = self._connect_args.copy()
        if 'key_filename' in connection_arguments and not connection_arguments['key_filename']:
            connection_arguments.pop('key_filename')

        proxyjumpstring = connection_arguments.pop('proxy_jump', None)
        proxycmdstring = connection_arguments.pop('proxy_command', None)

        if proxyjumpstring and proxycmdstring:
            raise ValueError('The SSH proxy jump and SSH proxy command options can not be used together')

        if proxyjumpstring:
            matcher = re.compile(r'^(?:(?P<username>[^@]+)@)?(?P<host>[^@:]+)(?::(?P<port>\d+))?\s*$')
            try:
                # don't use a generator here to have everything evaluated
                proxies = [matcher.match(s).groupdict() for s in proxyjumpstring.split(',')]
            except AttributeError:
                raise ValueError('The given configuration for the SSH proxy jump option could not be parsed')

            # proxy_jump supports a list of jump hosts, each jump host is another Paramiko SSH connection
            # but when opening a forward channel on a connection, we have to give the next hop.
            # So we go through adjacent pairs and by adding the final target to the list we make it universal.
            for proxy, target in zip(
                proxies,
                proxies[1:]
                + [
                    {
                        'host': self._machine,
                        'port': connection_arguments.get('port', 22),
                    }
                ],
            ):
                proxy_connargs = connection_arguments.copy()

                if proxy['username']:
                    proxy_connargs['username'] = proxy['username']
                if proxy['port']:
                    proxy_connargs['port'] = int(proxy['port'])
                if not target['port']:  # the target port for the channel can not be None
                    target['port'] = connection_arguments.get('port', 22)

                proxy_client = paramiko.SSHClient()
                if self._load_system_host_keys:
                    proxy_client.load_system_host_keys()
                if self._missing_key_policy == 'RejectPolicy':
                    proxy_client.set_missing_host_key_policy(paramiko.RejectPolicy())
                elif self._missing_key_policy == 'WarningPolicy':
                    proxy_client.set_missing_host_key_policy(paramiko.WarningPolicy())
                elif self._missing_key_policy == 'AutoAddPolicy':
                    proxy_client.set_missing_host_key_policy(paramiko.AutoAddPolicy())

                try:
                    proxy_client.connect(proxy['host'], **proxy_connargs)
                except Exception as exc:
                    self.logger.error(
                        f"Error connecting to proxy '{proxy['host']}' through SSH: [{self.__class__.__name__}] {exc}, "
                        f'connect_args were: {proxy_connargs}'
                    )
                    self._close_proxies()  # close all since we're going to start anew on the next open() (if any)
                    raise
                connection_arguments['sock'] = proxy_client.get_transport().open_channel(
                    'direct-tcpip', (target['host'], target['port']), ('', 0)
                )
                self._proxies.append(proxy_client)

        if proxycmdstring:
            self._proxy = _DetachedProxyCommand(proxycmdstring)
            connection_arguments['sock'] = self._proxy

        try:
            self._client.connect(self._machine, **connection_arguments)
        except Exception as exc:
            self.logger.error(
                f"Error connecting to '{self._machine}' through SSH: "
                + f'[{self.__class__.__name__}] {exc}, '
                + f'connect_args were: {self._connect_args}'
            )
            self._close_proxies()
            raise

        # Open the SFTP channel, and handle error by directing customer to try another transport
        try:
            self._sftp = self._client.open_sftp()
        except SSHException:
            self._close_proxies()
            raise InvalidOperation(
                'Error in ssh transport plugin. This may be due to the remote computer not supporting SFTP. '
                'Try setting it up with the aiida.transports:ssh_only transport from the aiida-sshonly plugin instead.'
            )

        self._is_open = True

        # Set the current directory to a explicit path, and not to None
        self._sftp.chdir(self._sftp.normalize('.'))

        return self

    def _close_proxies(self):
        """Close all proxy connections (proxy_jump and proxy_command)"""
        # Paramiko only closes the channel when closing the main connection, but not the connection itself.
        while self._proxies:
            self._proxies.pop().close()

        if self._proxy:
            # Paramiko should close this automatically when closing the channel,
            # but since the process is started in __init__this might not happen correctly.
            self._proxy.close()
            self._proxy = None

    def close(self):
        """Close the SFTP channel, and the SSHClient.

        :todo: correctly manage exceptions

        :raise aiida.common.InvalidOperation: if the channel is already open
        """
        from aiida.common.exceptions import InvalidOperation

        if not self._is_open:
            raise InvalidOperation('Cannot close the transport: it is already closed')

        self._sftp.close()
        self._client.close()
        self._close_proxies()

        self._is_open = False

    @property
    def sshclient(self):
        if not self._is_open:
            raise TransportInternalError('Error, ssh method called for SshTransport without opening the channel first')
        return self._client

    @property
    def sftp(self):
        if not self._is_open:
            raise TransportInternalError('Error, sftp method called for SshTransport without opening the channel first')
        return self._sftp

    def __str__(self):
        """Return a useful string."""
        conn_info = self._machine
        try:
            conn_info = f"{self._connect_args['username']}@{conn_info}"
        except KeyError:
            # No username explicitly defined: ignore
            pass
        try:
            conn_info += f":{self._connect_args['port']}"
        except KeyError:
            # No port explicitly defined: ignore
            pass

        return f"{'OPEN' if self._is_open else 'CLOSED'} [{conn_info}]"

    def chdir(self, path: TransportPath):
        """
        PLEASE DON'T USE `chdir()` IN NEW DEVELOPMENTS, INSTEAD DIRECTLY PASS ABSOLUTE PATHS TO INTERFACE.
        `chdir()` is DEPRECATED and will be removed in the next major version.

        Change directory of the SFTP session. Emulated internally by paramiko.

        Differently from paramiko, if you pass None to chdir, nothing
        happens and the cwd is unchanged.
        """
        warn_deprecation(
            '`chdir()` is deprecated and will be removed in the next major version. Use absolute paths instead.',
            version=3,
        )
        from paramiko.sftp import SFTPError

        path = str(path)
        old_path = self.sftp.getcwd()
        if path is not None:
            try:
                self.sftp.chdir(path)
            except SFTPError as exc:
                # e.args[0] is an error code. For instance,
                # 20 is 'the object is not a directory'
                # Here I just re-raise the message as OSError
                raise OSError(exc.args[1])

        # Paramiko already checked that path is a folder, otherwise I would
        # have gotten an exception. Now, I want to check that I have read
        # permissions in this folder (nothing is said on write permissions,
        # though).
        # Otherwise, if I do _exec_command_internal, that as a first operation
        # cd's in a folder, I get a wrong retval, that is an unwanted behavior.
        #
        # Note: I don't store the result of the function; if I have no
        # read permissions, this will raise an exception.
        try:
            self.stat('.')
        except OSError as exc:
            if 'Permission denied' in str(exc):
                self.chdir(old_path)
            raise OSError(str(exc))

    def normalize(self, path: TransportPath = '.'):
        """Returns the normalized path (removing double slashes, etc...)"""
        path = str(path)

        return self.sftp.normalize(path)

    def stat(self, path: TransportPath):
        """Retrieve information about a file on the remote system.  The return
        value is an object whose attributes correspond to the attributes of
        Python's ``stat`` structure as returned by ``os.stat``, except that it
        contains fewer fields.
        The fields supported are: ``st_mode``, ``st_size``, ``st_uid``,
        ``st_gid``, ``st_atime``, and ``st_mtime``.

        :param str path: the filename to stat

        :return: a `paramiko.sftp_attr.SFTPAttributes` object containing
            attributes about the given file.
        """
        path = str(path)

        return self.sftp.stat(path)

    def lstat(self, path: TransportPath):
        """Retrieve information about a file on the remote system, without
        following symbolic links (shortcuts). This otherwise behaves exactly
        the same as `stat`.

        :param str path: the filename to stat

        :return: a `paramiko.sftp_attr.SFTPAttributes` object containing
            attributes about the given file.
        """
        path = str(path)

        return self.sftp.lstat(path)

    def getcwd(self):
        """
        PLEASE DON'T USE `getcwd()` IN NEW DEVELOPMENTS, INSTEAD DIRECTLY PASS ABSOLUTE PATHS TO INTERFACE.
        `getcwd()` is DEPRECATED and will be removed in the next major version.

        Return the current working directory for this SFTP session, as
        emulated by paramiko. If no directory has been set with chdir,
        this method will return None. But in __enter__ this is set explicitly,
        so this should never happen within this class.
        """
        warn_deprecation(
            '`chdir()` is deprecated and will be removed in the next major version. Use absolute paths instead.',
            version=3,
        )
        return self.sftp.getcwd()

    def makedirs(self, path: TransportPath, ignore_existing: bool = False):
        """Super-mkdir; create a leaf directory and all intermediate ones.
        Works like mkdir, except that any intermediate path segment (not
        just the rightmost) will be created if it does not exist.

        NOTE: since os.path.split uses the separators as the host system
        (that could be windows), I assume the remote computer is Linux-based
        and use '/' as separators!

        :param path: directory to create (string)
        :param ignore_existing: if set to true, it doesn't give any error
            if the leaf directory does already exist (bool)

        :raise OSError: If the directory already exists.
        """
        path = str(path)

        # check to avoid creation of empty dirs
        path = os.path.normpath(path)

        if path.startswith('/'):
            to_create = path.strip().split('/')[1:]
            this_dir = '/'
        else:
            to_create = path.strip().split('/')
            this_dir = ''

        for count, element in enumerate(to_create):
            if count > 0:
                this_dir += '/'
            this_dir += element
            if count + 1 == len(to_create) and self.isdir(this_dir) and ignore_existing:
                return
            if count + 1 == len(to_create) and self.isdir(this_dir) and not ignore_existing:
                self.mkdir(this_dir)
            if not self.isdir(this_dir):
                self.mkdir(this_dir)

    def mkdir(self, path: TransportPath, ignore_existing: bool = False):
        """Create a folder (directory) named path.

        :param path: name of the folder to create
        :param ignore_existing: if True, does not give any error if the directory
                  already exists

        :raise OSError: If the directory already exists.
        """
        path = str(path)

        if ignore_existing and self.isdir(path):
            return

        try:
            self.sftp.mkdir(path)
        except OSError as exc:
            if os.path.isabs(path):
                raise OSError(
                    "Error during mkdir of '{}', "
                    "maybe you don't have the permissions to do it, "
                    'or the directory already exists? ({})'.format(path, exc)
                )
            else:
                raise OSError(
                    "Error during mkdir of '{}' from folder '{}', "
                    "maybe you don't have the permissions to do it, "
                    'or the directory already exists? ({})'.format(path, self.getcwd(), exc)
                )

    def rmtree(self, path: TransportPath):
        """Remove a file or a directory at path, recursively
        Flags used: -r: recursive copy; -f: force, makes the command non interactive;

        :param path: remote path to delete

        :raise OSError: if the rm execution failed.
        """
        path = str(path)
        # Assuming linux rm command!

        rm_exe = 'rm'
        rm_flags = '-r -f'
        # if in input I give an invalid object raise ValueError
        if not path:
            raise ValueError('Input to rmtree() must be a non empty string. ' + f'Found instead {path} as path')

        command = f'{rm_exe} {rm_flags} {escape_for_bash(path)}'

        retval, stdout, stderr = self.exec_command_wait_bytes(command)

        if retval == 0:
            if stderr.strip():
                self.logger.warning(f'There was nonempty stderr in the rm command: {stderr}')
            return True
        self.logger.error(f"Problem executing rm. Exit code: {retval}, stdout: '{stdout}', stderr: '{stderr}'")
        raise OSError(f'Error while executing rm. Exit code: {retval}')

    def rmdir(self, path: TransportPath):
        """Remove the folder named 'path' if empty."""
        path = str(path)
        self.sftp.rmdir(path)

    def chown(self, path: TransportPath, uid, gid):
        """Change owner permissions of a file.

        For now, this is not implemented for the SSH transport.
        """
        raise NotImplementedError

    def isdir(self, path: TransportPath):
        """Return True if the given path is a directory, False otherwise.
        Return False also if the path does not exist.
        """
        # Return False on empty string (paramiko would map this to the local
        # folder instead)
        path = str(path)

        if not path:
            return False
        path = str(path)
        try:
            return S_ISDIR(self.stat(path).st_mode)
        except OSError as exc:
            if getattr(exc, 'errno', None) == 2:
                # errno=2 means path does not exist: I return False
                return False
            raise  # Typically if I don't have permissions (errno=13)

    def chmod(self, path: TransportPath, mode):
        """Change permissions to path

        :param path: path to file
        :param mode: new permission bits (integer)
        """
        path = str(path)

        if not path:
            raise OSError('Input path is an empty argument.')
        return self.sftp.chmod(path, mode)

    @staticmethod
    def _os_path_split_asunder(path: TransportPath):
        """Used by makedirs. Takes path
        and returns a list deconcatenating the path
        """
        path = str(path)
        parts = []
        while True:
            newpath, tail = os.path.split(path)
            if newpath == path:
                assert not tail
                if path:
                    parts.append(path)
                break
            parts.append(tail)
            path = newpath
        parts.reverse()
        return parts

    def put(
        self,
        localpath: TransportPath,
        remotepath: TransportPath,
        callback=None,
        dereference: bool = True,
        overwrite: bool = True,
        ignore_nonexisting: bool = False,
    ):
        """Put a file or a folder from local to remote.
        Redirects to putfile or puttree.

        :param localpath: an (absolute) local path
        :param remotepath: a remote path
        :param dereference: follow symbolic links (boolean).
            Default = True (default behaviour in paramiko). False is not implemented.
        :param  overwrite: if True overwrites files and folders (boolean).
            Default = False.

        :raise ValueError: if local path is invalid
        :raise OSError: if the localpath does not exist
        """
        localpath = str(localpath)
        remotepath = str(remotepath)

        if not dereference:
            raise NotImplementedError

        if not os.path.isabs(localpath):
            raise ValueError('The localpath must be an absolute path')

        if self.has_magic(localpath):
            if self.has_magic(remotepath):
                raise ValueError('Pathname patterns are not allowed in the destination')

            # use the imported glob to analyze the path locally
            to_copy_list = glob.glob(localpath)

            rename_remote = False
            if len(to_copy_list) > 1:
                # I can't scp more than one file on a single file
                if self.isfile(remotepath):
                    raise OSError('Remote destination is not a directory')
                # I can't scp more than one file in a non existing directory
                elif not self.path_exists(remotepath):  # questo dovrebbe valere solo per file
                    raise OSError('Remote directory does not exist')
                else:  # the remote path is a directory
                    rename_remote = True

            for file in to_copy_list:
                if os.path.isfile(file):
                    if rename_remote:  # copying more than one file in one directory
                        # here is the case isfile and more than one file
                        remotefile = os.path.join(remotepath, os.path.split(file)[1])
                        self.putfile(file, remotefile, callback, dereference, overwrite)

                    elif self.isdir(remotepath):  # one file to copy in '.'
                        remotefile = os.path.join(remotepath, os.path.split(file)[1])
                        self.putfile(file, remotefile, callback, dereference, overwrite)
                    else:  # one file to copy on one file
                        self.putfile(file, remotepath, callback, dereference, overwrite)
                else:
                    self.puttree(file, remotepath, callback, dereference, overwrite)

        elif os.path.isdir(localpath):
            self.puttree(localpath, remotepath, callback, dereference, overwrite)
        elif os.path.isfile(localpath):
            if self.isdir(remotepath):
                remote = os.path.join(remotepath, os.path.split(localpath)[1])
                self.putfile(localpath, remote, callback, dereference, overwrite)
            else:
                self.putfile(localpath, remotepath, callback, dereference, overwrite)
        elif not ignore_nonexisting:
            raise OSError(f'The local path {localpath} does not exist')

    def putfile(
        self,
        localpath: TransportPath,
        remotepath: TransportPath,
        callback=None,
        dereference: bool = True,
        overwrite: bool = True,
    ):
        """Put a file from local to remote.

        :param localpath: an (absolute) local path
        :param remotepath: a remote path
        :param overwrite: if True overwrites files and folders (boolean).
            Default = True.

        :raise ValueError: if local path is invalid
        :raise OSError: if the localpath does not exist,
                    or unintentionally overwriting
        """
        localpath = str(localpath)
        remotepath = str(remotepath)

        if not dereference:
            raise NotImplementedError

        if not os.path.isabs(localpath):
            raise ValueError('The localpath must be an absolute path')

        if self.isfile(remotepath) and not overwrite:
            raise OSError('Destination already exists: not overwriting it')

        return self.sftp.put(localpath, remotepath, callback=callback)

    def puttree(
        self,
        localpath: TransportPath,
        remotepath: TransportPath,
        callback=None,
        dereference: bool = True,
        overwrite: bool = True,
    ):
        """Put a folder recursively from local to remote.

        By default, overwrite.

        :param localpath: an (absolute) local path
        :param remotepath: a remote path
        :param dereference: follow symbolic links (boolean)
            Default = True (default behaviour in paramiko). False is not implemented.
        :param overwrite: if True overwrites files and folders (boolean).
            Default = True

        :raise ValueError: if local path is invalid
        :raise OSError: if the localpath does not exist, or trying to overwrite
        :raise OSError: if remotepath is invalid

        .. note:: setting dereference equal to True could cause infinite loops.
              see os.walk() documentation
        """
        localpath = str(localpath)
        remotepath = str(remotepath)

        if not dereference:
            raise NotImplementedError

        if not os.path.isabs(localpath):
            raise ValueError('The localpath must be an absolute path')

        if not os.path.exists(localpath):
            raise OSError('The localpath does not exists')

        if not os.path.isdir(localpath):
            raise ValueError(f'Input localpath is not a folder: {localpath}')

        if not remotepath:
            raise OSError('remotepath must be a non empty string')

        if self.path_exists(remotepath) and not overwrite:
            raise OSError("Can't overwrite existing files")
        if self.isfile(remotepath):
            raise OSError('Cannot copy a directory into a file')

        if not self.isdir(remotepath):  # in this case copy things in the remotepath directly
            self.mkdir(remotepath)  # and make a directory at its place
        else:  # remotepath exists already: copy the folder inside of it!
            remotepath = os.path.join(remotepath, os.path.split(localpath)[1])
            self.makedirs(remotepath, ignore_existing=overwrite)  # create a nested folder

        for this_source in os.walk(localpath):
            # Get the relative path
            this_basename = os.path.relpath(path=this_source[0], start=localpath)

            try:
                self.stat(os.path.join(remotepath, this_basename))
            except OSError as exc:
                import errno

                if exc.errno == errno.ENOENT:  # Missing file
                    self.mkdir(os.path.join(remotepath, this_basename))
                else:
                    raise

            for this_file in this_source[2]:
                this_local_file = os.path.join(localpath, this_basename, this_file)
                this_remote_file = os.path.join(remotepath, this_basename, this_file)
                self.putfile(this_local_file, this_remote_file)

    def get(
        self,
        remotepath: TransportPath,
        localpath: TransportPath,
        callback=None,
        dereference: bool = True,
        overwrite: bool = True,
        ignore_nonexisting: bool = False,
    ):
        """Get a file or folder from remote to local.
        Redirects to getfile or gettree.

        :param remotepath: a remote path
        :param localpath: an (absolute) local path
        :param dereference: follow symbolic links.
            Default = True (default behaviour in paramiko).
            False is not implemented.
        :param overwrite: if True overwrites files and folders.
            Default = False

        :raise ValueError: if local path is invalid
        :raise OSError: if the remotepath is not found
        """
        remotepath = str(remotepath)
        localpath = str(localpath)

        if not dereference:
            raise NotImplementedError

        if not os.path.isabs(localpath):
            raise ValueError('The localpath must be an absolute path')

        if self.has_magic(remotepath):
            if self.has_magic(localpath):
                raise ValueError('Pathname patterns are not allowed in the destination')
            # use the self glob to analyze the path remotely
            to_copy_list = self.glob(remotepath)

            rename_local = False
            if len(to_copy_list) > 1:
                # I can't scp more than one file on a single file
                if os.path.isfile(localpath):
                    raise OSError('Remote destination is not a directory')
                # I can't scp more than one file in a non existing directory
                elif not os.path.exists(localpath):  # this should hold only for files
                    raise OSError('Remote directory does not exist')
                else:  # the remote path is a directory
                    rename_local = True

            for file in to_copy_list:
                if self.isfile(file):
                    if rename_local:  # copying more than one file in one directory
                        # here is the case isfile and more than one file
                        remote = os.path.join(localpath, os.path.split(file)[1])
                        self.getfile(file, remote, callback, dereference, overwrite)
                    else:  # one file to copy on one file
                        self.getfile(file, localpath, callback, dereference, overwrite)
                else:
                    self.gettree(file, localpath, callback, dereference, overwrite)

        elif self.isdir(remotepath):
            self.gettree(remotepath, localpath, callback, dereference, overwrite)
        elif self.isfile(remotepath):
            if os.path.isdir(localpath):
                remote = os.path.join(localpath, os.path.split(remotepath)[1])
                self.getfile(remotepath, remote, callback, dereference, overwrite)
            else:
                self.getfile(remotepath, localpath, callback, dereference, overwrite)
        elif ignore_nonexisting:
            pass
        else:
            raise OSError(f'The remote path {remotepath} does not exist')

    def getfile(
        self,
        remotepath: TransportPath,
        localpath: TransportPath,
        callback=None,
        dereference: bool = True,
        overwrite: bool = True,
    ):
        """Get a file from remote to local.

        :param remotepath: a remote path
        :param  localpath: an (absolute) local path
        :param  overwrite: if True overwrites files and folders.
                Default = False

        :raise ValueError: if local path is invalid
        :raise OSError: if unintentionally overwriting
        """
        remotepath = str(remotepath)
        localpath = str(localpath)

        if not os.path.isabs(localpath):
            raise ValueError('localpath must be an absolute path')

        if os.path.isfile(localpath) and not overwrite:
            raise OSError('Destination already exists: not overwriting it')

        if not dereference:
            raise NotImplementedError

        # Workaround for bug #724 in paramiko -- remove localpath on OSError
        try:
            return self.sftp.get(remotepath, localpath, callback)
        except OSError:
            try:
                os.remove(localpath)
            except OSError:
                pass
            raise

    def gettree(
        self,
        remotepath: TransportPath,
        localpath: TransportPath,
        callback=None,
        dereference: bool = True,
        overwrite: bool = True,
    ):
        """Get a folder recursively from remote to local.

        :param remotepath: a remote path
        :param localpath: an (absolute) local path
        :param dereference: follow symbolic links.
            Default = True (default behaviour in paramiko).
            False is not implemented.
        :param  overwrite: if True overwrites files and folders.
            Default = True

        :raise ValueError: if local path is invalid
        :raise OSError: if the remotepath is not found
        :raise OSError: if unintentionally overwriting
        """
        remotepath = str(remotepath)
        localpath = str(localpath)
        if not dereference:
            raise NotImplementedError

        if not remotepath:
            raise OSError('Remotepath must be a non empty string')
        if not localpath:
            raise ValueError('Localpaths must be a non empty string')

        if not os.path.isabs(localpath):
            raise ValueError('Localpaths must be an absolute path')

        if not self.isdir(remotepath):
            raise OSError(f'Input remotepath is not a folder: {localpath}')

        if os.path.exists(localpath) and not overwrite:
            raise OSError("Can't overwrite existing files")
        if os.path.isfile(localpath):
            raise OSError('Cannot copy a directory into a file')

        if not os.path.isdir(localpath):  # in this case copy things in the remotepath directly
            os.makedirs(localpath, exist_ok=True)  # and make a directory at its place
        else:  # localpath exists already: copy the folder inside of it!
            localpath = os.path.join(localpath, os.path.split(remotepath)[1])
            os.makedirs(localpath, exist_ok=overwrite)  # create a nested folder

        item_list = self.listdir(remotepath)
        dest = str(localpath)

        for item in item_list:
            item = str(item)  # noqa: PLW2901

            if self.isdir(os.path.join(remotepath, item)):
                self.gettree(os.path.join(remotepath, item), os.path.join(dest, item))
            else:
                self.getfile(os.path.join(remotepath, item), os.path.join(dest, item))

    def get_attribute(self, path: TransportPath):
        """Returns the object Fileattribute, specified in aiida.transports
        Receives in input the path of a given file.
        """
        path = str(path)
        from aiida.transports.util import FileAttribute

        paramiko_attr = self.lstat(path)
        aiida_attr = FileAttribute()
        # map the paramiko class into the aiida one
        # note that paramiko object contains more informations than the aiida
        for key in aiida_attr._valid_fields:
            aiida_attr[key] = getattr(paramiko_attr, key)
        return aiida_attr

    def copyfile(self, remotesource: TransportPath, remotedestination: TransportPath, dereference: bool = False):
        remotesource = str(remotesource)
        remotedestination = str(remotedestination)

        return self.copy(remotesource, remotedestination, dereference)

    def copytree(self, remotesource: TransportPath, remotedestination: TransportPath, dereference: bool = False):
        remotesource = str(remotesource)
        remotedestination = str(remotedestination)

        return self.copy(remotesource, remotedestination, dereference, recursive=True)

    def copy(
        self,
        remotesource: TransportPath,
        remotedestination: TransportPath,
        dereference: bool = False,
        recursive: bool = True,
    ):
        """Copy a file or a directory from remote source to remote destination.
        Flags used: ``-r``: recursive copy; ``-f``: force, makes the command non interactive;
        ``-L`` follows symbolic links

        :param remotesource: file to copy from
        :param remotedestination: file to copy to
        :param dereference: if True, copy content instead of copying the symlinks only
            Default = False.
        :param recursive: if True copy directories recursively.
            Note that if the `remotesource` is a directory, `recursive` should always be set to True.
            Default = True.
        :type recursive: bool
        :raise OSError: if the cp execution failed.

        .. note:: setting dereference equal to True could cause infinite loops.
        """
        remotesource = str(remotesource)
        remotedestination = str(remotedestination)

        # In the majority of cases, we should deal with linux cp commands
        cp_flags = '-f'
        if recursive:
            cp_flags += ' -r'

        # For the moment, this is hardcoded. May become a parameter
        cp_exe = 'cp'

        # To evaluate if we also want -p: preserves mode,ownership and timestamp
        if dereference:
            # use -L; --dereference is not supported on mac
            cp_flags += ' -L'

        # if in input I give an invalid object raise ValueError
        if not remotesource:
            raise ValueError(
                'Input to copy() must be a non empty string. ' + f'Found instead {remotesource} as remotesource'
            )

        if not remotedestination:
            raise ValueError(
                'Input to copy() must be a non empty string. '
                + f'Found instead {remotedestination} as remotedestination'
            )

        if self.has_magic(remotedestination):
            raise ValueError('Pathname patterns are not allowed in the destination')

        if self.has_magic(remotesource):
            to_copy_list = self.glob(remotesource)

            if len(to_copy_list) > 1:
                if not self.path_exists(remotedestination) or self.isfile(remotedestination):
                    raise OSError("Can't copy more than one file in the same destination file")

            for file in to_copy_list:
                self._exec_cp(cp_exe, cp_flags, file, remotedestination)

        else:
            self._exec_cp(cp_exe, cp_flags, remotesource, remotedestination)

    def _exec_cp(self, cp_exe: str, cp_flags: str, src: str, dst: str):
        """Execute the ``cp`` command on the remote machine."""
        # to simplify writing the above copy function
        command = f'{cp_exe} {cp_flags} {escape_for_bash(src)} {escape_for_bash(dst)}'

        retval, stdout, stderr = self.exec_command_wait_bytes(command)

        if retval == 0:
            if stderr.strip():
                self.logger.warning(f'There was nonempty stderr in the cp command: {stderr}')
        else:
            self.logger.error(
                "Problem executing cp. Exit code: {}, stdout: '{}', " "stderr: '{}', command: '{}'".format(
                    retval, stdout, stderr, command
                )
            )
            if 'No such file or directory' in str(stderr):
                raise FileNotFoundError(f'Error while executing cp: {stderr}')

            raise OSError(
                'Error while executing cp. Exit code: {}, ' "stdout: '{}', stderr: '{}', " "command: '{}'".format(
                    retval, stdout, stderr, command
                )
            )

    @staticmethod
    def _local_listdir(path: str, pattern=None):
        """Acts on the local folder, for the rest, same as listdir"""
        if not pattern:
            return os.listdir(path)
        if path.startswith('/'):  # always this is the case in the local case
            base_dir = path
        else:
            base_dir = os.path.join(os.getcwd(), path)

        filtered_list = glob.glob(os.path.join(base_dir, pattern))
        if not base_dir.endswith(os.sep):
            base_dir += os.sep
        return [re.sub(base_dir, '', i) for i in filtered_list]

    def listdir(self, path: TransportPath = '.', pattern=None):
        """Get the list of files at path.

        :param path: default = '.'
        :param pattern: returns the list of files matching pattern.
                             Unix only. (Use to emulate ``ls *`` for example)
        """
        path = str(path)

        if path.startswith('/'):
            abs_dir = path
        else:
            abs_dir = os.path.join(self.getcwd(), path)

        if not pattern:
            return self.sftp.listdir(abs_dir)

        filtered_list = self.glob(os.path.join(abs_dir, pattern))
        if not abs_dir.endswith('/'):
            abs_dir += '/'
        return [re.sub(abs_dir, '', i) for i in filtered_list]

    def remove(self, path: TransportPath):
        """Remove a single file at 'path'"""
        path = str(path)
        return self.sftp.remove(path)

    def rename(self, oldpath: TransportPath, newpath: TransportPath):
        """Rename a file or folder from oldpath to newpath.

        :param str oldpath: existing name of the file or folder
        :param str newpath: new name for the file or folder

        :raises OSError: if oldpath/newpath is not found
        :raises ValueError: if sroldpathc/newpath is not a valid path
        """
        if not oldpath:
            raise ValueError(f'Source {oldpath} is not a valid path')
        if not newpath:
            raise ValueError(f'Destination {newpath} is not a valid path')

        oldpath = str(oldpath)
        newpath = str(newpath)

        if not self.isfile(oldpath):
            if not self.isdir(oldpath):
                raise OSError(f'Source {oldpath} does not exist')
<<<<<<< HEAD
=======
<<<<<<< HEAD
        # TODO: this seems to be a bug (?)
        # why to raise an OSError if the newpath does not exist?
        # ofcourse newpath shouldn't exist, that's why we are renaming it!
        # issue opened here: https://github.com/aiidateam/aiida-core/issues/6725

        if self.isfile(newpath) or self.isdir(newpath):
            raise OSError(f'Destination {newpath} already exist')
=======
>>>>>>> a826a4c6

        if self.path_exists(newpath):
            raise OSError(f"Destination {newpath} already exist")

        return self.sftp.rename(oldpath, newpath)

    def isfile(self, path: TransportPath):
        """Return True if the given path is a file, False otherwise.
        Return False also if the path does not exist.
        """
        # This should not be needed for files, since an empty string should
        # be mapped by paramiko to the local directory - which is not a file -
        # but this is just to be sure
        if not path:
            return False

        path = str(path)
        try:
            self.logger.debug(
                f"stat for path '{path}' ('{self.normalize(path)}'): {self.stat(path)} [{self.stat(path).st_mode}]"
            )
            return S_ISREG(self.stat(path).st_mode)
        except OSError as exc:
            if getattr(exc, 'errno', None) == 2:
                # errno=2 means path does not exist: I return False
                return False
            raise  # Typically if I don't have permissions (errno=13)

    def _exec_command_internal(self, command, combine_stderr=False, bufsize=-1, workdir=None):
        """Executes the specified command in bash login shell.


        For executing commands and waiting for them to finish, use
        exec_command_wait.

        :param  command: the command to execute. The command is assumed to be
            already escaped using :py:func:`aiida.common.escaping.escape_for_bash`.
        :param combine_stderr: (default False) if True, combine stdout and
                stderr on the same buffer (i.e., stdout).
                Note: If combine_stderr is True, stderr will always be empty.
        :param bufsize: same meaning of the one used by paramiko.
        :param workdir: (optional, default=None) if set, the command will be executed
                in the specified working directory.
                if None, the command will be executed in the current working directory,
                from DEPRECATED `self.getcwd()`, if that has a value.

        :return: a tuple with (stdin, stdout, stderr, channel),
            where stdin, stdout and stderr behave as file-like objects,
            plus the methods provided by paramiko, and channel is a
            paramiko.Channel object.
        """
        channel = self.sshclient.get_transport().open_session()
        channel.set_combine_stderr(combine_stderr)

        if workdir is not None:
            command_to_execute = f'cd {workdir} &&  ( {command} )'
        elif (cwd := self.getcwd()) is not None:
            escaped_folder = escape_for_bash(cwd)
            command_to_execute = f'cd {escaped_folder} && ( {command} )'
        else:
            command_to_execute = command

        self.logger.debug(f'Command to be executed: {command_to_execute[:self._MAX_EXEC_COMMAND_LOG_SIZE]}')

        # Note: The default shell will eat one level of escaping, while
        # 'bash -l -c ...' will eat another. Thus, we need to escape again.
        bash_commmand = self._bash_command_str + '-c '

        channel.exec_command(bash_commmand + escape_for_bash(command_to_execute))

        stdin = channel.makefile('wb', bufsize)
        stdout = channel.makefile('rb', bufsize)
        stderr = channel.makefile_stderr('rb', bufsize)

        return stdin, stdout, stderr, channel

    def exec_command_wait_bytes(
        self, command, stdin=None, combine_stderr=False, bufsize=-1, timeout=0.01, workdir: TransportPath = None
    ):
        """Executes the specified command and waits for it to finish.

        :param command: the command to execute
        :param stdin: (optional,default=None) can be a string or a
                   file-like object.
        :param combine_stderr: (optional, default=False) see docstring of
                   self._exec_command_internal()
        :param bufsize: same meaning of paramiko.
        :param timeout: ssh channel timeout for stdout, stderr.
        :param workdir: (optional, default=None) if set, the command will be executed
                in the specified working directory.

        :return: a tuple with (return_value, stdout, stderr) where stdout and stderr
            are both bytes and the return_value is an int.
        """
        import socket
        import time

        if workdir:
            workdir = str(workdir)

        ssh_stdin, stdout, stderr, channel = self._exec_command_internal(
            command, combine_stderr, bufsize=bufsize, workdir=workdir
        )

        if stdin is not None:
            if isinstance(stdin, str):
                filelike_stdin = io.StringIO(stdin)
            elif isinstance(stdin, bytes):
                filelike_stdin = io.BytesIO(stdin)
            elif isinstance(stdin, (io.BufferedIOBase, io.TextIOBase)):
                # It seems both StringIO and BytesIO work correctly when doing ssh_stdin.write(line)?
                # (The ChannelFile is opened with mode 'b', but until now it always has been a StringIO)
                filelike_stdin = stdin
            else:
                raise ValueError('You can only pass strings, bytes, BytesIO or StringIO objects')

            for line in filelike_stdin:
                ssh_stdin.write(line)

        # I flush and close them anyway; important to call shutdown_write
        # to avoid hangouts
        ssh_stdin.flush()
        ssh_stdin.channel.shutdown_write()

        # Now I get the output
        stdout_bytes = []
        stderr_bytes = []
        # 100kB buffer (note that this should be smaller than the window size of paramiko)
        # Also, apparently if the data is coming slowly, the read() command will not unlock even for
        # times much larger than the timeout. Therefore we don't want to have very large buffers otherwise
        # you risk that a lot of output is sent to both stdout and stderr, and stderr goes beyond the
        # window size and blocks.
        # Note that this is different than the bufsize of paramiko.
        internal_bufsize = 100 * 1024

        # Set a small timeout on the channels, so that if we get data from both
        # stderr and stdout, and the connection is slow, we interleave the receive and don't hang
        # NOTE: Timeouts and sleep time below, as well as the internal_bufsize above, have been benchmarked
        # to try to optimize the overall throughput. I could get ~100MB/s on a localhost via ssh (and 3x slower
        # if compression is enabled).
        # It's important to mention that, for speed benchmarks, it's important to disable compression
        # in the SSH transport settings, as it will cap the max speed.
        stdout.channel.settimeout(timeout)
        stderr.channel.settimeout(timeout)  # Maybe redundant, as this could be the same channel.

        while True:
            chunk_exists = False

            if stdout.channel.recv_ready():  # True means that the next .read call will at least receive 1 byte
                chunk_exists = True
                try:
                    piece = stdout.read(internal_bufsize)
                    stdout_bytes.append(piece)
                except socket.timeout:
                    # There was a timeout: I continue as there should still be data
                    pass

            if stderr.channel.recv_stderr_ready():  # True means that the next .read call will at least receive 1 byte
                chunk_exists = True
                try:
                    piece = stderr.read(internal_bufsize)
                    stderr_bytes.append(piece)
                except socket.timeout:
                    # There was a timeout: I continue as there should still be data
                    pass

            # If chunk_exists, there is data (either already read and put in the std*_bytes lists, or
            # still in the buffer because of a timeout). I need to loop.
            # Otherwise, there is no data in the buffers, and I enter this block.
            if not chunk_exists:
                # Both channels have no data in the buffer
                if channel.exit_status_ready():
                    # The remote execution is over

                    # I think that in some corner cases there might still be some data,
                    # in case the data arrived between the previous calls and this check.
                    # So we do a final read. Since the execution is over, I think all data is in the buffers,
                    # so we can just read the whole buffer without loops
                    stdout_bytes.append(stdout.read())
                    stderr_bytes.append(stderr.read())
                    # And we go out of the `while True` loop
                    break
                # The exit status is not ready:
                # I just put a small sleep to avoid infinite fast loops when data
                # is not available on a slow connection, and loop
                time.sleep(0.01)

        # I get the return code (blocking)
        # However, if I am here, the exit status is ready so this should be returning very quickly
        retval = channel.recv_exit_status()

        return (retval, b''.join(stdout_bytes), b''.join(stderr_bytes))

    def gotocomputer_command(self, remotedir: TransportPath):
        """Specific gotocomputer string to connect to a given remote computer via
        ssh and directly go to the calculation folder.
        """
        remotedir = str(remotedir)

        further_params = []
        if 'username' in self._connect_args:
            further_params.append(f"-l {escape_for_bash(self._connect_args['username'])}")

        if self._connect_args.get('port'):
            further_params.append(f"-p {self._connect_args['port']}")

        if self._connect_args.get('key_filename'):
            further_params.append(f"-i {escape_for_bash(self._connect_args['key_filename'])}")

        if self._connect_args.get('proxy_jump'):
            further_params.append(f"-o ProxyJump={escape_for_bash(self._connect_args['proxy_jump'])}")

        if self._connect_args.get('proxy_command'):
            further_params.append(f"-o ProxyCommand={escape_for_bash(self._connect_args['proxy_command'])}")

        further_params_str = ' '.join(further_params)

        connect_string = self._gotocomputer_string(remotedir)
        cmd = f'ssh -t {self._machine} {further_params_str} {connect_string}'
        return cmd

    def _symlink(self, source: TransportPath, dest: TransportPath):
        """Wrap SFTP symlink call without breaking API

        :param source: source of link
        :param dest: link to create
        """
        source = str(source)
        dest = str(dest)
        self.sftp.symlink(source, dest)

    def symlink(self, remotesource: TransportPath, remotedestination: TransportPath):
        """Create a symbolic link between the remote source and the remote
        destination.

        :param remotesource: remote source. Can contain a pattern.
        :param remotedestination: remote destination
        """
        remotesource = str(remotesource)
        remotedestination = str(remotedestination)
        # paramiko gives some errors if path is starting with '.'
        source = os.path.normpath(remotesource)
        dest = os.path.normpath(remotedestination)

        if self.has_magic(source):
            if self.has_magic(dest):
                # if there are patterns in dest, I don't know which name to assign
                raise ValueError('`remotedestination` cannot have patterns')

            # find all files matching pattern
            for this_source in self.glob(source):
                # create the name of the link: take the last part of the path
                this_dest = os.path.join(remotedestination, os.path.split(this_source)[-1])
                self._symlink(this_source, this_dest)
        else:
            self._symlink(source, dest)

    def path_exists(self, path: TransportPath):
        """Check if path exists"""
        import errno

        path = str(path)

        try:
            self.stat(path)
        except OSError as exc:
            if exc.errno == errno.ENOENT:
                return False
            raise
        else:
            return True<|MERGE_RESOLUTION|>--- conflicted
+++ resolved
@@ -1371,21 +1371,9 @@
         if not self.isfile(oldpath):
             if not self.isdir(oldpath):
                 raise OSError(f'Source {oldpath} does not exist')
-<<<<<<< HEAD
-=======
-<<<<<<< HEAD
-        # TODO: this seems to be a bug (?)
-        # why to raise an OSError if the newpath does not exist?
-        # ofcourse newpath shouldn't exist, that's why we are renaming it!
-        # issue opened here: https://github.com/aiidateam/aiida-core/issues/6725
 
         if self.isfile(newpath) or self.isdir(newpath):
             raise OSError(f'Destination {newpath} already exist')
-=======
->>>>>>> a826a4c6
-
-        if self.path_exists(newpath):
-            raise OSError(f"Destination {newpath} already exist")
 
         return self.sftp.rename(oldpath, newpath)
 
