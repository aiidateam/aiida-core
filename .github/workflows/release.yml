name: release

# Automate deployment to PyPI when creating a release tag vX.Y.Z
# will only be published to PyPI if the git tag matches the release version
# and the pre-commit and tests pass

on:
  push:
    tags:
    - v[0-9]+.[0-9]+.[0-9]+*

env:
  FORCE_COLOR: 1

jobs:

  check-release-tag:

    # Only run this job on the main repository and not on forks
    if: github.repository == 'aiidateam/aiida-core'
    runs-on: ubuntu-latest

    steps:
    - uses: actions/checkout@v4
    - name: Set up Python 3.9
      uses: actions/setup-python@v5
      with:
        python-version: '3.9'
    - run: python .github/workflows/check_release_tag.py $GITHUB_REF

  pre-commit:

    needs: [check-release-tag]
    runs-on: ubuntu-latest
    timeout-minutes: 30

    steps:
    - uses: actions/checkout@v4

    - name: Install aiida-core and pre-commit
      uses: ./.github/actions/install-aiida-core
      with:
        python-version: '3.11'
        extras: '[pre-commit]'
        from-requirements: 'false'

    - name: Run pre-commit
      run: pre-commit run --all-files || ( git status --short ; git diff ; exit 1 )

  tests:

    needs: [check-release-tag]
    runs-on: ubuntu-latest
    timeout-minutes: 30

    services:
      rabbitmq:
        image: rabbitmq:3.8.14-management
        ports:
        - 5672:5672
        - 15672:15672

    steps:
    - uses: actions/checkout@v4

    - name: Install aiida-core
      uses: ./.github/actions/install-aiida-core

    - name: Run sub-set of test suite
<<<<<<< HEAD
      run: pytest -s -k 'requires_rmq'
=======
      run: pytest -sv -m requires_rmq --db-backend=sqlite tests/
>>>>>>> a863d1e8

  publish:

    name: Publish to PyPI

    needs: [check-release-tag, pre-commit, tests]

    runs-on: ubuntu-latest

    steps:
    - name: Checkout source
      uses: actions/checkout@v4
    - name: Set up Python 3.9
      uses: actions/setup-python@v5
      with:
        python-version: '3.9'
    - name: install flit
      run: |
        pip install flit~=3.4
    - name: Build and publish
      run: |
        flit publish
      env:
        FLIT_USERNAME: __token__
        FLIT_PASSWORD: ${{ secrets.PYPI_KEY }}<|MERGE_RESOLUTION|>--- conflicted
+++ resolved
@@ -67,11 +67,7 @@
       uses: ./.github/actions/install-aiida-core
 
     - name: Run sub-set of test suite
-<<<<<<< HEAD
-      run: pytest -s -k 'requires_rmq'
-=======
-      run: pytest -sv -m requires_rmq --db-backend=sqlite tests/
->>>>>>> a863d1e8
+      run: pytest -s -m requires_rmq --db-backend=sqlite tests/
 
   publish:
 
