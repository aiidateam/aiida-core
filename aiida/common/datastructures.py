# -*- coding: utf-8 -*-
###########################################################################
# Copyright (c), The AiiDA team. All rights reserved.                     #
# This file is part of the AiiDA code.                                    #
#                                                                         #
# The code is hosted on GitHub at https://github.com/aiidateam/aiida-core #
# For further information on the license, see the LICENSE.txt file        #
# For further information please visit http://www.aiida.net               #
###########################################################################
"""Module to define commonly used data structures."""
from enum import Enum, IntEnum

from .extendeddicts import DefaultFieldsAttributeDict

__all__ = ('StashMode', 'CalcJobState', 'CalcInfo', 'CodeInfo', 'CodeRunMode')


class StashMode(Enum):
    """Mode to use when stashing files from the working directory of a completed calculation job for safekeeping."""

    COPY = 'copy'


class CalcJobState(Enum):
    """The sub state of a CalcJobNode while its Process is in an active state (i.e. Running or Waiting)."""

    UPLOADING = 'uploading'
    SUBMITTING = 'submitting'
    WITHSCHEDULER = 'withscheduler'
    STASHING = 'stashing'
    RETRIEVING = 'retrieving'
    PARSING = 'parsing'


class CalcInfo(DefaultFieldsAttributeDict):
    """
    This object will store the data returned by the calculation plugin and to be
    passed to the ExecManager.

    In the following descriptions all paths have to be considered relative

    * retrieve_list: a list of strings or tuples that indicate files that are to be retrieved from the remote after the
        calculation has finished and stored in the ``retrieved_folder`` output node of type ``FolderData``. If the entry
        in the list is just a string, it is assumed to be the filepath on the remote and it will be copied to the base
        directory of the retrieved folder, where the name corresponds to the basename of the remote relative path. This
        means that any remote folder hierarchy is ignored entirely.

        Remote folder hierarchy can be (partially) maintained by using a tuple instead, with the following format

            (source, target, depth)

        The ``source`` and ``target`` elements are relative filepaths in the remote and retrieved folder. The contents
        of ``source`` (whether it is a file or folder) are copied in its entirety to the ``target`` subdirectory in the
        retrieved folder. If no subdirectory should be created, ``'.'`` should be specified for ``target``.

        The ``source`` filepaths support glob patterns ``*`` in case the exact name of the files that are to be
        retrieved are not know a priori.

        The ``depth`` element can be used to control what level of nesting of the source folder hierarchy should be
        maintained. If ``depth`` equals ``0`` or ``1`` (they are equivalent), only the basename of the ``source``
        filepath is kept. For each additional level, another subdirectory of the remote hierarchy is kept. For example:

            ('path/sub/file.txt', '.', 2)

        will retrieve the ``file.txt`` and store it under the path:

            sub/file.txt

    * retrieve_temporary_list: a list of strings or tuples that indicate files that will be retrieved
        and stored temporarily in a FolderData, that will be available only during the parsing call.
        The format of the list is the same as that of 'retrieve_list'

    * local_copy_list: a list of tuples with format ('node_uuid', 'filename', relativedestpath')
    * remote_copy_list: a list of tuples with format ('remotemachinename', 'remoteabspath', 'relativedestpath')
    * remote_symlink_list: a list of tuples with format ('remotemachinename', 'remoteabspath', 'relativedestpath')
    * provenance_exclude_list: a sequence of relative paths of files in the sandbox folder of a `CalcJob` instance that
        should not be stored permanantly in the repository folder of the corresponding `CalcJobNode` that will be
        created, but should only be copied to the remote working directory on the target computer. This is useful for
        input files that should be copied to the working directory but should not be copied as well to the repository
        either, for example, because they contain proprietary information or because they are big and their content is
        already indirectly present in the repository through one of the data nodes passed as input to the calculation.
    * codes_info: a list of dictionaries used to pass the info of the execution of a code
    * codes_run_mode: the mode of execution in which the codes will be run (`CodeRunMode.SERIAL` by default,
        but can also be `CodeRunMode.PARALLEL`)
    * skip_submit: a flag that, when set to True, orders the engine to skip the submit/update steps (so no code will
        run, it will only upload the files and then retrieve/parse).
    """

    _default_fields = (
        'job_environment', 'email', 'email_on_started', 'email_on_terminated', 'uuid', 'prepend_text', 'append_text',
        'num_machines', 'num_mpiprocs_per_machine', 'priority', 'max_wallclock_seconds', 'max_memory_kb', 'rerunnable',
        'retrieve_list', 'retrieve_temporary_list', 'local_copy_list', 'remote_copy_list', 'remote_symlink_list',
        'provenance_exclude_list', 'codes_info', 'codes_run_mode', 'skip_submit'
    )


class CodeInfo(DefaultFieldsAttributeDict):
    """
    This attribute-dictionary contains the information needed to execute a code.
    Possible attributes are:

    * ``cmdline_params``: a list of strings, containing parameters to be written on
      the command line right after the call to the code, as for example::

        code.x cmdline_params[0] cmdline_params[1] ... < stdin > stdout
<<<<<<< HEAD
    
    * ``relative_run_directory``: (optional) the absolute path, in string, of the folder where to 
=======
<<<<<<< HEAD

    * ``relative_run_directory``: (optional) the absolute path, in string, of the folder where to
>>>>>>> 2b6acd06
      run the code. If it is specified, the code will be called as:

        (cd relative_run_directory && exec code.x ...)

      producing the outputs in the specified directory.
      Note: the engine expetcts that the `CalcJob` plugin creates the relative path
      in which the code should be executed. Retrieving lists, such as e.g. `retrieve_list`,
      shall furthermore be updated accordingly to specify paths that include this relative path.
      For more info regarding the command, please visit the following links:
      [1.] https://www.gnu.org/savannah-checkouts/gnu/bash/manual/bash.html#Command-Grouping
      [2.] https://www.gnu.org/savannah-checkouts/gnu/bash/manual/bash.html#Command-Execution-Environment
<<<<<<< HEAD
      [3.] https://stackoverflow.com/questions/786376/how-do-i-run-a-program-with-a-different-working-directory-from-current-from-lin/786515#786515 
    
=======
      [3.] https://stackoverflow.com/questions/786376/how-do-i-run-a-program-with-a-different-working-directory-from-current-from-lin/786515#786515

=======

    * ``folder_path``: (optional) the path, in string, of the folder where to
      run the code. If it is specified, the code will be called as:

        (cd folder_path; code.x ...)

      The outputs will be produced in this folder.
      NOTE: It is assumed that the folder already exists.

>>>>>>> 9687c9f155d5e785734cf8d6cfc5b136a6083c99
>>>>>>> 2b6acd06
    * ``stdin_name``: (optional) the name of the standard input file. Note, it is
      only possible to use the stdin with the syntax::

        code.x < stdin_name

      If no stdin_name is specified, the string "< stdin_name" will not be
      passed to the code.
      Note: it is not possible to substitute/remove the '<' if stdin_name is specified;
      if that is needed, avoid stdin_name and use instead the cmdline_params to
      specify a suitable syntax.
    * ``stdout_name``: (optional) the name of the standard output file. Note, it is
      only possible to pass output to stdout_name with the syntax::

        code.x ... > stdout_name

      If no stdout_name is specified, the string "> stdout_name" will not be
      passed to the code.
      Note: it is not possible to substitute/remove the '>' if stdout_name is specified;
      if that is needed, avoid stdout_name and use instead the cmdline_params to
      specify a suitable syntax.
    * ``stderr_name``: (optional) a string, the name of the error file of the code.
    * ``join_files``: (optional) if True, redirects the error to the output file.
      If join_files=True, the code will be called as::

        code.x ... > stdout_name 2>&1

      otherwise, if join_files=False and stderr is passed::

        code.x ... > stdout_name 2> stderr_name

    * ``withmpi``: if True, executes the code with mpirun (or another MPI installed
      on the remote computer)
    * ``code_uuid``: the uuid of the code associated to the CodeInfo
    """
    _default_fields = (
        'cmdline_params',  # as a list of strings
        'relative_run_directory',
        'stdin_name',
        'stdout_name',
        'stderr_name',
        'join_files',
        'withmpi',
        'code_uuid'
    )


class CodeRunMode(IntEnum):
    """Enum to indicate the way the codes of a calculation should be run.

    For PARALLEL, the codes for a given calculation will be run in parallel by running them in the background::

        code1.x &
        code2.x &

    For the SERIAL option, codes will be executed sequentially by running for example the following::

        code1.x
        code2.x
    """

    SERIAL = 0
    PARALLEL = 1<|MERGE_RESOLUTION|>--- conflicted
+++ resolved
@@ -103,14 +103,10 @@
       the command line right after the call to the code, as for example::
 
         code.x cmdline_params[0] cmdline_params[1] ... < stdin > stdout
-<<<<<<< HEAD
-    
+
     * ``relative_run_directory``: (optional) the absolute path, in string, of the folder where to 
-=======
-<<<<<<< HEAD
 
     * ``relative_run_directory``: (optional) the absolute path, in string, of the folder where to
->>>>>>> 2b6acd06
       run the code. If it is specified, the code will be called as:
 
         (cd relative_run_directory && exec code.x ...)
@@ -122,24 +118,8 @@
       For more info regarding the command, please visit the following links:
       [1.] https://www.gnu.org/savannah-checkouts/gnu/bash/manual/bash.html#Command-Grouping
       [2.] https://www.gnu.org/savannah-checkouts/gnu/bash/manual/bash.html#Command-Execution-Environment
-<<<<<<< HEAD
       [3.] https://stackoverflow.com/questions/786376/how-do-i-run-a-program-with-a-different-working-directory-from-current-from-lin/786515#786515 
     
-=======
-      [3.] https://stackoverflow.com/questions/786376/how-do-i-run-a-program-with-a-different-working-directory-from-current-from-lin/786515#786515
-
-=======
-
-    * ``folder_path``: (optional) the path, in string, of the folder where to
-      run the code. If it is specified, the code will be called as:
-
-        (cd folder_path; code.x ...)
-
-      The outputs will be produced in this folder.
-      NOTE: It is assumed that the folder already exists.
-
->>>>>>> 9687c9f155d5e785734cf8d6cfc5b136a6083c99
->>>>>>> 2b6acd06
     * ``stdin_name``: (optional) the name of the standard input file. Note, it is
       only possible to use the stdin with the syntax::
 
