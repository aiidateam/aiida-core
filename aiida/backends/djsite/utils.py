# -*- coding: utf-8 -*-
###########################################################################
# Copyright (c), The AiiDA team. All rights reserved.                     #
# This file is part of the AiiDA code.                                    #
#                                                                         #
# The code is hosted on GitHub at https://github.com/aiidateam/aiida_core #
# For further information on the license, see the LICENSE.txt file        #
# For further information please visit http://www.aiida.net               #
###########################################################################
"""
This modules contains a number of utility functions specific to the
Django backend.
"""

from __future__ import absolute_import
import os
import django
from aiida.common.log import get_dblogger_extra


def load_dbenv(profile=None):
    """
    Load the database environment (Django) and perform some checks.

    :param profile: the string with the profile to use. If not specified,
        use the default one specified in the AiiDA configuration file.
    """
    _load_dbenv_noschemacheck(profile)
    # Check schema version and the existence of the needed tables
    check_schema_version(profile)


def _load_dbenv_noschemacheck(profile):  # pylint: disable=unused-argument
    """
    Load the database environment (Django) WITHOUT CHECKING THE SCHEMA VERSION.

    :param profile: the string with the profile to use. If not specified,
        use the default one specified in the AiiDA configuration file.

    This should ONLY be used internally, inside load_dbenv, and for schema
    migrations. DO NOT USE OTHERWISE!
    """
    # This function does not use process and profile because they are read
    # from global variables (set before by load_profile) inside the
    # djsite.settings.settings module.
    os.environ['DJANGO_SETTINGS_MODULE'] = 'aiida.backends.djsite.settings.settings'
    django.setup()


def get_log_messages(obj):
    """
    Get a list of log messages from the database for the given
    object (typically a Node)

    :param obj: the object (typically a Node) for which you want to get
        a list of DbLog messages
    :return: a list of log messages. Each log message is a dictionary
        including a 'loggername', a 'levelname', a 'message', a 'time' at
        which the log message was issued, as well as additional 'metadata'
    """
    from aiida.backends.djsite.db.models import DbLog
    import json

    extra = get_dblogger_extra(obj)

    # convert to list, too
    log_messages = list(
        DbLog.objects.filter(**extra).order_by('time').values('loggername', 'levelname', 'message', 'metadata', 'time'))

    # deserialize metadata
    for log in log_messages:
        log.update({'metadata': json.loads(log['metadata'])})

    return log_messages


_aiida_autouser_cache = None  # pylint: disable=invalid-name


def long_field_length():
    """
    Return the length of "long" fields.
    This is used, for instance, for the 'key' field of attributes.
    This returns 1024 typically, but it returns 255 if the backend is mysql.

    :note: Call this function only AFTER having called load_dbenv!
    """
    # One should not load directly settings because there are checks inside
    # for the current profile. However, this function is going to be called
    # only after having loaded load_dbenv, so there should be no problem
    from django.conf import settings

    if 'mysql' in settings.DATABASES['default']['ENGINE']:
        return 255

    # else
    return 1024


def check_schema_version(profile):
    """
    Check if the version stored in the database is the same of the version
    of the code.

    :note: if the DbSetting table does not exist, this function does not
      fail. The reason is to avoid to have problems before running the first
      migrate call.

    :note: if no version is found, the version is set to the version of the
      code. This is useful to have the code automatically set the DB version
      at the first code execution.

    :raise ConfigurationError: if the two schema versions do not match.
      Otherwise, just return.
    """
    import aiida.backends.djsite.db.models
<<<<<<< HEAD
    from aiida.backends.settings import AIIDADB_PROFILE
=======
>>>>>>> 584da795
    from django.db import connection
    from aiida.common.exceptions import ConfigurationError

    # Do not do anything if the table does not exist yet
    if 'db_dbsetting' not in connection.introspection.table_names():
        return

    code_schema_version = aiida.backends.djsite.db.models.SCHEMA_VERSION
    db_schema_version = get_db_schema_version()

    if db_schema_version is None:
        # No code schema defined yet, I set it to the code version
        set_db_schema_version(code_schema_version)
        db_schema_version = get_db_schema_version()

    filepath_utils = os.path.abspath(__file__)
    filepath_manage = os.path.join(os.path.dirname(filepath_utils), 'manage.py')

    if profile is None:
        from aiida.common.setup import get_default_profile
        profile = get_default_profile()

    if code_schema_version != db_schema_version:
<<<<<<< HEAD
        raise ConfigurationError("The code schema version is {}, but the version stored in the "
                                 "database (DbSetting table) is {}, stopping.\n"
                                 "To migrate the database to the current version, run the following commands:"
                                 "\n  verdi daemon stop\n  python {} --aiida-profile={} migrate".format(
                                     code_schema_version, db_schema_version, filepath_manage, AIIDADB_PROFILE))
=======
        raise ConfigurationError(
            "The code schema version is {}, but the version stored in the "
            "database (DbSetting table) is {}, stopping.\n"
            "To migrate the database to the current version, run the following commands:"
            "\n  verdi daemon stop\n  python {} --aiida-profile={} migrate".format(
                code_schema_version,
                db_schema_version,
                filepath_manage,
                profile
            )
        )
>>>>>>> 584da795


def set_db_schema_version(version):
    """
    Set the schema version stored in the DB. Use only if you know what
    you are doing.
    """
    from aiida.backends.utils import set_global_setting
    return set_global_setting(
        'db|schemaversion', version, description="The version of the schema used in this database.")


def get_db_schema_version():
    """
    Get the current schema version stored in the DB. Return None if
    it is not stored.
    """
    from aiida.backends.utils import get_global_setting
    try:
        return get_global_setting('db|schemaversion')
    except KeyError:
        return None


def delete_nodes_and_connections_django(pks_to_delete):  # pylint: disable=invalid-name
    """
    Delete all nodes corresponding to pks in the input.
    :param pks_to_delete: A list, tuple or set of pks that should be deleted.
    """
    from django.db import transaction
    from django.db.models import Q
    from aiida.backends.djsite.db import models
    with transaction.atomic():
        # This is fixed in pylint-django>=2, but this supports only py3
        # pylint: disable=no-member
        # Delete all links pointing to or from a given node
        models.DbLink.objects.filter(Q(input__in=pks_to_delete) | Q(output__in=pks_to_delete)).delete()
        # now delete nodes
        models.DbNode.objects.filter(pk__in=pks_to_delete).delete()


def pass_to_django_manage(argv, profile=None):
    """
    Call the corresponding django manage.py command
    """
    from aiida.backends.utils import load_dbenv as load_dbenv_, is_dbenv_loaded
    if not is_dbenv_loaded():
        load_dbenv_(profile=profile)

    from django.core import management
    management.execute_from_command_line(argv)<|MERGE_RESOLUTION|>--- conflicted
+++ resolved
@@ -114,10 +114,6 @@
       Otherwise, just return.
     """
     import aiida.backends.djsite.db.models
-<<<<<<< HEAD
-    from aiida.backends.settings import AIIDADB_PROFILE
-=======
->>>>>>> 584da795
     from django.db import connection
     from aiida.common.exceptions import ConfigurationError
 
@@ -141,25 +137,11 @@
         profile = get_default_profile()
 
     if code_schema_version != db_schema_version:
-<<<<<<< HEAD
         raise ConfigurationError("The code schema version is {}, but the version stored in the "
                                  "database (DbSetting table) is {}, stopping.\n"
                                  "To migrate the database to the current version, run the following commands:"
                                  "\n  verdi daemon stop\n  python {} --aiida-profile={} migrate".format(
-                                     code_schema_version, db_schema_version, filepath_manage, AIIDADB_PROFILE))
-=======
-        raise ConfigurationError(
-            "The code schema version is {}, but the version stored in the "
-            "database (DbSetting table) is {}, stopping.\n"
-            "To migrate the database to the current version, run the following commands:"
-            "\n  verdi daemon stop\n  python {} --aiida-profile={} migrate".format(
-                code_schema_version,
-                db_schema_version,
-                filepath_manage,
-                profile
-            )
-        )
->>>>>>> 584da795
+                                     code_schema_version, db_schema_version, filepath_manage, profile))
 
 
 def set_db_schema_version(version):
