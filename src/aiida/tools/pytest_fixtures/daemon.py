"""Fixtures to interact with the daemon."""

from __future__ import annotations

import pathlib
import typing as t

import pytest

if t.TYPE_CHECKING:
    from aiida.engine import Process, ProcessBuilder
    from aiida.orm import ProcessNode


@pytest.fixture(scope='session')
def daemon_client(aiida_profile):
    """Return a daemon client for the configured test profile for the test session.

    The daemon will be automatically stopped at the end of the test session.

    Usage::

        def test(daemon_client):
            from aiida.engine.daemon.client import DaemonClient
            assert isinstance(daemon_client, DaemonClient)

    """
    from aiida.engine.daemon import get_daemon_client
    from aiida.engine.daemon.client import DaemonNotRunningException, DaemonTimeoutException

    daemon_client = get_daemon_client(aiida_profile.name)

    try:
        yield daemon_client
    finally:
        try:
            daemon_client.stop_daemon(wait=True)
        except DaemonNotRunningException:
            pass
        # Give an additional grace period by manually waiting for the daemon to be stopped. In certain unit test
        # scenarios, the built in wait time in ``daemon_client.stop_daemon`` is not sufficient and even though the
        # daemon is stopped, ``daemon_client.is_daemon_running`` will return false for a little bit longer.
        daemon_client._await_condition(
            lambda: not daemon_client.is_daemon_running,
            DaemonTimeoutException('The daemon failed to stop.'),
        )


@pytest.fixture
def started_daemon_client(daemon_client):
    """Ensure that the daemon is running for the test profile and return the associated client.

    Usage::

        def test(started_daemon_client):
            assert started_daemon_client.is_daemon_running

    """
    if not daemon_client.is_daemon_running:
        daemon_client.start_daemon()
        assert daemon_client.is_daemon_running

    yield daemon_client


@pytest.fixture
def stopped_daemon_client(daemon_client):
    """Ensure that the daemon is not running for the test profile and return the associated client.

    Usage::

        def test(stopped_daemon_client):
            assert not stopped_daemon_client.is_daemon_running

    """
    from aiida.engine.daemon.client import DaemonTimeoutException

    if daemon_client.is_daemon_running:
        daemon_client.stop_daemon(wait=True)
        # Give an additional grace period by manually waiting for the daemon to be stopped. In certain unit test
        # scenarios, the built in wait time in ``daemon_client.stop_daemon`` is not sufficient and even though the
        # daemon is stopped, ``daemon_client.is_daemon_running`` will return false for a little bit longer.
        daemon_client._await_condition(
            lambda: not daemon_client.is_daemon_running,
            DaemonTimeoutException('The daemon failed to stop.'),
        )

    yield daemon_client


@pytest.fixture
def submit_and_await(started_daemon_client):
    """Return a factory to submit a process and wait for it to achieve the given state.

    This fixture automatically loads the ``started_daemon_client`` fixture ensuring the daemon is already running,
    therefore it is not necessary to manually start the daemon.

    Usage::

        def test(submit_and_await):
            inputs = {
                ...
            }
            node = submit_and_await(SomeProcess, **inputs)

    The factory has the following signature:

    :param submittable: A process, a process builder or a process node. If it is a process or builder, it is submitted
        first before awaiting the desired state.
    :param state: The process state to wait for, by default it waits for the submittable to be ``FINISHED``.
    :param timeout: The time to wait for the process to achieve the state.
    :param kwargs: If the ``submittable`` is a process class, it is instantiated with the ``kwargs`` as inputs.
    :raises RuntimeError: If the process fails to achieve the specified state before the timeout expires.
    :returns `~aiida.orm.nodes.process.process.ProcessNode`: The process node.
    """
    from aiida.engine import ProcessState

    def factory(
<<<<<<< HEAD
        submittable: type[Process] | 'ProcessBuilder' | 'ProcessNode' | t.Any,
=======
        submittable: type[Process] | ProcessBuilder | ProcessNode | t.Any,
>>>>>>> c93fb4f7
        state: ProcessState = ProcessState.FINISHED,
        timeout: int = 20,
        **kwargs,
    ):
        import inspect
        import time

        from aiida.engine import Process, ProcessBuilder, submit
        from aiida.orm import ProcessNode

        if inspect.isclass(submittable) and issubclass(submittable, Process):
            node = submit(submittable, **kwargs)
        elif isinstance(submittable, ProcessBuilder):
            node = submit(submittable)
        elif isinstance(submittable, ProcessNode):
            node = submittable
        else:
            raise ValueError(f'type of submittable `{type(submittable)}` is not supported.')

        start_time = time.time()

        while node.process_state is not state:
            if node.is_excepted:
                raise RuntimeError(f'The process excepted: {node.exception}')

            if time.time() - start_time >= timeout:
                daemon_log_file = pathlib.Path(started_daemon_client.daemon_log_file).read_text(encoding='utf-8')
                daemon_status = 'running' if started_daemon_client.is_daemon_running else 'stopped'
                raise RuntimeError(
                    f'Timed out waiting for process with state `{node.process_state}` to enter state `{state}`.\n'
                    f'Daemon <{started_daemon_client.profile.name}|{daemon_status}> log file content: \n'
                    f'{daemon_log_file}'
                )

        return node

    return factory<|MERGE_RESOLUTION|>--- conflicted
+++ resolved
@@ -116,11 +116,7 @@
     from aiida.engine import ProcessState
 
     def factory(
-<<<<<<< HEAD
-        submittable: type[Process] | 'ProcessBuilder' | 'ProcessNode' | t.Any,
-=======
-        submittable: type[Process] | ProcessBuilder | ProcessNode | t.Any,
->>>>>>> c93fb4f7
+        submittable: type[Process] | ProcessBuilder | ProcessNode,
         state: ProcessState = ProcessState.FINISHED,
         timeout: int = 20,
         **kwargs,
