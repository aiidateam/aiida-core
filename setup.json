--- conflicted
+++ resolved
@@ -73,14 +73,9 @@
             "pydata-sphinx-theme~=0.4.0",
             "sphinx~=3.2",
             "sphinxcontrib-details-directive~=0.1.0",
-<<<<<<< HEAD
             "sphinx-panels~=0.5.0",
             "sphinx-copybutton~=0.3.0"
-=======
-            "sphinx-panels~=0.4.0",
-            "sphinx-copybutton~=0.2.12",
             "sphinxext-rediraffe~=0.2.4"
->>>>>>> 4791046a
         ],
         "atomic_tools": [
             "PyCifRW~=4.4",
