--- conflicted
+++ resolved
@@ -165,11 +165,7 @@
         always {
             // Some debug stuff
             sh 'whoami ; pwd; echo $TEST_AIIDA_BACKEND'
-<<<<<<< HEAD
-            cleanWs()
-=======
 	    cleanWs()
->>>>>>> fb9f42f2
         }
         success {
             echo 'The run finished successfully!'
