--- conflicted
+++ resolved
@@ -1,15 +1,13 @@
 """Test the pytest fixtures."""
 
-<<<<<<< HEAD
-# This is needed when we run this file in isolation using
-# the `--noconftest` pytest option in the 'test-pytest-fixtures' CI job.
-pytest_plugins = ['aiida.tools.pytest_fixtures']
-=======
 from pathlib import Path
 
 from aiida.manage.configuration import get_config, load_config
 from aiida.manage.configuration.settings import DEFAULT_CONFIG_FILE_NAME
->>>>>>> 43176cba
+
+# This is needed when we run this file in isolation using
+# the `--noconftest` pytest option in the 'test-pytest-fixtures' CI job.
+pytest_plugins = ['aiida.tools.pytest_fixtures']
 
 
 def test_aiida_config(tmp_path_factory):
