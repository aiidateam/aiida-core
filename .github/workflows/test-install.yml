--- conflicted
+++ resolved
@@ -212,12 +212,8 @@
       env:
         AIIDA_TEST_PROFILE: test_aiida
         AIIDA_WARN_v3: 1
-<<<<<<< HEAD
-      run: pytest --db-backend ${{ matrix.database-backend }} tests -m 'not nightly' tests/
-=======
       # TODO: Remove a workaround for VIRTUAL_ENV once the setup-uv action is updated
       # https://github.com/astral-sh/setup-uv/issues/219
       run: |
         ${{ matrix.python-version == '3.9' && 'VIRTUAL_ENV=$PWD/.venv' || '' }}
-        pytest -n auto --db-backend psql -m 'not nightly' tests/
->>>>>>> 73870561
+        pytest -n auto --db-backend psql -m 'not nightly' tests/