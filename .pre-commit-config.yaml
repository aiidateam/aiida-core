- repo: https://github.com/pre-commit/pre-commit-hooks
  rev: v2.2.3
  hooks:
  - id: trailing-whitespace
  - id: double-quote-string-fixer

- repo: local
  hooks:
  - id: yapf
    name: yapf
    entry: yapf
    language: system
    types: [python]
    args: ["-i"]
    exclude: &exclude_files >
      (?x)^(
        docs/.*|
        examples/.*|
        aiida/backends/djsite/db/__init__.py|
        aiida/backends/djsite/db/migrations/0001_initial.py|
        aiida/backends/djsite/db/migrations/0002_db_state_change.py|
        aiida/backends/djsite/db/migrations/0003_add_link_type.py|
        aiida/backends/djsite/db/migrations/0004_add_daemon_and_uuid_indices.py|
        aiida/backends/djsite/db/migrations/0005_add_cmtime_indices.py|
        aiida/backends/djsite/db/migrations/0006_delete_dbpath.py|
        aiida/backends/djsite/db/migrations/0007_update_linktypes.py|
        aiida/backends/djsite/db/migrations/0008_code_hidden_to_extra.py|
        aiida/backends/djsite/db/migrations/0009_base_data_plugin_type_string.py|
        aiida/backends/djsite/db/migrations/0010_process_type.py|
        aiida/backends/djsite/db/migrations/0011_delete_kombu_tables.py|
        aiida/backends/djsite/db/migrations/0012_drop_dblock.py|
        aiida/backends/djsite/db/migrations/0013_django_1_8.py|
        aiida/backends/djsite/db/migrations/0014_add_node_uuid_unique_constraint.py|
        aiida/backends/djsite/db/migrations/0016_code_sub_class_of_data.py|
        aiida/backends/djsite/db/migrations/0017_drop_dbcalcstate.py|
        aiida/backends/djsite/db/migrations/__init__.py|
        aiida/backends/djsite/db/models.py|
        aiida/backends/djsite/db/subtests/test_generic.py|
        aiida/backends/djsite/__init__.py|
        aiida/backends/djsite/manage.py|
        aiida/backends/djsite/queries.py|
        aiida/backends/profile.py|
        aiida/backends/general/abstractqueries.py|
        aiida/backends/sqlalchemy/__init__.py|
        aiida/backends/sqlalchemy/migrations/env.py|
        aiida/backends/sqlalchemy/migrations/versions/0aebbeab274d_base_data_plugin_type_string.py|
        aiida/backends/sqlalchemy/migrations/versions/35d4ee9a1b0e_code_hidden_attr_to_extra.py|
        aiida/backends/sqlalchemy/migrations/versions/59edaf8a8b79_adding_indexes_and_constraints_to_the_.py|
        aiida/backends/sqlalchemy/migrations/versions/6c629c886f84_process_type.py|
        aiida/backends/sqlalchemy/migrations/versions/70c7d732f1b2_delete_dbpath.py|
        aiida/backends/sqlalchemy/migrations/versions/89176227b25_add_indexes_to_dbworkflowdata_table.py|
        aiida/backends/sqlalchemy/migrations/versions/a514d673c163_drop_dblock.py|
        aiida/backends/sqlalchemy/migrations/versions/a6048f0ffca8_update_linktypes.py|
        aiida/backends/sqlalchemy/migrations/versions/e15ef2630a1b_initial_schema.py|
        aiida/backends/sqlalchemy/migrations/versions/f9a69de76a9a_delete_kombu_tables.py|
        aiida/backends/sqlalchemy/migrations/versions/62fe0d36de90_add_node_uuid_unique_constraint.py|
        aiida/backends/sqlalchemy/migrations/versions/a603da2cc809_code_sub_class_of_data.py|
        aiida/backends/sqlalchemy/migrations/versions/162b99bca4a2_drop_dbcalcstate.py|
        aiida/backends/sqlalchemy/models/authinfo.py|
        aiida/backends/sqlalchemy/models/base.py|
        aiida/backends/sqlalchemy/models/comment.py|
        aiida/backends/sqlalchemy/models/computer.py|
        aiida/backends/sqlalchemy/models/group.py|
        aiida/backends/sqlalchemy/models/__init__.py|
        aiida/backends/sqlalchemy/models/log.py|
        aiida/backends/sqlalchemy/models/node.py|
        aiida/backends/sqlalchemy/models/settings.py|
        aiida/backends/sqlalchemy/models/user.py|
        aiida/backends/sqlalchemy/queries.py|
        aiida/backends/sqlalchemy/tests/test_generic.py|
        aiida/backends/sqlalchemy/tests/__init__.py|
        aiida/backends/sqlalchemy/tests/test_nodes.py|
        aiida/backends/sqlalchemy/tests/test_query.py|
        aiida/backends/sqlalchemy/tests/test_schema.py|
        aiida/backends/sqlalchemy/tests/test_session.py|
        aiida/backends/sqlalchemy/tests/testbase.py|
        aiida/backends/sqlalchemy/tests/test_utils.py|
        aiida/backends/sqlalchemy/utils.py|
        aiida/backends/testbase.py|
        aiida/backends/testimplbase.py|
        aiida/backends/tests/test_backup_script.py|
        aiida/backends/tests/test_backup_setup_script.py|
        aiida/backends/tests/test_base_dataclasses.py|
        aiida/backends/tests/cmdline/commands/test_code.py|
        aiida/backends/tests/cmdline/commands/test_comment.py|
        aiida/backends/tests/cmdline/commands/test_computer.py|
        aiida/backends/tests/cmdline/commands/test_data.py|
        aiida/backends/tests/cmdline/commands/test_export.py|
        aiida/backends/tests/cmdline/commands/test_group.py|
        aiida/backends/tests/cmdline/commands/test_user.py|
        aiida/backends/tests/test_dataclasses.py|
        aiida/backends/tests/test_dbimporters.py|
        aiida/backends/tests/test_generic.py|
        aiida/backends/tests/__init__.py|
        aiida/backends/tests/test_nodes.py|
        aiida/backends/tests/orm/data/test_remote.py|
        aiida/backends/tests/orm/utils/test_loaders.py|
        aiida/backends/tests/test_plugin_loader.py|
        aiida/backends/tests/engine/test_class_loader.py|
        aiida/backends/tests/engine/test_daemon.py|
        aiida/backends/tests/engine/test_persistence.py|
        aiida/backends/tests/engine/test_process.py|
        aiida/backends/tests/engine/test_futures.py|
        aiida/backends/tests/engine/test_launch.py|
        aiida/backends/tests/engine/test_process_builder.py|
        aiida/backends/tests/engine/test_rmq.py|
        aiida/backends/tests/engine/test_runners.py|
        aiida/backends/tests/engine/test_transport.py|
        aiida/backends/tests/engine/test_utils.py|
        aiida/backends/tests/engine/test_utils.py|
        aiida/backends/tests/engine/test_work_chain.py|
        aiida/backends/utils.py|
        aiida/common/datastructures.py|
        aiida/engine/daemon/execmanager.py|
        aiida/engine/processes/calcjobs/tasks.py|
        aiida/manage/backup/backup_base.py|
        aiida/orm/autogroup.py|
        aiida/orm/querybuilder.py|
        aiida/orm/nodes/data/array/bands.py|
        aiida/orm/nodes/data/array/projection.py|
        aiida/orm/nodes/data/array/xy.py|
        aiida/orm/nodes/data/code.py|
        aiida/orm/nodes/data/orbital.py|
        aiida/orm/nodes/data/remote.py|
        aiida/orm/nodes/data/structure.py|
        aiida/orm/nodes/data/upf.py|
        aiida/orm/utils/remote.py|
        aiida/parsers/plugins/arithmetic/add.py|
        aiida/parsers/plugins/templatereplacer/doubler.py|
        aiida/parsers/plugins/templatereplacer/__init__.py|
        aiida/plugins/entry_point.py|
        aiida/plugins/entry.py|
        aiida/plugins/info.py|
        aiida/plugins/registry.py|
        aiida/schedulers/datastructures.py|
        aiida/schedulers/plugins/direct.py|
        aiida/schedulers/plugins/lsf.py|
        aiida/schedulers/plugins/pbsbaseclasses.py|
        aiida/schedulers/plugins/pbsbaseclasses.py|
        aiida/schedulers/plugins/sge.py|
        aiida/schedulers/plugins/slurm.py|
        aiida/schedulers/plugins/test_direct.py|
        aiida/schedulers/plugins/test_lsf.py|
        aiida/schedulers/plugins/test_pbspro.py|
        aiida/schedulers/plugins/test_sge.py|
        aiida/schedulers/plugins/test_slurm.py|
        aiida/schedulers/plugins/test_torque.py|
        aiida/sphinxext/tests/workchain_source/conf.py|
<<<<<<< HEAD
        aiida/sphinxext/tests/workchain_source/demo_workchain.py|
=======
>>>>>>> 5b66bc28
        aiida/tools/data/array/kpoints/legacy.py|
        aiida/tools/data/array/kpoints/seekpath.py|
        aiida/tools/data/__init__.py|
        aiida/tools/dbexporters/__init__.py|
        aiida/tools/dbimporters/baseclasses.py|
        aiida/tools/dbimporters/__init__.py|
        aiida/tools/dbimporters/plugins/cod.py|
        aiida/tools/dbimporters/plugins/icsd.py|
        aiida/tools/dbimporters/plugins/__init__.py|
        aiida/tools/dbimporters/plugins/mpds.py|
        aiida/tools/dbimporters/plugins/mpod.py|
        aiida/tools/dbimporters/plugins/nninc.py|
        aiida/tools/dbimporters/plugins/oqmd.py|
        aiida/tools/dbimporters/plugins/pcod.py|
        aiida/transports/plugins/ssh.py|
        aiida/transports/plugins/test_all_plugins.py|
        aiida/transports/plugins/test_local.py|
        aiida/transports/plugins/test_ssh.py|
        .ci/test_daemon.py|
        .ci/workchains.py|
      )$

  # prospector: collection of linters
  - id: prospector
    language: system
    types: [file, python]
    exclude: *exclude_files
    name: prospector
    description: "This hook runs Prospector: https://github.com/landscapeio/prospector"
    entry: prospector

  - id: rtd-requirements
    name: Requirements for RTD
    entry: python ./docs/update_req_for_rtd.py --pre-commit
    language: system
    files: >-
      (?x)^(
        setup.json|
        setup.py|
        docs/requirements_for_rtd.txt|
        docs/update_req_for_rtd.py|
      )$
    pass_filenames: false

  - id: pyproject
    name: Validating pyproject.toml
    entry: python ./utils/validate_consistency.py toml
    language: system
    files: >-
      (?x)^(
        setup.json|
        setup.py|
        utils/validate_consistency.py|
      )$
    pass_filenames: false
  - id: conda
    name: Validating environment.yml
    entry: python ./utils/validate_consistency.py conda
    language: system
    files: >-
      (?x)^(
        setup.json|
        setup.py|
        utils/validate_consistency.py|
        environment.yml|
      )$
    pass_filenames: false

  - id: verdi-autodocs
    name: Automatically generating verdi docs
    entry: python ./utils/validate_consistency.py verdi-autodocs
    language: system
    files: >-
      (?x)^(
        aiida/cmdline/commands/.*|
        utils/validate_consistency.py|
      )$
    pass_filenames: false

  - id: travis-linter
    name: travis
    entry: travis lint
    files: .travis.yml
    language: ruby
    additional_dependencies: ['travis']

  - id: version-number
    name: Check version numbers
    entry: python ./utils/validate_consistency.py version
    language: system
    files: >-
      (?x)^(
        setup.json|
        utils/validate_consistency.py|
        aiida/__init__.py
      )$
    pass_filenames: false

# modernizer: make sure our code-base is Python 3 ready
- repo: https://github.com/python-modernize/python-modernize.git
  rev: a234ce4e185cf77a55632888f1811d83b4ad9ef2
  hooks:
  - id: python-modernize
    exclude: >
      (?x)^(
        docs/.*|
        aiida/engine/utils.py  # exclude because tornado WaitIterator.next() does not work with next(...)
      )$
    args:
      - --write
      - --nobackups
# Following are all the fixers in python-modernize.
# Those marked as 'done' were run at some point and their results checked
# and incorporated if necessary, but they can't be applied without breaking valid cases
      - --fix=apply
      - --fix=except
      - --fix=exec
      - --fix=execfile
      - --fix=exitfunc
      - --fix=funcattrs
#done:      - --fix=has_key
#optional:      - --fix=idioms
#done:      - --fix=long
      - --fix=methodattrs
      - --fix=ne
      - --fix=numliterals
      - --fix=operator
      - --fix=paren
      - --fix=reduce
      - --fix=renames
      - --fix=repr
#optional:      - --fix=set_literal
      - --fix=standarderror
      - --fix=sys_exc
      - --fix=throw
      - --fix=tuple_params
      - --fix=types
#optional:      - --fix=ws_comma
      - --fix=xreadlines
      - --fix=basestring
      - --fix=classic_division
#done:      - --fix=dict_six
      - --fix=file
      - --fix=filter
      - --fix=import
      - --fix=imports_six
      - --fix=input_six
      - --fix=int_long_tuple
      - --fix=itertools_imports_six
      - --fix=itertools_six
      - --fix=map
      - --fix=metaclass
      - --fix=next
#optional:      - --fix=open
      - --fix=print
      - --fix=raise
      - --fix=raise_six
      - --fix=unichr
      - --fix=unicode
      - --fix=unicode_future
      - --fix=unicode_type
      - --fix=urllib_six
      - --fix=xrange_six
      - --fix=zip

- repo: git://github.com/pre-commit/pre-commit-hooks
  rev: v1.1.1
  hooks:
  - id: check-yaml<|MERGE_RESOLUTION|>--- conflicted
+++ resolved
@@ -145,11 +145,6 @@
         aiida/schedulers/plugins/test_sge.py|
         aiida/schedulers/plugins/test_slurm.py|
         aiida/schedulers/plugins/test_torque.py|
-        aiida/sphinxext/tests/workchain_source/conf.py|
-<<<<<<< HEAD
-        aiida/sphinxext/tests/workchain_source/demo_workchain.py|
-=======
->>>>>>> 5b66bc28
         aiida/tools/data/array/kpoints/legacy.py|
         aiida/tools/data/array/kpoints/seekpath.py|
         aiida/tools/data/__init__.py|
