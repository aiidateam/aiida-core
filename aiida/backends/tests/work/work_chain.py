# -*- coding: utf-8 -*-
###########################################################################
# Copyright (c), The AiiDA team. All rights reserved.                     #
# This file is part of the AiiDA code.                                    #
#                                                                         #
# The code is hosted on GitHub at https://github.com/aiidateam/aiida_core #
# For further information on the license, see the LICENSE.txt file        #
# For further information please visit http://www.aiida.net               #
###########################################################################

import inspect
import plumpy
import plumpy.test_utils
import unittest

from aiida.backends.testbase import AiidaTestCase
from aiida.common.links import LinkType
from aiida.daemon.workflowmanager import execute_steps
from aiida.orm.data.bool import Bool
from aiida.orm.data.float import Float
from aiida.orm.data.int import Int
from aiida.orm.data.str import Str
from aiida.work.utils import ProcessStack
from aiida.work.class_loader import CLASS_LOADER
from aiida.workflows.wf_demo import WorkflowDemo
from aiida import work
from aiida.work.workchain import *

from . import utils


def run_and_check_success(process_class, **kwargs):
    """
    Instantiates the process class and executes it followed by a check
    that it is finished successfully

    :returns: instance of process
    """
    process = process_class(inputs=kwargs)
    process.execute()
    assert process.calc.is_finished_ok == True

    return process


class Wf(work.WorkChain):
    # Keep track of which steps were completed by the workflow
    finished_steps = {}

    @classmethod
    def define(cls, spec):
        super(Wf, cls).define(spec)
        spec.input("value", default=Str('A'))
        spec.input("n", default=Int(3))
        spec.outputs.dynamic = True
        spec.outline(
            cls.s1,
            if_(cls.isA)(
                cls.s2
            ).elif_(cls.isB)(
                cls.s3
            ).else_(
                cls.s4
            ),
            cls.s5,
            while_(cls.ltN)(
                cls.s6
            ),
        )

    def on_create(self):
        super(Wf, self).on_create()
        # Reset the finished step
        self.finished_steps = {
            k: False for k in
            [self.s1.__name__, self.s2.__name__, self.s3.__name__,
             self.s4.__name__, self.s5.__name__, self.s6.__name__,
             self.isA.__name__, self.isB.__name__, self.ltN.__name__]
        }

    def s1(self):
        self._set_finished(inspect.stack()[0][3])

    def s2(self):
        self._set_finished(inspect.stack()[0][3])

    def s3(self):
        self._set_finished(inspect.stack()[0][3])

    def s4(self):
        self._set_finished(inspect.stack()[0][3])

    def s5(self):
        self.ctx.counter = 0
        self._set_finished(inspect.stack()[0][3])

    def s6(self):
        self.ctx.counter = self.ctx.counter + 1
        self._set_finished(inspect.stack()[0][3])

    def isA(self):
        self._set_finished(inspect.stack()[0][3])
        return self.inputs.value.value == 'A'

    def isB(self):
        self._set_finished(inspect.stack()[0][3])
        return self.inputs.value.value == 'B'

    def ltN(self):
        keep_looping = self.ctx.counter < self.inputs.n.value
        if not keep_looping:
            self._set_finished(inspect.stack()[0][3])
        return keep_looping

    def _set_finished(self, function_name):
        self.finished_steps[function_name] = True


class ReturnWorkChain(WorkChain):

    FAILURE_STATUS = 1

    @classmethod
    def define(cls, spec):
        super(ReturnWorkChain, cls).define(spec)
        spec.input('success', valid_type=Bool)
        spec.outline(
            cls.failure,
            cls.success
        )

    def failure(self):
        if self.inputs.success.value is False:
            return self.FAILURE_STATUS

    def success(self):
        return


class TestFinishStatus(AiidaTestCase):

    def test_failing_workchain(self):
        result, node = work.launch.run_get_node(ReturnWorkChain, success=Bool(False))
        self.assertEquals(node.finish_status, ReturnWorkChain.FAILURE_STATUS)
        self.assertEquals(node.is_finished, True)
        self.assertEquals(node.is_finished_ok, False)
        self.assertEquals(node.is_failed, True)

    def test_successful_workchain(self):
        result, node = work.launch.run_get_node(ReturnWorkChain, success=Bool(True))
        self.assertEquals(node.finish_status, 0)
        self.assertEquals(node.is_finished, True)
        self.assertEquals(node.is_finished_ok, True)
        self.assertEquals(node.is_failed, False)


class IfTest(work.WorkChain):
    @classmethod
    def define(cls, spec):
        super(IfTest, cls).define(spec)
        spec.outline(
            if_(cls.condition)(
                cls.step1,
                cls.step2
            )
        )

    def on_create(self, *args, **kwargs):
        super(IfTest, self).on_create(*args, **kwargs)
        self.ctx.s1 = False
        self.ctx.s2 = False

    def condition(self):
        return True

    def step1(self):
        self.ctx.s1 = True
        self.pause()

    def step2(self):
        self.ctx.s2 = True


class TestContext(AiidaTestCase):
    def test_attributes(self):
        wc = work.WorkChain()
        wc.ctx.new_attr = 5
        self.assertEqual(wc.ctx.new_attr, 5)

        del wc.ctx.new_attr
        with self.assertRaises(AttributeError):
            wc.ctx.new_attr

    def test_dict(self):
        wc = work.WorkChain()
        wc.ctx['new_attr'] = 5
        self.assertEqual(wc.ctx['new_attr'], 5)

        del wc.ctx['new_attr']
        with self.assertRaises(KeyError):
            wc.ctx['new_attr']


class TestWorkchain(AiidaTestCase):

    def setUp(self):
        super(TestWorkchain, self).setUp()
        self.assertEquals(len(ProcessStack.stack()), 0)
        self.runner = utils.create_test_runner()

    def tearDown(self):
        super(TestWorkchain, self).tearDown()
        work.set_runner(None)
        self.runner.close()
        self.runner = None
        self.assertEquals(len(ProcessStack.stack()), 0)

    def test_run(self):
        A = Str('A')
        B = Str('B')
        C = Str('C')
        three = Int(3)

        # Try the if(..) part
        work.launch.run(Wf, value=A, n=three)
        # Check the steps that should have been run
        for step, finished in Wf.finished_steps.iteritems():
            if step not in ['s3', 's4', 'isB']:
                self.assertTrue(
                    finished, "Step {} was not called by workflow".format(step))

        # Try the elif(..) part
        finished_steps = work.launch.run(Wf, value=B, n=three)
        # Check the steps that should have been run
        for step, finished in finished_steps.iteritems():
            if step not in ['isA', 's2', 's4']:
                self.assertTrue(
                    finished, "Step {} was not called by workflow".format(step))

        # Try the else... part
        finished_steps = work.launch.run(Wf, value=C, n=three)
        # Check the steps that should have been run
        for step, finished in finished_steps.iteritems():
            if step not in ['isA', 's2', 'isB', 's3']:
                self.assertTrue(
                    finished, "Step {} was not called by workflow".format(step))

    def test_incorrect_outline(self):
        class Wf(WorkChain):
            @classmethod
            def define(cls, spec):
                super(Wf, cls).define(spec)
                # Try defining an invalid outline
                spec.outline(5)

        with self.assertRaises(TypeError):
            Wf.spec()

    def test_same_input_node(self):
        class Wf(WorkChain):
            @classmethod
            def define(cls, spec):
                super(Wf, cls).define(spec)
                spec.input('a', valid_type=Int)
                spec.input('b', valid_type=Int)
                # Try defining an invalid outline
                spec.outline(cls.check_a_b)

            def check_a_b(self):
                assert 'a' in self.inputs
                assert 'b' in self.inputs

        x = Int(1)
        run_and_check_success(Wf, a=x, b=x)

    def test_context(self):
        A = Str("a")
        B = Str("b")

        class ReturnA(work.Process):
            def _run(self):
                self.out('res', A)
                return

        class ReturnB(work.Process):
            def _run(self):
                self.out('res', B)
                return

        class Wf(WorkChain):
            @classmethod
            def define(cls, spec):
                super(Wf, cls).define(spec)
                spec.outline(cls.s1, cls.s2, cls.s3)

            def s1(self):
                return ToContext(
                    r1=Outputs(self.submit(ReturnA)),
                    r2=Outputs(self.submit(ReturnB)))

            def s2(self):
                assert self.ctx.r1['res'] == A
                assert self.ctx.r2['res'] == B

                # Try overwriting r1
                return ToContext(r1=Outputs(self.submit(ReturnB)))

            def s3(self):
                assert self.ctx.r1['res'] == B
                assert self.ctx.r2['res'] == B

        run_and_check_success(Wf)

    def test_str(self):
        self.assertIsInstance(str(Wf.spec()), basestring)

    def test_malformed_outline(self):
        """
        Test some malformed outlines
        """
        spec = _WorkChainSpec()

        with self.assertRaises(TypeError):
            spec.outline(5)

        # Test a function with wrong number of args
        with self.assertRaises(TypeError):
            spec.outline(lambda x, y: None)

    def test_checkpointing(self):
        A = Str('A')
        B = Str('B')
        C = Str('C')
        three = Int(3)

        # Try the if(..) part
        finished_steps = \
            self._run_with_checkpoints(Wf, inputs={'value': A, 'n': three})
        # Check the steps that should have been run
        for step, finished in finished_steps.iteritems():
            if step not in ['s3', 's4', 'isB']:
                self.assertTrue(
                    finished, "Step {} was not called by workflow".format(step))

        # Try the elif(..) part
        finished_steps = \
            self._run_with_checkpoints(Wf, inputs={'value': B, 'n': three})
        # Check the steps that should have been run
        for step, finished in finished_steps.iteritems():
            if step not in ['isA', 's2', 's4']:
                self.assertTrue(
                    finished, "Step {} was not called by workflow".format(step))

        # Try the else... part
        finished_steps = \
            self._run_with_checkpoints(Wf, inputs={'value': C, 'n': three})
        # Check the steps that should have been run
        for step, finished in finished_steps.iteritems():
            if step not in ['isA', 's2', 'isB', 's3']:
                self.assertTrue(
                    finished, "Step {} was not called by workflow".format(step))

    def test_return(self):
        class WcWithReturn(WorkChain):
            @classmethod
            def define(cls, spec):
                super(WcWithReturn, cls).define(spec)
                spec.outline(
                    cls.s1,
                    if_(cls.isA)(
                        return_
                    ),
                    cls.after
                )

            def s1(self):
                pass

            def isA(self):
                return True

            def after(self):
                raise RuntimeError("Shouldn't get here")

        run_and_check_success(WcWithReturn)

    def test_tocontext_submit_workchain_no_daemon(self):
        class MainWorkChain(WorkChain):
            @classmethod
            def define(cls, spec):
                super(MainWorkChain, cls).define(spec)
                spec.outline(cls.do_run, cls.check)
                spec.outputs.dynamic = True

            def do_run(self):
                return ToContext(subwc=self.submit(SubWorkChain))

            def check(self):
                pass
                assert self.ctx.subwc.out.value == Int(5)

        class SubWorkChain(WorkChain):
            @classmethod
            def define(cls, spec):
                super(SubWorkChain, cls).define(spec)
                spec.outline(cls.do_run)

            def do_run(self):
                self.out("value", Int(5))

        run_and_check_success(MainWorkChain)

    def test_tocontext_schedule_workchain(self):
        class MainWorkChain(WorkChain):
            @classmethod
            def define(cls, spec):
                super(MainWorkChain, cls).define(spec)
                spec.outline(cls.do_run, cls.check)
                spec.outputs.dynamic = True

            def do_run(self):
                return ToContext(subwc=self.submit(SubWorkChain))

            def check(self):
                assert self.ctx.subwc.out.value == Int(5)

        class SubWorkChain(WorkChain):
            @classmethod
            def define(cls, spec):
                super(SubWorkChain, cls).define(spec)
                spec.outline(cls.do_run)

            def do_run(self):
                self.out('value', Int(5))

        run_and_check_success(MainWorkChain)

    # @unittest.skip('This is currently broken after merge')
    def test_if_block_persistence(self):
        """
        This test was created to capture issue #902
        """
        wc = IfTest()
        wc.execute(True)
        self.assertTrue(wc.ctx.s1)
        self.assertFalse(wc.ctx.s2)

        # Now bundle the thing
        bundle = plumpy.Bundle(wc)

        # Load from saved tate
        wc2 = bundle.unbundle()
        self.assertTrue(wc2.ctx.s1)
        self.assertFalse(wc2.ctx.s2)
        wc2.execute()
        self.assertTrue(wc2.ctx.s1)
        self.assertTrue(wc2.ctx.s2)

    def test_report_dbloghandler(self):
        """
        Test whether the WorkChain, through its Process, has a logger
        set for which the DbLogHandler has been attached. Because if this
        is not the case, the 'report' method will not actually hit the
        DbLogHandler and the message will not be stored in the database
        """

        class TestWorkChain(WorkChain):
            @classmethod
            def define(cls, spec):
                super(TestWorkChain, cls).define(spec)
                spec.outline(cls.run, cls.check)
                spec.outputs.dynamic = True

            def run(self):
                from aiida.orm.backend import construct
                self._backend = construct()
                self._backend.log.delete_many({})
                self.report("Testing the report function")
                return

            def check(self):
                logs = self._backend.log.find()
                assert len(logs) == 1

        run_and_check_success(TestWorkChain)

    def test_to_context(self):
        val = Int(5)

        class SimpleWc(work.Process):
            def _run(self):
                self.out('_return', val)
                return

        class Workchain(WorkChain):
            @classmethod
            def define(cls, spec):
                super(Workchain, cls).define(spec)
                spec.outline(cls.begin, cls.result)

            def begin(self):
                self.to_context(result_a=Outputs(self.submit(SimpleWc)))
                return ToContext(result_b=Outputs(self.submit(SimpleWc)))

            def result(self):
                assert self.ctx.result_a['_return'] == val
                assert self.ctx.result_b['_return'] == val
                return

        run_and_check_success(Workchain)

    def test_persisting(self):
        persister = plumpy.test_utils.TestPersister()
        runner = work.new_runner(persister=persister)
        workchain = Wf(runner=runner)
        workchain.execute()

    def _run_with_checkpoints(self, wf_class, inputs=None):
        if inputs is None:
            inputs = {}
        proc = run_and_check_success(wf_class, **inputs)
        return proc.finished_steps

    def test_namespace_nondb_mapping(self):
        """
        Regression test for a bug in _flatten_inputs
        """
        value = {'a': 1, 'b': {'c': 2}}
        class TestWorkChain(WorkChain):
            @classmethod
            def define(cls, spec):
                super(TestWorkChain, cls).define(spec)

                spec.input('namespace.sub', non_db=True)
                spec.outline(cls.check_input)

            def check_input(self):
                assert self.inputs.namespace.sub == value

        run_and_check_success(TestWorkChain, namespace={'sub': value})



class TestWorkchainWithOldWorkflows(AiidaTestCase):
    def setUp(self):
        super(TestWorkchainWithOldWorkflows, self).setUp()
        self.assertEquals(len(ProcessStack.stack()), 0)
        self.runner = utils.create_test_runner()

    def tearDown(self):
        super(TestWorkchainWithOldWorkflows, self).tearDown()
        work.set_runner(None)
        self.runner.close()
        self.runner = None
        self.assertEquals(len(ProcessStack.stack()), 0)

    def test_call_old_wf(self):
        wf = WorkflowDemo()
        wf.start()
        while wf.is_running():
            execute_steps()

        class _TestWf(WorkChain):
            @classmethod
            def define(cls, spec):
                super(_TestWf, cls).define(spec)
                spec.outline(cls.begin, cls.check)

            def begin(self):
                return ToContext(wf=wf)

            def check(self):
                assert self.ctx.wf is not None

        run_and_check_success(_TestWf)

    def test_old_wf_results(self):
        wf = WorkflowDemo()
        wf.start()
        while wf.is_running():
            execute_steps()

        class _TestWf(WorkChain):
            @classmethod
            def define(cls, spec):
                super(_TestWf, cls).define(spec)
                spec.outline(cls.begin, cls.check)

            def begin(self):
                return ToContext(res=Outputs(wf))

            def check(self):
                assert set(self.ctx.res) == set(wf.get_results())

        run_and_check_success(_TestWf)


class TestWorkChainAbort(AiidaTestCase):
    """
    Test the functionality to abort a workchain
    """

    def setUp(self):
        super(TestWorkChainAbort, self).setUp()
        self.assertEquals(len(ProcessStack.stack()), 0)
        self.runner = utils.create_test_runner()

    def tearDown(self):
        super(TestWorkChainAbort, self).tearDown()
        work.set_runner(None)
        self.runner.close()
        self.runner = None
        self.assertEquals(len(ProcessStack.stack()), 0)

    class AbortableWorkChain(WorkChain):
        @classmethod
        def define(cls, spec):
            super(TestWorkChainAbort.AbortableWorkChain, cls).define(spec)
            spec.outline(
                cls.begin,
                cls.check
            )

        def begin(self):
            self.pause()

        def check(self):
            raise RuntimeError('should have been aborted by now')

    def test_simple_run(self):
        """
        Run the workchain which should hit the exception and therefore end
        up in the EXCEPTED state
        """
        process = TestWorkChainAbort.AbortableWorkChain()

        with self.assertRaises(RuntimeError):
            process.execute(True)
            process.execute()

        self.assertEquals(process.calc.is_finished_ok, False)
        self.assertEquals(process.calc.is_excepted, True)
        self.assertEquals(process.calc.is_killed, False)

    @unittest.skip('Process kill needs to be fixed')
    def test_simple_kill_through_process(self):
        """
        Run the workchain for one step and then kill it by calling kill
        on the workchain itself. This should have the workchain end up
        in the KILLED state.
        """
        process = TestWorkChainAbort.AbortableWorkChain()

        with self.assertRaises(plumpy.KilledError):
            process.execute(True)
            process.kill()
            process.execute()

        self.assertEquals(process.calc.is_finished_ok, False)
        self.assertEquals(process.calc.is_excepted, False)
        self.assertEquals(process.calc.is_killed, True)


class TestWorkChainAbortChildren(AiidaTestCase):
    """
    Test the functionality to abort a workchain and verify that children
    are also aborted appropriately
    """

    class SubWorkChain(WorkChain):
        @classmethod
        def define(cls, spec):
            super(TestWorkChainAbortChildren.SubWorkChain, cls).define(spec)
            spec.outline(
                cls.begin,
                cls.check
            )

        def begin(self):
            pass

        def check(self):
            raise RuntimeError('should have been aborted by now')

    class MainWorkChain(WorkChain):
        @classmethod
        def define(cls, spec):
            super(TestWorkChainAbortChildren.MainWorkChain, cls).define(spec)
            spec.input('kill', default=Bool(False))
            spec.outline(
                cls.begin,
                cls.check
            )

        def begin(self):
            self.ctx.child = TestWorkChainAbortChildren.SubWorkChain()
            self.ctx.child.start()
            if self.inputs.kill:
                self.kill()

        def check(self):
            raise RuntimeError('should have been aborted by now')

        def on_kill(self, msg):
            super(TestWorkChainAbortChildren.MainWorkChain, self).on_kill(msg)
            if self.inputs.kill:
                assert self.ctx.child.calc.is_killed == True, 'Child was not killed'

    def setUp(self):
        super(TestWorkChainAbortChildren, self).setUp()
        self.assertEquals(len(ProcessStack.stack()), 0)
        self.runner = utils.create_test_runner()

    def tearDown(self):
        super(TestWorkChainAbortChildren, self).tearDown()
        work.set_runner(None)
        self.runner.close()
        self.runner = None
        self.assertEquals(len(ProcessStack.stack()), 0)

    def test_simple_run(self):
        """
        Run the workchain which should hit the exception and therefore end
        up in the EXCEPTED state
        """
        process = TestWorkChainAbortChildren.MainWorkChain()

        with self.assertRaises(RuntimeError):
            process.execute()

        self.assertEquals(process.calc.is_finished_ok, False)
        self.assertEquals(process.calc.is_excepted, True)
        self.assertEquals(process.calc.is_killed, False)

    @unittest.skip('This requires children kill support over RMQ #1060')
    def test_simple_kill_through_process(self):
        """
        Run the workchain for one step and then kill it. This should have the
        workchain and its children end up in the KILLED state.
        """
        process = TestWorkChainAbortChildren.MainWorkChain(inputs={'kill': Bool(True)})

        with self.assertRaises(plumpy.KilledError):
            process.execute()

        with self.assertRaises(plumpy.KilledError):
            process.ctx.child.execute()

        child = process.calc.get_outputs(link_type=LinkType.CALL)[0]
        self.assertEquals(child.is_finished_ok, False)
        self.assertEquals(child.is_excepted, False)
        self.assertEquals(child.is_killed, True)

        self.assertEquals(process.calc.is_finished_ok, False)
        self.assertEquals(process.calc.is_excepted, False)
        self.assertEquals(process.calc.is_killed, True)


class TestImmutableInputWorkchain(AiidaTestCase):
    """
    Test that inputs cannot be modified
    """

    def setUp(self):
        super(TestImmutableInputWorkchain, self).setUp()
        self.assertEquals(len(ProcessStack.stack()), 0)

    def tearDown(self):
        super(TestImmutableInputWorkchain, self).tearDown()
        self.assertEquals(len(ProcessStack.stack()), 0)

    def test_immutable_input(self):
        """
        Check that from within the WorkChain self.inputs returns an AttributesFrozendict which should be immutable
        """
        test_class = self

        class Wf(WorkChain):
            @classmethod
            def define(cls, spec):
                super(Wf, cls).define(spec)
                spec.input('a', valid_type=Int)
                spec.input('b', valid_type=Int)
                spec.outline(
                    cls.step_one,
                    cls.step_two,
                )

            def step_one(self):
                # Attempt to manipulate the inputs dictionary which since it is a AttributesFrozendict should raise
                with test_class.assertRaises(TypeError):
                    self.inputs['a'] = Int(3)
                with test_class.assertRaises(AttributeError):
                    self.inputs.pop('b')
                with test_class.assertRaises(TypeError):
                    self.inputs['c'] = Int(4)

            def step_two(self):
                # Verify that original inputs are still there with same value and no inputs were added
                test_class.assertIn('a', self.inputs)
                test_class.assertIn('b', self.inputs)
                test_class.assertNotIn('c', self.inputs)
                test_class.assertEquals(self.inputs['a'].value, 1)

        run_and_check_success(Wf, a=Int(1), b=Int(2))

    def test_immutable_input_groups(self):
        """
        Check that namespaced inputs also return AttributeFrozendicts and are hence immutable
        """
        test_class = self

        class Wf(WorkChain):
            @classmethod
            def define(cls, spec):
                super(Wf, cls).define(spec)
                spec.input_namespace('subspace', dynamic=True)
                spec.outline(
                    cls.step_one,
                    cls.step_two,
                )

            def step_one(self):
                # Attempt to manipulate the namespaced inputs dictionary which should raise
                with test_class.assertRaises(TypeError):
                    self.inputs.subspace['one'] = Int(3)
                with test_class.assertRaises(AttributeError):
                    self.inputs.subspace.pop('two')
                with test_class.assertRaises(TypeError):
                    self.inputs.subspace['four'] = Int(4)

            def step_two(self):
                # Verify that original inputs are still there with same value and no inputs were added
                test_class.assertIn('one', self.inputs.subspace)
                test_class.assertIn('two', self.inputs.subspace)
                test_class.assertNotIn('four', self.inputs.subspace)
                test_class.assertEquals(self.inputs.subspace['one'].value, 1)

        x = Int(1)
        y = Int(2)
        run_and_check_success(Wf, subspace={'one': Int(1), 'two': Int(2)})

<<<<<<< HEAD
=======

class SerializeWorkChain(WorkChain):
    @classmethod
    def define(cls, spec):
        super(SerializeWorkChain, cls).define(spec)

        spec.input(
            'test',
            valid_type=Str,
            serialize_fct=lambda x: Str(CLASS_LOADER.class_identifier(x)),
        )
        spec.input('reference', valid_type=Str)

        spec.outline(cls.do_test)

    def do_test(self):
        assert isinstance(self.inputs.test, Str)
        assert self.inputs.test == self.inputs.reference

>>>>>>> e9100d3c
class TestSerializeWorkChain(AiidaTestCase):
    """
    Test workchains with serialized input / output.
    """
    def setUp(self):
        super(TestSerializeWorkChain, self).setUp()
        self.assertEquals(len(ProcessStack.stack()), 0)

    def tearDown(self):
        super(TestSerializeWorkChain, self).tearDown()
        self.assertEquals(len(ProcessStack.stack()), 0)

    def test_serialize(self):
        """
        Test a simple serialization of a class to its identifier.
        """
<<<<<<< HEAD
        test_class = self

        class TestSerializeWorkChain(WorkChain):
            @classmethod
            def define(cls, spec):
                super(TestSerializeWorkChain, cls).define(spec)

                spec.input('test', serialize_fct=lambda x: Str(CLASS_LOADER.class_identifier(x)))
                spec.input('reference', valid_type=Str)

                spec.outline(cls.do_test)

            def do_test(self):
                assert isinstance(self.inputs.test, Str)
                assert self.inputs.test == self.inputs.reference

        work.launch.run(TestSerializeWorkChain, test=Int, reference=Str(CLASS_LOADER.class_identifier(Int)))
=======
        work.launch.run(
            SerializeWorkChain,
            test=Int,
            reference=Str(CLASS_LOADER.class_identifier(Int))
        )

    def test_serialize_builder(self):
        """
        Test serailization when using a builder.
        """
        builder = SerializeWorkChain.get_builder()
        builder.test = Int
        builder.reference = Str(CLASS_LOADER.class_identifier(Int))

        work.launch.run(builder)
>>>>>>> e9100d3c


class GrandParentExposeWorkChain(work.WorkChain):
    @classmethod
    def define(cls, spec):
        super(GrandParentExposeWorkChain, cls).define(spec)

        spec.expose_inputs(ParentExposeWorkChain, namespace='sub.sub')
        spec.expose_outputs(ParentExposeWorkChain, namespace='sub.sub')

        spec.outline(cls.do_run, cls.finalize)

    def do_run(self):
        return ToContext(child=self.submit(
            ParentExposeWorkChain,
            **self.exposed_inputs(ParentExposeWorkChain, namespace='sub.sub')
        ))

    def finalize(self):
        self.out_many(
            self.exposed_outputs(
                self.ctx.child,
                ParentExposeWorkChain,
                namespace='sub.sub'
            )
        )

class ParentExposeWorkChain(work.WorkChain):
    @classmethod
    def define(cls, spec):
        super(ParentExposeWorkChain, cls).define(spec)

        spec.expose_inputs(ChildExposeWorkChain, include=['a'])
        spec.expose_inputs(
            ChildExposeWorkChain,
            exclude=['a'],
            namespace='sub_1',
        )
        spec.expose_inputs(
            ChildExposeWorkChain,
            include=['b'],
            namespace='sub_2',
        )
        spec.expose_inputs(
            ChildExposeWorkChain,
            include=['c'],
            namespace='sub_2.sub_3',
        )

        spec.expose_outputs(ChildExposeWorkChain, include=['a'])
        spec.expose_outputs(
            ChildExposeWorkChain,
            exclude=['a'],
            namespace='sub_1'
        )
        spec.expose_outputs(
            ChildExposeWorkChain,
            include=['b'],
            namespace='sub_2'
        )
        spec.expose_outputs(
            ChildExposeWorkChain,
            include=['c'],
            namespace='sub_2.sub_3'
        )

        spec.outline(
            cls.start_children,
            cls.finalize
        )

    def start_children(self):
        child_1 = self.submit(
            ChildExposeWorkChain,
            a=self.exposed_inputs(ChildExposeWorkChain)['a'],
            **self.exposed_inputs(ChildExposeWorkChain, namespace='sub_1', agglomerate=False)
        )
        child_2 = self.submit(
            ChildExposeWorkChain,
            **self.exposed_inputs(
                ChildExposeWorkChain,
                namespace='sub_2.sub_3',
            )
        )
        return ToContext(child_1=child_1, child_2=child_2)

    def finalize(self):
        exposed_1 = self.exposed_outputs(
            self.ctx.child_1,
            ChildExposeWorkChain,
            namespace='sub_1',
            agglomerate=False
        )
        self.out_many(exposed_1)
        exposed_2 = self.exposed_outputs(
            self.ctx.child_2,
            ChildExposeWorkChain,
            namespace='sub_2.sub_3'
        )
        self.out_many(exposed_2)

class ChildExposeWorkChain(work.WorkChain):
    @classmethod
    def define(cls, spec):
        super(ChildExposeWorkChain, cls).define(spec)

        spec.input('a', valid_type=Int)
        spec.input('b', valid_type=Float)
        spec.input('c', valid_type=Bool)

        spec.output('a', valid_type=Float)
        spec.output('b', valid_type=Float)
        spec.output('c', valid_type=Bool)

        spec.outline(cls.do_run)

    def do_run(self):
        self.out('a', self.inputs.a + self.inputs.b)
        self.out('b', self.inputs.b)
        self.out('c', self.inputs.c)

class TestWorkChainExpose(AiidaTestCase):
    """
    Test the expose inputs / outputs functionality
    """

    def setUp(self):
        super(TestWorkChainExpose, self).setUp()
        self.assertEquals(len(ProcessStack.stack()), 0)
        self.runner = utils.create_test_runner()

    def tearDown(self):
        super(TestWorkChainExpose, self).tearDown()
        work.set_runner(None)
        self.runner.close()
        self.runner = None
        self.assertEquals(len(ProcessStack.stack()), 0)

    def test_expose(self):
        res = work.launch.run(
            ParentExposeWorkChain,
            a=Int(1),
            sub_1={'b': Float(2.3), 'c': Bool(True)},
            sub_2={'b': Float(1.2), 'sub_3': {'c': Bool(False)}},
        )
        self.assertEquals(
            res,
            {
                'a': Float(2.2),
                'sub_1.b': Float(2.3), 'sub_1.c': Bool(True),
                'sub_2.b': Float(1.2), 'sub_2.sub_3.c': Bool(False)
            }
        )

    def test_nested_expose(self):
        res = work.launch.run(
            GrandParentExposeWorkChain,
            sub=dict(
                sub=dict(
                    a=Int(1),
                    sub_1={'b': Float(2.3), 'c': Bool(True)},
                    sub_2={'b': Float(1.2), 'sub_3': {'c': Bool(False)}},
                )
            )
        )
        self.assertEquals(
            res,
            {
                'sub.sub.a': Float(2.2),
                'sub.sub.sub_1.b': Float(2.3), 'sub.sub.sub_1.c': Bool(True),
                'sub.sub.sub_2.b': Float(1.2), 'sub.sub.sub_2.sub_3.c': Bool(False)
            }
        )<|MERGE_RESOLUTION|>--- conflicted
+++ resolved
@@ -840,8 +840,6 @@
         y = Int(2)
         run_and_check_success(Wf, subspace={'one': Int(1), 'two': Int(2)})
 
-<<<<<<< HEAD
-=======
 
 class SerializeWorkChain(WorkChain):
     @classmethod
@@ -861,7 +859,6 @@
         assert isinstance(self.inputs.test, Str)
         assert self.inputs.test == self.inputs.reference
 
->>>>>>> e9100d3c
 class TestSerializeWorkChain(AiidaTestCase):
     """
     Test workchains with serialized input / output.
@@ -878,25 +875,6 @@
         """
         Test a simple serialization of a class to its identifier.
         """
-<<<<<<< HEAD
-        test_class = self
-
-        class TestSerializeWorkChain(WorkChain):
-            @classmethod
-            def define(cls, spec):
-                super(TestSerializeWorkChain, cls).define(spec)
-
-                spec.input('test', serialize_fct=lambda x: Str(CLASS_LOADER.class_identifier(x)))
-                spec.input('reference', valid_type=Str)
-
-                spec.outline(cls.do_test)
-
-            def do_test(self):
-                assert isinstance(self.inputs.test, Str)
-                assert self.inputs.test == self.inputs.reference
-
-        work.launch.run(TestSerializeWorkChain, test=Int, reference=Str(CLASS_LOADER.class_identifier(Int)))
-=======
         work.launch.run(
             SerializeWorkChain,
             test=Int,
@@ -912,7 +890,6 @@
         builder.reference = Str(CLASS_LOADER.class_identifier(Int))
 
         work.launch.run(builder)
->>>>>>> e9100d3c
 
 
 class GrandParentExposeWorkChain(work.WorkChain):
