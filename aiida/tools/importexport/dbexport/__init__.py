# -*- coding: utf-8 -*-
###########################################################################
# Copyright (c), The AiiDA team. All rights reserved.                     #
# This file is part of the AiiDA code.                                    #
#                                                                         #
# The code is hosted on GitHub at https://github.com/aiidateam/aiida-core #
# For further information on the license, see the LICENSE.txt file        #
# For further information please visit http://www.aiida.net               #
###########################################################################
"""Provides export functionalities."""

# AUTO-GENERATED

# yapf: disable
# pylint: disable=wildcard-import

from .main import *

<<<<<<< HEAD
                pks, uuids = [], []
                for pk, uuid in node_query.all():
                    progress.update()
                    pks.append(pk)
                    uuids.append(uuid)

            entities_starting_set[NODE_ENTITY_NAME].update(uuids)
            given_node_entry_ids.update(pks)

    return entities_starting_set, given_node_entry_ids


def _check_node_licenses(
    node_ids_to_be_exported: Set[int],
    allowed_licenses: Optional[Union[list, Callable]],
    forbidden_licenses: Optional[Union[list, Callable]],
) -> None:
    """Check the nodes to be archived for disallowed licences."""
    # TODO (Spyros) To see better! Especially for functional licenses
    # Check the licenses of exported data.
    if allowed_licenses is not None or forbidden_licenses is not None:
        builder = orm.QueryBuilder()
        builder.append(
            orm.Node,
            project=['id', 'attributes.source.license'],
            filters={'id': {
                'in': node_ids_to_be_exported
            }},
        )
        # Skip those nodes where the license is not set (this is the standard behavior with Django)
        node_licenses = [(a, b) for [a, b] in builder.all() if b is not None]
        check_licenses(node_licenses, allowed_licenses, forbidden_licenses)


def _get_model_fields(entity_name: str) -> List[str]:
    """Return a list of fields to retrieve for a particular entity

    :param entity_name: name of database entity, such as Node

    """
    all_fields_info, _ = get_all_fields_info()
    project_cols = ['id']
    entity_prop = all_fields_info[entity_name].keys()
    # Here we do the necessary renaming of properties
    for prop in entity_prop:
        # nprop contains the list of projections
        nprop = (
            file_fields_to_model_fields[entity_name][prop] if prop in file_fields_to_model_fields[entity_name] else prop
        )
        project_cols.append(nprop)
    return project_cols


def _collect_entity_queries(
    node_ids_to_be_exported: Set[int],
    entities_starting_set: DefaultDict[str, Set[str]],
    node_pk_2_uuid_mapping: Dict[int, str],
    include_comments: bool = True,
    include_logs: bool = True,
) -> Dict[str, orm.QueryBuilder]:
    """Gather partial queries for all entities to export."""
    # pylint: disable=too-many-locals
    given_log_entry_ids = set()
    given_comment_entry_ids = set()

    total = 2 + (((1 if include_logs else 0) + (1 if include_comments else 0)) if node_ids_to_be_exported else 0)
    with get_progress_reporter()(desc='Building entity database queries', total=total) as progress:

        # Logs
        if include_logs and node_ids_to_be_exported:
            # Get related log(s) - universal for all nodes
            builder = orm.QueryBuilder()
            builder.append(
                orm.Log,
                filters={'dbnode_id': {
                    'in': node_ids_to_be_exported
                }},
                project='uuid',
            )
            res = set(builder.all(flat=True))
            given_log_entry_ids.update(res)

            progress.update()

        # Comments
        if include_comments and node_ids_to_be_exported:
            # Get related log(s) - universal for all nodes
            builder = orm.QueryBuilder()
            builder.append(
                orm.Comment,
                filters={'dbnode_id': {
                    'in': node_ids_to_be_exported
                }},
                project='uuid',
            )
            res = set(builder.all(flat=True))
            given_comment_entry_ids.update(res)

            progress.update()

        # Here we get all the columns that we plan to project per entity that we would like to extract
        given_entities = set(entities_starting_set.keys())
        if node_ids_to_be_exported:
            given_entities.add(NODE_ENTITY_NAME)
        if given_log_entry_ids:
            given_entities.add(LOG_ENTITY_NAME)
        if given_comment_entry_ids:
            given_entities.add(COMMENT_ENTITY_NAME)

        progress.update()

        entities_to_add: Dict[str, orm.QueryBuilder] = {}
        if not given_entities:
            progress.update()
            return entities_to_add

        for given_entity in given_entities:

            project_cols = _get_model_fields(given_entity)

            # Getting the ids that correspond to the right entity
            entry_uuids_to_add = entities_starting_set.get(given_entity, set())
            if not entry_uuids_to_add:
                if given_entity == LOG_ENTITY_NAME:
                    entry_uuids_to_add = given_log_entry_ids
                elif given_entity == COMMENT_ENTITY_NAME:
                    entry_uuids_to_add = given_comment_entry_ids
            elif given_entity == NODE_ENTITY_NAME:
                entry_uuids_to_add.update({node_pk_2_uuid_mapping[_] for _ in node_ids_to_be_exported})

            builder = orm.QueryBuilder()
            builder.append(
                entity_names_to_entities[given_entity],
                filters={'uuid': {
                    'in': entry_uuids_to_add
                }},
                project=project_cols,
                tag=given_entity,
                outerjoin=True,
            )
            entities_to_add[given_entity] = builder

        progress.update()

    return entities_to_add


def _write_entity_data(
    total_entities: int, entity_queries: Dict[str, orm.QueryBuilder], writer: ArchiveWriterAbstract, batch_size: int
) -> Dict[str, Set[int]]:
    """Iterate through data returned from entity queries, serialize the DB fields, then write to the export."""
    all_fields_info, unique_identifiers = get_all_fields_info()
    entity_separator = '_'

    exported_entity_pks: Dict[str, Set[int]] = defaultdict(set)
    unsealed_node_pks: Set[int] = set()

    with get_progress_reporter()(total=total_entities, desc='Writing entity data') as progress:

        for entity_name, entity_query in entity_queries.items():

            foreign_fields = {k: v for k, v in all_fields_info[entity_name].items() if 'requires' in v}
            for value in foreign_fields.values():
                ref_model_name = value['requires']
                fill_in_query(
                    entity_query,
                    entity_name,
                    ref_model_name,
                    [entity_name],
                    entity_separator,
                )

            for query_results in entity_query.iterdict(batch_size=batch_size):

                progress.update()

                for key, value in query_results.items():

                    pk = value['id']

                    # This is an empty result of an outer join.
                    # It should not be taken into account.
                    if pk is None:
                        continue

                    # Get current entity
                    current_entity = key.split(entity_separator)[-1]

                    # don't allow duplication
                    if pk in exported_entity_pks[current_entity]:
                        continue

                    exported_entity_pks[current_entity].add(pk)

                    fields = serialize_dict(
                        value,
                        remove_fields=['id'],
                        rename_fields=model_fields_to_file_fields[current_entity],
                    )

                    if current_entity == NODE_ENTITY_NAME and fields['node_type'].startswith('process.'):
                        if fields['attributes'].get('sealed', False) is not True:
                            unsealed_node_pks.add(pk)

                    writer.write_entity_data(current_entity, pk, unique_identifiers[current_entity], fields)

    if unsealed_node_pks:
        raise exceptions.ExportValidationError(
            'All ProcessNodes must be sealed before they can be exported. '
            f"Node(s) with PK(s): {', '.join(str(pk) for pk in unsealed_node_pks)} is/are not sealed."
        )

    return exported_entity_pks


def _write_group_mappings(*, group_pks: Set[int], batch_size: int, writer: ArchiveWriterAbstract):
    """Query for node UUIDs in exported groups, and write these these mappings to the archive file."""
    group_uuid_query = orm.QueryBuilder().append(
        orm.Group,
        filters={
            'id': {
                'in': list(group_pks)
            }
        },
        project='uuid',
        tag='groups',
    ).append(orm.Node, project='uuid', with_group='groups')

    groups_uuid_to_node_uuids = defaultdict(set)
    for group_uuid, node_uuid in group_uuid_query.iterall(batch_size=batch_size):
        groups_uuid_to_node_uuids[group_uuid].add(node_uuid)

    for group_uuid, node_uuids in groups_uuid_to_node_uuids.items():
        writer.write_group_nodes(group_uuid, list(node_uuids))


def _write_node_repositories(
    *, node_pks: Set[int], repository_metadata_mapping: Dict[int, dict], writer: ArchiveWriterAbstract
):
    """Write all exported node repositories to the archive file."""
    with get_progress_reporter()(total=len(node_pks), desc='Exporting node repositories: ') as progress:

        with tempfile.TemporaryDirectory() as temp:
            from disk_objectstore import Container
            from aiida.manage.manager import get_manager

            dirpath = os.path.join(temp, 'container')
            container_export = Container(dirpath)
            container_export.init_container()

            profile = get_manager().get_profile()
            assert profile is not None, 'profile not loaded'
            container_profile = profile.get_repository_backend().container

            # This should be done more effectively, starting by not having to load the node. Either the repository
            # metadata should be collected earlier when the nodes themselves are already exported or a single separate
            # query should be done.
            hashkeys = []

            def collect_hashkeys(objects):
                for obj in objects.values():
                    hashkey = obj.get('k', None)
                    if hashkey is not None:
                        hashkeys.append(hashkey)
                    subobjects = obj.get('o', None)
                    if subobjects:
                        collect_hashkeys(subobjects)

            for pk in node_pks:
                progress.set_description_str(f'Exporting node repositories: {pk}', refresh=False)
                progress.update()
                repository_metadata = repository_metadata_mapping[pk]
                collect_hashkeys(repository_metadata.get('o', {}))
=======
__all__ = (
    'EXPORT_LOGGER',
    'ExportFileFormat',
    'export',
)
>>>>>>> ead3f398

# yapf: enable<|MERGE_RESOLUTION|>--- conflicted
+++ resolved
@@ -16,286 +16,10 @@
 
 from .main import *
 
-<<<<<<< HEAD
-                pks, uuids = [], []
-                for pk, uuid in node_query.all():
-                    progress.update()
-                    pks.append(pk)
-                    uuids.append(uuid)
-
-            entities_starting_set[NODE_ENTITY_NAME].update(uuids)
-            given_node_entry_ids.update(pks)
-
-    return entities_starting_set, given_node_entry_ids
-
-
-def _check_node_licenses(
-    node_ids_to_be_exported: Set[int],
-    allowed_licenses: Optional[Union[list, Callable]],
-    forbidden_licenses: Optional[Union[list, Callable]],
-) -> None:
-    """Check the nodes to be archived for disallowed licences."""
-    # TODO (Spyros) To see better! Especially for functional licenses
-    # Check the licenses of exported data.
-    if allowed_licenses is not None or forbidden_licenses is not None:
-        builder = orm.QueryBuilder()
-        builder.append(
-            orm.Node,
-            project=['id', 'attributes.source.license'],
-            filters={'id': {
-                'in': node_ids_to_be_exported
-            }},
-        )
-        # Skip those nodes where the license is not set (this is the standard behavior with Django)
-        node_licenses = [(a, b) for [a, b] in builder.all() if b is not None]
-        check_licenses(node_licenses, allowed_licenses, forbidden_licenses)
-
-
-def _get_model_fields(entity_name: str) -> List[str]:
-    """Return a list of fields to retrieve for a particular entity
-
-    :param entity_name: name of database entity, such as Node
-
-    """
-    all_fields_info, _ = get_all_fields_info()
-    project_cols = ['id']
-    entity_prop = all_fields_info[entity_name].keys()
-    # Here we do the necessary renaming of properties
-    for prop in entity_prop:
-        # nprop contains the list of projections
-        nprop = (
-            file_fields_to_model_fields[entity_name][prop] if prop in file_fields_to_model_fields[entity_name] else prop
-        )
-        project_cols.append(nprop)
-    return project_cols
-
-
-def _collect_entity_queries(
-    node_ids_to_be_exported: Set[int],
-    entities_starting_set: DefaultDict[str, Set[str]],
-    node_pk_2_uuid_mapping: Dict[int, str],
-    include_comments: bool = True,
-    include_logs: bool = True,
-) -> Dict[str, orm.QueryBuilder]:
-    """Gather partial queries for all entities to export."""
-    # pylint: disable=too-many-locals
-    given_log_entry_ids = set()
-    given_comment_entry_ids = set()
-
-    total = 2 + (((1 if include_logs else 0) + (1 if include_comments else 0)) if node_ids_to_be_exported else 0)
-    with get_progress_reporter()(desc='Building entity database queries', total=total) as progress:
-
-        # Logs
-        if include_logs and node_ids_to_be_exported:
-            # Get related log(s) - universal for all nodes
-            builder = orm.QueryBuilder()
-            builder.append(
-                orm.Log,
-                filters={'dbnode_id': {
-                    'in': node_ids_to_be_exported
-                }},
-                project='uuid',
-            )
-            res = set(builder.all(flat=True))
-            given_log_entry_ids.update(res)
-
-            progress.update()
-
-        # Comments
-        if include_comments and node_ids_to_be_exported:
-            # Get related log(s) - universal for all nodes
-            builder = orm.QueryBuilder()
-            builder.append(
-                orm.Comment,
-                filters={'dbnode_id': {
-                    'in': node_ids_to_be_exported
-                }},
-                project='uuid',
-            )
-            res = set(builder.all(flat=True))
-            given_comment_entry_ids.update(res)
-
-            progress.update()
-
-        # Here we get all the columns that we plan to project per entity that we would like to extract
-        given_entities = set(entities_starting_set.keys())
-        if node_ids_to_be_exported:
-            given_entities.add(NODE_ENTITY_NAME)
-        if given_log_entry_ids:
-            given_entities.add(LOG_ENTITY_NAME)
-        if given_comment_entry_ids:
-            given_entities.add(COMMENT_ENTITY_NAME)
-
-        progress.update()
-
-        entities_to_add: Dict[str, orm.QueryBuilder] = {}
-        if not given_entities:
-            progress.update()
-            return entities_to_add
-
-        for given_entity in given_entities:
-
-            project_cols = _get_model_fields(given_entity)
-
-            # Getting the ids that correspond to the right entity
-            entry_uuids_to_add = entities_starting_set.get(given_entity, set())
-            if not entry_uuids_to_add:
-                if given_entity == LOG_ENTITY_NAME:
-                    entry_uuids_to_add = given_log_entry_ids
-                elif given_entity == COMMENT_ENTITY_NAME:
-                    entry_uuids_to_add = given_comment_entry_ids
-            elif given_entity == NODE_ENTITY_NAME:
-                entry_uuids_to_add.update({node_pk_2_uuid_mapping[_] for _ in node_ids_to_be_exported})
-
-            builder = orm.QueryBuilder()
-            builder.append(
-                entity_names_to_entities[given_entity],
-                filters={'uuid': {
-                    'in': entry_uuids_to_add
-                }},
-                project=project_cols,
-                tag=given_entity,
-                outerjoin=True,
-            )
-            entities_to_add[given_entity] = builder
-
-        progress.update()
-
-    return entities_to_add
-
-
-def _write_entity_data(
-    total_entities: int, entity_queries: Dict[str, orm.QueryBuilder], writer: ArchiveWriterAbstract, batch_size: int
-) -> Dict[str, Set[int]]:
-    """Iterate through data returned from entity queries, serialize the DB fields, then write to the export."""
-    all_fields_info, unique_identifiers = get_all_fields_info()
-    entity_separator = '_'
-
-    exported_entity_pks: Dict[str, Set[int]] = defaultdict(set)
-    unsealed_node_pks: Set[int] = set()
-
-    with get_progress_reporter()(total=total_entities, desc='Writing entity data') as progress:
-
-        for entity_name, entity_query in entity_queries.items():
-
-            foreign_fields = {k: v for k, v in all_fields_info[entity_name].items() if 'requires' in v}
-            for value in foreign_fields.values():
-                ref_model_name = value['requires']
-                fill_in_query(
-                    entity_query,
-                    entity_name,
-                    ref_model_name,
-                    [entity_name],
-                    entity_separator,
-                )
-
-            for query_results in entity_query.iterdict(batch_size=batch_size):
-
-                progress.update()
-
-                for key, value in query_results.items():
-
-                    pk = value['id']
-
-                    # This is an empty result of an outer join.
-                    # It should not be taken into account.
-                    if pk is None:
-                        continue
-
-                    # Get current entity
-                    current_entity = key.split(entity_separator)[-1]
-
-                    # don't allow duplication
-                    if pk in exported_entity_pks[current_entity]:
-                        continue
-
-                    exported_entity_pks[current_entity].add(pk)
-
-                    fields = serialize_dict(
-                        value,
-                        remove_fields=['id'],
-                        rename_fields=model_fields_to_file_fields[current_entity],
-                    )
-
-                    if current_entity == NODE_ENTITY_NAME and fields['node_type'].startswith('process.'):
-                        if fields['attributes'].get('sealed', False) is not True:
-                            unsealed_node_pks.add(pk)
-
-                    writer.write_entity_data(current_entity, pk, unique_identifiers[current_entity], fields)
-
-    if unsealed_node_pks:
-        raise exceptions.ExportValidationError(
-            'All ProcessNodes must be sealed before they can be exported. '
-            f"Node(s) with PK(s): {', '.join(str(pk) for pk in unsealed_node_pks)} is/are not sealed."
-        )
-
-    return exported_entity_pks
-
-
-def _write_group_mappings(*, group_pks: Set[int], batch_size: int, writer: ArchiveWriterAbstract):
-    """Query for node UUIDs in exported groups, and write these these mappings to the archive file."""
-    group_uuid_query = orm.QueryBuilder().append(
-        orm.Group,
-        filters={
-            'id': {
-                'in': list(group_pks)
-            }
-        },
-        project='uuid',
-        tag='groups',
-    ).append(orm.Node, project='uuid', with_group='groups')
-
-    groups_uuid_to_node_uuids = defaultdict(set)
-    for group_uuid, node_uuid in group_uuid_query.iterall(batch_size=batch_size):
-        groups_uuid_to_node_uuids[group_uuid].add(node_uuid)
-
-    for group_uuid, node_uuids in groups_uuid_to_node_uuids.items():
-        writer.write_group_nodes(group_uuid, list(node_uuids))
-
-
-def _write_node_repositories(
-    *, node_pks: Set[int], repository_metadata_mapping: Dict[int, dict], writer: ArchiveWriterAbstract
-):
-    """Write all exported node repositories to the archive file."""
-    with get_progress_reporter()(total=len(node_pks), desc='Exporting node repositories: ') as progress:
-
-        with tempfile.TemporaryDirectory() as temp:
-            from disk_objectstore import Container
-            from aiida.manage.manager import get_manager
-
-            dirpath = os.path.join(temp, 'container')
-            container_export = Container(dirpath)
-            container_export.init_container()
-
-            profile = get_manager().get_profile()
-            assert profile is not None, 'profile not loaded'
-            container_profile = profile.get_repository_backend().container
-
-            # This should be done more effectively, starting by not having to load the node. Either the repository
-            # metadata should be collected earlier when the nodes themselves are already exported or a single separate
-            # query should be done.
-            hashkeys = []
-
-            def collect_hashkeys(objects):
-                for obj in objects.values():
-                    hashkey = obj.get('k', None)
-                    if hashkey is not None:
-                        hashkeys.append(hashkey)
-                    subobjects = obj.get('o', None)
-                    if subobjects:
-                        collect_hashkeys(subobjects)
-
-            for pk in node_pks:
-                progress.set_description_str(f'Exporting node repositories: {pk}', refresh=False)
-                progress.update()
-                repository_metadata = repository_metadata_mapping[pk]
-                collect_hashkeys(repository_metadata.get('o', {}))
-=======
 __all__ = (
     'EXPORT_LOGGER',
     'ExportFileFormat',
     'export',
 )
->>>>>>> ead3f398
 
 # yapf: enable