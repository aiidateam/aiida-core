--- conflicted
+++ resolved
@@ -68,8 +68,6 @@
 
     settings.LOAD_DBENV_CALLED = True
     return to_return
-<<<<<<< HEAD
-=======
 
 
 def _load_dbenv_noschemacheck(profile=None, *args, **kwargs):
@@ -94,7 +92,6 @@
     settings.LOAD_DBENV_CALLED = True
     return to_return
 
->>>>>>> 949810e9
 
 def get_workflow_list(*args, **kwargs):
     if settings.BACKEND == BACKEND_SQLA:
