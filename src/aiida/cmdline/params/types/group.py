###########################################################################
# Copyright (c), The AiiDA team. All rights reserved.                     #
# This file is part of the AiiDA code.                                    #
#                                                                         #
# The code is hosted on GitHub at https://github.com/aiidateam/aiida-core #
# For further information on the license, see the LICENSE.txt file        #
# For further information please visit http://www.aiida.net               #
###########################################################################
"""Module for custom click param type group."""

from __future__ import annotations

import typing as t

import click

from aiida.cmdline.utils import decorators
from aiida.common.lang import type_check

from .identifier import IdentifierParamType

__all__ = ('GroupParamType',)


class GroupParamType(IdentifierParamType):
    """The ParamType for identifying Group entities or its subclasses."""

    name = 'Group'

<<<<<<< HEAD
    def __init__(self, create_if_not_exist: bool = False, sub_classes: tuple[str] | None = ('aiida.groups:core',)):
=======
    def __init__(self, create_if_not_exist: bool = False, sub_classes: tuple[str] = ('aiida.groups:core',)):
>>>>>>> cfb7fd15
        """Construct the parameter type.

        The `sub_classes` argument can be used to narrow the set of subclasses of `Group` that should be matched. By
        default all subclasses of `Group` will be matched, otherwise it is restricted to the subclasses that correspond
        to the entry point names in the tuple of `sub_classes`.

        To prevent having to load the database environment at import time, the actual loading of the entry points is
        deferred until the call to `convert` is made. This is to keep the command line autocompletion light and
        responsive. The entry point strings will be validated, however, to see if they correspond to known entry points.

        :param create_if_not_exist: boolean, if True, will create the group if it does not yet exist. By default the
            group created will be of class `Group`, unless another subclass is specified through `sub_classes`. Note
            that in this case, only a single entry point name can be specified
        :param sub_classes: a tuple of entry point strings from the `aiida.groups` entry point group.
        """
        type_check(sub_classes, tuple, allow_none=True)

        if create_if_not_exist:
            if sub_classes is None:
                raise ValueError('`sub_classes` cannot be None if `create_if_not_exist=True`')
            if len(sub_classes) > 1:
                raise ValueError('`sub_classes` can at most contain one entry point if `create_if_not_exist=True`')

        self._create_if_not_exist = create_if_not_exist
        super().__init__(sub_classes=sub_classes)

    @property
    def orm_class_loader(self):
        """Return the orm entity loader class, which should be a subclass of `OrmEntityLoader`.

        This class is supposed to be used to load the entity for a given identifier.

        :return: the orm entity loader class for this `ParamType`
        """
        from aiida.orm.utils.loaders import GroupEntityLoader

        return GroupEntityLoader

    @decorators.with_dbenv()
    def shell_complete(
        self, ctx: click.Context, param: click.Parameter, incomplete: str
    ) -> list[click.shell_completion.CompletionItem]:
        """Return possible completions based on an incomplete value.

        :returns: list of tuples of valid entry points (matching incomplete) and a description
        """
        return [
            click.shell_completion.CompletionItem(option)
            for (option,) in self.orm_class_loader.get_options(incomplete, project='label')
        ]

    @decorators.with_dbenv()
    def convert(self, value: t.Any, param: click.Parameter, ctx: click.Context) -> t.Any:
        try:
            group = super().convert(value, param, ctx)
        except click.BadParameter:
            if self._create_if_not_exist:
                # The particular subclass to load will be stored in `_sub_classes` as loaded by `convert` of the super.
                cls = self._sub_classes[0]  # type: ignore[index]
                group = cls(label=value).store()
            else:
                raise

        return group<|MERGE_RESOLUTION|>--- conflicted
+++ resolved
@@ -27,11 +27,7 @@
 
     name = 'Group'
 
-<<<<<<< HEAD
-    def __init__(self, create_if_not_exist: bool = False, sub_classes: tuple[str] | None = ('aiida.groups:core',)):
-=======
     def __init__(self, create_if_not_exist: bool = False, sub_classes: tuple[str] = ('aiida.groups:core',)):
->>>>>>> cfb7fd15
         """Construct the parameter type.
 
         The `sub_classes` argument can be used to narrow the set of subclasses of `Group` that should be matched. By
