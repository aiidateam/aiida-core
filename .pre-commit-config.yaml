--- conflicted
+++ resolved
@@ -9,11 +9,8 @@
         aiida/control/.*.py|        # must match the whole path, therefore
         aiida/cmdline/tests/.*.py|  # the .*.py (.* matches everything)
         aiida/cmdline/commands/daemon.py|
-<<<<<<< HEAD
         aiida/cmdline/commands/code.py|
-=======
         aiida/cmdline/commands/node.py|
->>>>>>> ee0aa10a
         aiida/cmdline/params/.*.py|
         aiida/cmdline/optiontypes/.*.py|
         aiida/cmdline/utils/multi_line_input.py|
@@ -45,11 +42,8 @@
         aiida/control/.*.py|
         aiida/cmdline/tests/.*.py|
         aiida/cmdline/commands/daemon.py|
-<<<<<<< HEAD
         aiida/cmdline/commands/code.py|
-=======
         aiida/cmdline/commands/node.py|
->>>>>>> ee0aa10a
         aiida/cmdline/utils/multi_line_input.py|
         aiida/cmdline/utils/test_multiline.py|
         aiida/cmdline/utils/templates.py|
