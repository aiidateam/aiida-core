# -*- coding: utf-8 -*-
###########################################################################
# Copyright (c), The AiiDA team. All rights reserved.                     #
# This file is part of the AiiDA code.                                    #
#                                                                         #
# The code is hosted on GitHub at https://github.com/aiidateam/aiida-core #
# For further information on the license, see the LICENSE.txt file        #
# For further information please visit http://www.aiida.net               #
###########################################################################
# pylint: disable=too-many-lines,too-many-public-methods
"""Unittests for REST API."""
from datetime import date
import io
import json

from flask_cors.core import ACL_ORIGIN
import pytest

from aiida import orm
from aiida.common.links import LinkType
from aiida.manage import get_manager
from aiida.restapi.run_api import configure_api


class TestRestApi:
    """
    Setup of the tests for the AiiDA RESTful-api
    """
    _url_prefix = '/api/v4'
    _dummy_data = {}
    _PERPAGE_DEFAULT = 20
    _LIMIT_DEFAULT = 400

    @pytest.fixture(autouse=True)
    def init_profile(self, aiida_profile_clean, aiida_localhost):  # pylint: disable=unused-argument
        """Initialize the profile."""
        # pylint: disable=attribute-defined-outside-init,disable=too-many-locals,too-many-statements

        api = configure_api(catch_internal_server=True)
        self.app = api.app
        self.app.config['TESTING'] = True

        self.user = orm.User.objects.get_default()

        # create test inputs
        cell = ((2., 0., 0.), (0., 2., 0.), (0., 0., 2.))
        structure = orm.StructureData(cell=cell)
        structure.append_atom(position=(0., 0., 0.), symbols=['Ba'])
        structure.store()
        structure.base.comments.add('This is test comment.')
        structure.base.comments.add('Add another comment.')

        cif = orm.CifData(ase=structure.get_ase())
        cif.store()

        parameter1 = orm.Dict(dict={'a': 1, 'b': 2})
        parameter1.store()

        parameter2 = orm.Dict(dict={'c': 3, 'd': 4})
        parameter2.store()

        kpoint = orm.KpointsData()
        kpoint.set_kpoints_mesh([4, 4, 4])
        kpoint.store()

        resources = {'num_machines': 1, 'num_mpiprocs_per_machine': 1}

        self.computer = aiida_localhost
        calcfunc = orm.CalcFunctionNode(computer=self.computer)
        calcfunc.store()

        calc = orm.CalcJobNode(computer=self.computer)
        calc.set_option('resources', resources)
<<<<<<< HEAD
        calc.set_attribute('attr1', 'OK')
        calc.set_attribute('attr2', 'OK')
        calc.base.extras.set('extra1', False)
        calc.base.extras.set('extra2', 'extra_info')
=======
        calc.base.attributes.set('attr1', 'OK')
        calc.base.attributes.set('attr2', 'OK')
        calc.set_extra('extra1', False)
        calc.set_extra('extra2', 'extra_info')
>>>>>>> d0c34f5f

        calc.add_incoming(structure, link_type=LinkType.INPUT_CALC, link_label='link_structure')
        calc.add_incoming(parameter1, link_type=LinkType.INPUT_CALC, link_label='link_parameter')
        calc.base.repository.put_object_from_filelike(
            io.BytesIO(b'The input file\nof the CalcJob node'), 'calcjob_inputs/aiida.in'
        )
        calc.store()

        # create log message for calcjob
        import logging

        from aiida.common.log import LOG_LEVEL_REPORT
        from aiida.common.timezone import now
        from aiida.orm import Log

        log_record = {
            'time': now(),
            'loggername': 'loggername',
            'levelname': logging.getLevelName(LOG_LEVEL_REPORT),
            'dbnode_id': calc.id,
            'message': 'This is a template record message',
            'metadata': {
                'content': 'test'
            },
        }
        Log(**log_record)

        retrieved_outputs = orm.FolderData()
        stream = io.BytesIO(b'The output file\nof the CalcJob node')
        retrieved_outputs.base.repository.put_object_from_filelike(stream, 'calcjob_outputs/aiida.out')
        retrieved_outputs.store()
        retrieved_outputs.add_incoming(calc, link_type=LinkType.CREATE, link_label='retrieved')

        kpoint.add_incoming(calc, link_type=LinkType.CREATE, link_label='create')

        calc1 = orm.CalcJobNode(computer=self.computer)
        calc1.set_option('resources', resources)
        calc1.store()

        dummy_computers = [{
            'label': 'test1',
            'hostname': 'test1.epfl.ch',
            'transport_type': 'core.ssh',
            'scheduler_type': 'core.pbspro',
        }, {
            'label': 'test2',
            'hostname': 'test2.epfl.ch',
            'transport_type': 'core.ssh',
            'scheduler_type': 'core.torque',
        }, {
            'label': 'test3',
            'hostname': 'test3.epfl.ch',
            'transport_type': 'core.local',
            'scheduler_type': 'core.slurm',
        }, {
            'label': 'test4',
            'hostname': 'test4.epfl.ch',
            'transport_type': 'core.ssh',
            'scheduler_type': 'core.slurm',
        }]

        for dummy_computer in dummy_computers:
            computer = orm.Computer(**dummy_computer)
            computer.store()

        # Prepare typical REST responses
        self.process_dummy_data()

        yield

        # because the `close_thread_connection` decorator, currently, directly closes the SQLA session,
        # the default user will be detached from the session, and the `_clean` method will fail.
        # So, we need to reattach the default user to the session.
        get_manager().get_profile_storage().get_session().add(self.user.backend_entity.bare_model)

    def get_dummy_data(self):
        return self._dummy_data

    def get_url_prefix(self):
        return self._url_prefix

    def process_dummy_data(self):
        # pylint: disable=fixme
        """
        This functions prepare atomic chunks of typical responses from the
        RESTapi and puts them into class attributes

        """
        # TODO: Storing the different nodes as lists and accessing them
        # by their list index is very fragile and a pain to debug.
        # Please change this!
        computer_projections = ['id', 'uuid', 'label', 'hostname', 'transport_type', 'scheduler_type']
        computers = orm.QueryBuilder().append(orm.Computer, tag='comp', project=computer_projections).order_by({
            'comp': [{
                'id': {
                    'order': 'asc'
                }
            }]
        }).dict()

        # Cast UUID into a string (e.g. in sqlalchemy it comes as a UUID object)
        computers = [_['comp'] for _ in computers]
        for comp in computers:
            if comp['uuid'] is not None:
                comp['uuid'] = str(comp['uuid'])
        self._dummy_data['computers'] = computers

        calculation_projections = ['id', 'uuid', 'user_id', 'node_type']
        calculations = orm.QueryBuilder().append(orm.CalculationNode, tag='calc',
                                                 project=calculation_projections).order_by({
                                                     'calc': [{
                                                         'id': {
                                                             'order': 'desc'
                                                         }
                                                     }]
                                                 }).dict()

        calculations = [_['calc'] for _ in calculations]
        for calc in calculations:
            if calc['uuid'] is not None:
                calc['uuid'] = str(calc['uuid'])
        self._dummy_data['calculations'] = calculations

        data_projections = ['id', 'uuid', 'user_id', 'node_type']
        data_types = {
            'cifdata': orm.CifData,
            'parameterdata': orm.Dict,
            'structuredata': orm.StructureData,
            'data': orm.Data,
        }
        for label, dataclass in data_types.items():
            data = orm.QueryBuilder().append(dataclass, tag='data', project=data_projections).order_by({
                'data': [{
                    'id': {
                        'order': 'desc'
                    }
                }]
            }).dict()
            data = [_['data'] for _ in data]

            for datum in data:
                if datum['uuid'] is not None:
                    datum['uuid'] = str(datum['uuid'])

            self._dummy_data[label] = data

    def split_path(self, url):
        # pylint: disable=no-self-use
        """
        Split the url with "?" to get url path and it's parameters
        :param url: Web url
        :return: url path and url parameters
        """
        parts = url.split('?')
        path = ''
        query_string = ''
        if parts:
            path = parts[0]
        if len(parts) > 1:
            query_string = parts[1]

        return path, query_string

    def compare_extra_response_data(self, node_type, url, response, uuid=None):
        """
        In url response, we pass some extra information/data along with the node
        results. e.g. url method, node_type, path, pk, query_string, url,
        url_root,
        etc.

        :param node_type: url requested fot the type of the node
        :param url: web url
        :param response: url response
        :param uuid: url requested for the node pk
        """
        path, query_string = self.split_path(url)

        assert response['method'] == 'GET'
        assert response['resource_type'] == node_type
        assert response['path'] == path
        assert response['id'] == uuid
        assert response['query_string'] == query_string
        assert response['url'] == f'http://localhost{url}'
        assert response['url_root'] == 'http://localhost/'

    # node details and list with limit, offset, page, perpage
    def process_test(
        self,
        entity_type,
        url,
        full_list=False,
        empty_list=False,
        expected_list_ids=None,
        expected_range=None,
        expected_errormsg=None,
        uuid=None,
        result_node_type=None,
        result_name=None
    ):
        # pylint: disable=too-many-arguments
        """
        Check whether response matches expected values.

        :param entity_type: url requested for the type of the node
        :param url: web url
        :param full_list: if url is requested to get full list
        :param empty_list: if the response list is empty
        :param expected_list_ids: list of expected ids from data
        :param expected_range: [start, stop] range of expected ids from data
        :param expected_errormsg: expected error message in response
        :param uuid: url requested for the node pk
        :param result_node_type: node type in response data
        :param result_name: result name in response e.g. incoming, outgoing
        """

        if expected_list_ids is None:
            expected_list_ids = []

        if expected_range is None:
            expected_range = []

        if result_node_type is None and result_name is None:
            result_node_type = entity_type
            result_name = entity_type

        url = self._url_prefix + url

        with self.app.test_client() as client:
            rv_response = client.get(url)
            response = json.loads(rv_response.data)

            if expected_errormsg:
                assert response['message'] == expected_errormsg
            else:
                if full_list:
                    expected_data = self._dummy_data[result_node_type]
                elif empty_list:
                    expected_data = []
                elif expected_list_ids:
                    expected_data = [self._dummy_data[result_node_type][i] for i in expected_list_ids]
                elif expected_range != []:
                    expected_data = self._dummy_data[result_node_type][expected_range[0]:expected_range[1]]
                else:
                    from aiida.common.exceptions import InputValidationError
                    raise InputValidationError('Pass the expected range of the dummydata')

                expected_node_uuids = [node['uuid'] for node in expected_data]
                result_node_uuids = [node['uuid'] for node in response['data'][result_name]]
                assert expected_node_uuids == result_node_uuids

                self.compare_extra_response_data(entity_type, url, response, uuid)

    ############### generic endpoints ########################

    def test_server(self):
        """
        Test that /server endpoint returns AiiDA version
        """
        url = f'{self.get_url_prefix()}/server'
        from aiida import __version__

        with self.app.test_client() as client:
            response = client.get(url)
            data = json.loads(response.data)['data']

            assert __version__ == data['AiiDA_version']
            assert self.get_url_prefix() == data['API_prefix']

    def test_base_url(self):
        """
        Test that / returns list of endpoints
        """
        with self.app.test_client() as client:
            data_base = json.loads(client.get(self.get_url_prefix() + '/').data)['data']
            data_server = json.loads(client.get(self.get_url_prefix() + '/server/endpoints').data)['data']

            assert len(data_base['available_endpoints']) > 0
            assert data_base == data_server

    def test_cors_headers(self):
        """
        Test that REST API sets cross-origin resource sharing headers
        """
        url = f'{self.get_url_prefix()}/server'

        with self.app.test_client() as client:
            response = client.get(url)
            headers = response.headers
            assert headers.get(ACL_ORIGIN) == '*'

    ############### computers endpoint ########################

    def test_computers_details(self):
        """
        Requests the details of single computer
        """
        node_uuid = self.get_dummy_data()['computers'][1]['uuid']
        self.process_test('computers', f'/computers/{str(node_uuid)}', expected_list_ids=[1], uuid=node_uuid)

    def test_computers_list(self):
        """
        Get the full list of computers from database
        """
        self.process_test('computers', '/computers?orderby=+id', full_list=True)

    def test_computers_list_limit_offset(self):
        """
        Get the list of computers from database using limit
        and offset parameter.
        It should return the no of rows specified in limit from
        database starting from the no. specified in offset
        """
        self.process_test('computers', '/computers?limit=2&offset=2&orderby=+id', expected_range=[2, 4])

    def test_computers_list_limit_only(self):
        """
        Get the list of computers from database using limit
        parameter.
        It should return the no of rows specified in limit from
        database.
        """
        self.process_test('computers', '/computers?limit=2&orderby=+id', expected_range=[None, 2])

    def test_computers_list_offset_only(self):
        """
        Get the list of computers from database using offset
        parameter
        It should return all the rows from database starting from
        the no. specified in offset
        """
        self.process_test('computers', '/computers?offset=2&orderby=+id', expected_range=[2, None])

    def test_computers_list_limit_offset_perpage(self):
        """
        If we pass the limit, offset and perpage at same time, it
        would return the error message.
        """
        expected_error = 'perpage key is incompatible with limit and offset'
        self.process_test(
            'computers', '/computers?offset=2&limit=1&perpage=2&orderby=+id', expected_errormsg=expected_error
        )

    def test_computers_list_page_limit_offset(self):
        """
        If we use the page, limit and offset at same time, it
        would return the error message.
        """
        expected_error = 'requesting a specific page is incompatible with ' \
                         'limit and offset'
        self.process_test(
            'computers', '/computers/page/2?offset=2&limit=1&orderby=+id', expected_errormsg=expected_error
        )

    def test_complist_pagelimitoffset_perpage(self):
        """
        If we use the page, limit, offset and perpage at same time, it
        would return the error message.
        """
        expected_error = 'perpage key is incompatible with limit and offset'
        self.process_test(
            'computers', '/computers/page/2?offset=2&limit=1&perpage=2&orderby=+id', expected_errormsg=expected_error
        )

    def test_computers_list_page_default(self):
        """
        it returns the no. of rows defined as default perpage option
        from database.

        no.of pages = total no. of computers in database / perpage
        "/page" acts as "/page/1?perpage=default_value"

        """
        self.process_test('computers', '/computers/page?orderby=+id', full_list=True)

    def test_computers_list_page_perpage(self):
        """
        no.of pages = total no. of computers in database / perpage
        Using this formula it returns the no. of rows for requested page
        """
        self.process_test('computers', '/computers/page/1?perpage=2&orderby=+id', expected_range=[None, 2])

    def test_computers_list_page_perpage_exceed(self):
        """
        no.of pages = total no. of computers in database / perpage

        If we request the page which exceeds the total no. of pages then
        it would return the error message.
        """
        expected_error = 'Non existent page requested. The page range is [1 : ' \
                         '3]'
        self.process_test('computers', '/computers/page/4?perpage=2&orderby=+id', expected_errormsg=expected_error)

    ############### list filters ########################
    def test_computers_filter_id1(self):
        """
        Add filter on the id of computer and get the filtered computer
        list (e.g. id=1)
        """
        node_pk = self.get_dummy_data()['computers'][1]['id']

        self.process_test('computers', f'/computers?id={str(node_pk)}', expected_list_ids=[1])

    def test_computers_filter_id2(self):
        """
        Add filter on the id of computer and get the filtered computer
        list (e.g. id > 2)
        """
        node_pk = self.get_dummy_data()['computers'][1]['id']
        self.process_test('computers', f'/computers?id>{str(node_pk)}&orderby=+id', expected_range=[2, None])

    def test_computers_filter_pk(self):
        """
        Add filter on the id of computer and get the filtered computer
        list (e.g. id=1)
        """
        node_pk = self.get_dummy_data()['computers'][1]['id']
        self.process_test('computers', f'/computers?pk={str(node_pk)}', expected_list_ids=[1])

    def test_computers_filter_name(self):
        """
        Add filter for the label of computer and get the filtered computer
        list
        """
        self.process_test('computers', '/computers?label="test1"', expected_list_ids=[1])

    def test_computers_filter_hostname(self):
        """
        Add filter for the hostname of computer and get the filtered computer
        list
        """
        self.process_test('computers', '/computers?hostname="test1.epfl.ch"', expected_list_ids=[1])

    def test_computers_filter_transport_type(self):
        """
        Add filter for the transport_type of computer and get the filtered
        computer
        list
        """
        self.process_test(
            'computers', '/computers?transport_type="core.local"&label="test3"&orderby=+id', expected_list_ids=[3]
        )

    ############### list orderby ########################
    def test_computers_orderby_id_asc(self):
        """
        Returns the computers list ordered by "id" in ascending
        order
        """
        self.process_test('computers', '/computers?orderby=id', full_list=True)

    def test_computers_orderby_id_asc_sign(self):
        """
        Returns the computers list ordered by "+id" in ascending
        order
        """
        self.process_test('computers', '/computers?orderby=+id', full_list=True)

    def test_computers_orderby_id_desc(self):
        """
        Returns the computers list ordered by "id" in descending
        order
        """
        self.process_test('computers', '/computers?orderby=-id', expected_list_ids=[4, 3, 2, 1, 0])

    def test_computers_orderby_label_asc(self):
        """
        Returns the computers list ordered by "label" in ascending
        order
        """
        node_pk = self.get_dummy_data()['computers'][0]['id']
        self.process_test('computers', f'/computers?pk>{str(node_pk)}&orderby=label', expected_list_ids=[1, 2, 3, 4])

    def test_computers_orderby_label_asc_sign(self):
        """
        Returns the computers list ordered by "+label" in ascending
        order
        """
        node_pk = self.get_dummy_data()['computers'][0]['id']
        self.process_test('computers', f'/computers?pk>{str(node_pk)}&orderby=+label', expected_list_ids=[1, 2, 3, 4])

    def test_computers_orderby_label_desc(self):
        """
        Returns the computers list ordered by "label" in descending
        order
        """
        node_pk = self.get_dummy_data()['computers'][0]['id']
        self.process_test('computers', f'/computers?pk>{str(node_pk)}&orderby=-label', expected_list_ids=[4, 3, 2, 1])

    def test_computers_orderby_scheduler_type_asc(self):
        """
        Returns the computers list ordered by "scheduler_type" in ascending
        order
        """
        node_pk = self.get_dummy_data()['computers'][0]['id']
        self.process_test(
            'computers',
            f"/computers?transport_type=\"core.ssh\"&pk>{str(node_pk)}&orderby=scheduler_type",
            expected_list_ids=[1, 4, 2]
        )

    def test_comp_orderby_scheduler_ascsign(self):
        """
        Returns the computers list ordered by "+scheduler_type" in ascending
        order
        """
        node_pk = self.get_dummy_data()['computers'][0]['id']
        self.process_test(
            'computers',
            f"/computers?transport_type=\"core.ssh\"&pk>{str(node_pk)}&orderby=+scheduler_type",
            expected_list_ids=[1, 4, 2]
        )

    def test_computers_orderby_schedulertype_desc(self):
        """
        Returns the computers list ordered by "scheduler_type" in descending
        order
        """
        node_pk = self.get_dummy_data()['computers'][0]['id']
        self.process_test(
            'computers',
            f"/computers?pk>{str(node_pk)}&transport_type=\"core.ssh\"&orderby=-scheduler_type",
            expected_list_ids=[2, 4, 1]
        )

    ############### list orderby combinations #######################
    def test_computers_orderby_mixed1(self):
        """
        Returns the computers list first order by "transport_type" in
        ascending order and if it is having same transport_type, order it
        by "id"
        """
        node_pk = self.get_dummy_data()['computers'][0]['id']
        self.process_test(
            'computers', f'/computers?pk>{str(node_pk)}&orderby=transport_type,id', expected_list_ids=[3, 1, 2, 4]
        )

    def test_computers_orderby_mixed2(self):
        """
        Returns the computers list first order by "scheduler_type" in
        descending order and if it is having same scheduler_type, order it
        by "name"
        """
        node_pk = self.get_dummy_data()['computers'][0]['id']
        self.process_test(
            'computers', f'/computers?pk>{str(node_pk)}&orderby=-scheduler_type,label', expected_list_ids=[2, 3, 4, 1]
        )

    def test_computers_orderby_mixed3(self):
        """
        Returns the computers list first order by "scheduler_type" in
        ascending order and if it is having same scheduler_type, order it
        by "hostname" descending order

        Response::
        test4 slurm
        test3 slurm
        test2 torque
        test1 pbspro
        localhost pbspro
        ==========
        Expected::
        test1 pbspro
        localhost pbspro
        test4 slurm
        test3 slurm
        test2 torque
        test1 test4


        self.process_test("computers",
                                  "/computers?orderby=+scheduler_type,
                                  -hostname",
                                  expected_list_ids=[1,0,4,3,2])
        """

    ############### list filter combinations #######################
    def test_computers_filter_mixed1(self):
        """
        Add filter for the hostname and id of computer and get the
        filtered computer list
        """
        node_pk = self.get_dummy_data()['computers'][0]['id']
        self.process_test(
            'computers', f"/computers?id>{str(node_pk)}&hostname=\"test1.epfl.ch\"", expected_list_ids=[1]
        )

    def test_computers_filter_mixed2(self):
        """
        Add filter for the id, hostname and transport_type of the computer
        and get the filtered computer list
        """
        node_pk = self.get_dummy_data()['computers'][0]['id']
        self.process_test(
            'computers',
            f"/computers?id>{str(node_pk)}&hostname=\"test3.epfl.ch\"&transport_type=\"core.ssh\"",
            empty_list=True
        )

    ############### list all parameter combinations #######################
    def test_computers_mixed1(self):
        """
        url parameters: id, limit and offset
        """
        node_pk = self.get_dummy_data()['computers'][0]['id']
        self.process_test(
            'computers', f'/computers?id>{str(node_pk)}&limit=2&offset=3&orderby=+id', expected_list_ids=[4]
        )

    def test_computers_mixed2(self):
        """
        url parameters: id, page, perpage
        """
        node_pk = self.get_dummy_data()['computers'][0]['id']
        self.process_test(
            'computers', f'/computers/page/2?id>{str(node_pk)}&perpage=2&orderby=+id', expected_list_ids=[3, 4]
        )

    def test_computers_mixed3(self):
        """
        url parameters: id, transport_type, orderby
        """
        node_pk = self.get_dummy_data()['computers'][0]['id']
        self.process_test(
            'computers',
            f"/computers?id>={str(node_pk)}&transport_type=\"core.ssh\"&orderby=-id&limit=2",
            expected_list_ids=[4, 2]
        )

    ########## pass unknown url parameter ###########
    def test_computers_unknown_param(self):
        """
        url parameters: id, limit and offset

        from aiida.common.exceptions import InputValidationError
        self.node_exception("/computers?aa=bb&id=2", InputValidationError)
        """

    ############### calculation retrieved_inputs and retrieved_outputs  #############
    def test_calculation_retrieved_inputs(self):
        """
        Get the list of given calculation retrieved_inputs
        """
        node_uuid = self.get_dummy_data()['calculations'][1]['uuid']
        url = f'{self.get_url_prefix()}/calcjobs/{str(node_uuid)}/input_files'
        with self.app.test_client() as client:
            response_value = client.get(url)
            response = json.loads(response_value.data)
            assert response['data'] == [{'name': 'calcjob_inputs', 'type': 'DIRECTORY'}]

    def test_calculation_retrieved_outputs(self):
        """
        Get the list of given calculation retrieved_outputs
        """
        node_uuid = self.get_dummy_data()['calculations'][1]['uuid']
        url = f'{self.get_url_prefix()}/calcjobs/{str(node_uuid)}/output_files'
        with self.app.test_client() as client:
            response_value = client.get(url)
            response = json.loads(response_value.data)
            assert response['data'] == [{'name': 'calcjob_outputs', 'type': 'DIRECTORY'}]

    ############### calculation incoming  #############
    def test_calculation_inputs(self):
        """
        Get the list of give calculation incoming
        """
        node_uuid = self.get_dummy_data()['calculations'][1]['uuid']
        self.process_test(
            'nodes',
            f'/nodes/{str(node_uuid)}/links/incoming?orderby=id',
            expected_list_ids=[5, 3],
            uuid=node_uuid,
            result_node_type='data',
            result_name='incoming'
        )

    def test_calculation_input_filters(self):
        """
        Get filtered incoming list for given calculations
        """
        node_uuid = self.get_dummy_data()['calculations'][1]['uuid']
        self.process_test(
            'nodes',
            f"/nodes/{str(node_uuid)}/links/incoming?node_type=\"data.core.dict.Dict.\"",
            expected_list_ids=[3],
            uuid=node_uuid,
            result_node_type='data',
            result_name='incoming'
        )

    def test_calculation_iotree(self):
        """
        Get filtered incoming list for given calculations
        """
        node_uuid = self.get_dummy_data()['calculations'][1]['uuid']
        url = f'{self.get_url_prefix()}/nodes/{str(node_uuid)}/links/tree?in_limit=1&out_limit=1'
        with self.app.test_client() as client:
            response_value = client.get(url)
            response = json.loads(response_value.data)
            assert len(response['data']['nodes']) == 1
            assert len(response['data']['nodes'][0]['incoming']) == 1
            assert len(response['data']['nodes'][0]['outgoing']) == 1
            assert len(response['data']['metadata']) == 1
            expected_attr = [
                'ctime', 'mtime', 'id', 'node_label', 'node_type', 'uuid', 'description', 'incoming', 'outgoing'
            ]
            received_attr = response['data']['nodes'][0].keys()
            for attr in expected_attr:
                assert attr in received_attr
            self.compare_extra_response_data('nodes', url, response, uuid=node_uuid)

    ############### calculation attributes #############
    def test_calculation_attributes(self):
        """
        Get list of calculation attributes
        """
        attributes = {
            'attr1': 'OK',
            'attr2': 'OK',
            'resources': {
                'num_machines': 1,
                'num_mpiprocs_per_machine': 1
            },
        }
        node_uuid = self.get_dummy_data()['calculations'][1]['uuid']
        url = f'{self.get_url_prefix()}/nodes/{str(node_uuid)}/contents/attributes'
        with self.app.test_client() as client:
            rv_obj = client.get(url)
            response = json.loads(rv_obj.data)
            assert 'message' not in response
            assert response['data']['attributes'] == attributes
            self.compare_extra_response_data('nodes', url, response, uuid=node_uuid)

    def test_contents_attributes_filter(self):
        """
        Get list of calculation attributes with filter attributes_filter
        """
        node_uuid = self.get_dummy_data()['calculations'][1]['uuid']
        url = f"{self.get_url_prefix()}/nodes/{str(node_uuid)}/contents/attributes?attributes_filter=\"attr1\""
        with self.app.test_client() as client:
            rv_obj = client.get(url)
            response = json.loads(rv_obj.data)
            assert 'message' not in response
            assert response['data']['attributes'] == {'attr1': 'OK'}
            self.compare_extra_response_data('nodes', url, response, uuid=node_uuid)

    ############### calculation node attributes filter  #############
    def test_calculation_attributes_filter(self):
        """
        Get the list of given calculation attributes filtered
        """
        attributes = {
            'attr1': 'OK',
            'attr2': 'OK',
            'resources': {
                'num_machines': 1,
                'num_mpiprocs_per_machine': 1
            },
        }
        node_uuid = self.get_dummy_data()['calculations'][1]['uuid']
        url = f'{self.get_url_prefix()}/nodes/{str(node_uuid)}?attributes=true'
        with self.app.test_client() as client:
            response_value = client.get(url)
            response = json.loads(response_value.data)
            assert response['data']['nodes'][0]['attributes'] == attributes

    ############### calculation node extras_filter  #############
    def test_calculation_extras_filter(self):
        """
        Get the list of given calculation extras filtered
        """
        extras = {'extra1': False, 'extra2': 'extra_info'}
        node_uuid = self.get_dummy_data()['calculations'][1]['uuid']
        url = f'{self.get_url_prefix()}/nodes/{str(node_uuid)}?extras=true&extras_filter=extra1,extra2'
        with self.app.test_client() as client:
            response_value = client.get(url)
            response = json.loads(response_value.data)
            assert response['data']['nodes'][0]['extras']['extra1'] == extras['extra1']
            assert response['data']['nodes'][0]['extras']['extra2'] == extras['extra2']

    ############### structure node attributes filter #############
    def test_structure_attributes_filter(self):
        """
        Get the list of given calculation attributes filtered
        """
        cell = [[2., 0., 0.], [0., 2., 0.], [0., 0., 2.]]
        node_uuid = self.get_dummy_data()['structuredata'][0]['uuid']
        url = f'{self.get_url_prefix()}/nodes/{str(node_uuid)}?attributes=true&attributes_filter=cell'
        with self.app.test_client() as client:
            rv_obj = client.get(url)
            response = json.loads(rv_obj.data)
            assert response['data']['nodes'][0]['attributes']['cell'] == cell

    ############### node attributes_filter with pagination #############
    def test_node_attributes_filter_pagination(self):
        """
        Check that node attributes specified in attributes_filter are
        returned as a dictionary when pagination is set
        """
        expected_attributes = ['resources', 'cell']
        url = f'{self.get_url_prefix()}/nodes/page/1?perpage=10&attributes=true&attributes_filter=resources,cell'
        with self.app.test_client() as client:
            response_value = client.get(url)
            response = json.loads(response_value.data)
            assert len(response['data']['nodes']) != 0
            for node in response['data']['nodes']:
                assert 'attributes' in node
                assert 'attributes.resources' not in node
                assert 'attributes.cell' not in node
                assert len(node['attributes']) == len(expected_attributes)
                for attr in expected_attributes:
                    assert attr in node['attributes']

    ############### node get one attributes_filter with pagination #############
    def test_node_single_attributes_filter(self):
        """
        Check that when only one node attribute is specified in attributes_filter
        only this attribute is returned as a dictionary when pagination is set
        """
        expected_attribute = ['resources']
        url = f'{self.get_url_prefix()}/nodes/page/1?perpage=10&attributes=true&attributes_filter=resources'
        with self.app.test_client() as client:
            response_value = client.get(url)
            response = json.loads(response_value.data)
            assert len(response['data']['nodes']) != 0
            for node in response['data']['nodes']:
                assert list(node['attributes'].keys()) == expected_attribute

    ############### node extras_filter with pagination #############
    def test_node_extras_filter_pagination(self):
        """
        Check that node extras specified in extras_filter are
        returned as a dictionary when pagination is set
        """
        expected_extras = ['extra1', 'extra2']
        url = f'{self.get_url_prefix()}/nodes/page/1?perpage=10&extras=true&extras_filter=extra1,extra2'
        with self.app.test_client() as client:
            response_value = client.get(url)
            response = json.loads(response_value.data)
            assert len(response['data']['nodes']) != 0
            for node in response['data']['nodes']:
                assert 'extras' in node
                assert 'extras.extra1' not in node
                assert 'extras.extra2' not in node
                assert len(node['extras']) == len(expected_extras)
                for extra in expected_extras:
                    assert extra in node['extras']

    ############### node get one extras_filter with pagination #############
    def test_node_single_extras_filter(self):
        """
        Check that when only one node extra is specified in extras_filter
        only this extra is returned as a dictionary when pagination is set
        """
        expected_extra = ['extra2']
        url = f'{self.get_url_prefix()}/nodes/page/1?perpage=10&extras=true&extras_filter=extra2'
        with self.app.test_client() as client:
            response_value = client.get(url)
            response = json.loads(response_value.data)
            assert len(response['data']['nodes']) != 0
            for node in response['data']['nodes']:
                assert list(node['extras'].keys()) == expected_extra

    ############### node full_type filter #############
    def test_nodes_full_type_filter(self):
        """
        Get the list of nodes filtered by full_type
        """
        expected_node_uuids = []
        for calc in self.get_dummy_data()['calculations']:
            if calc['node_type'] == 'process.calculation.calcjob.CalcJobNode.':
                expected_node_uuids.append(calc['uuid'])

        url = f"{self.get_url_prefix()}/nodes/?full_type=\"process.calculation.calcjob.CalcJobNode.|\""
        with self.app.test_client() as client:
            rv_obj = client.get(url)
            response = json.loads(rv_obj.data)
            for node in response['data']['nodes']:
                assert node['uuid'] in expected_node_uuids

    def test_nodes_time_filters(self):
        """
        Get the list of node filtered by time
        """
        today = date.today().strftime('%Y-%m-%d')

        expected_node_uuids = []
        data = self.get_dummy_data()
        for calc in data['calculations']:
            expected_node_uuids.append(calc['uuid'])

        # ctime filter test
        url = f"{self.get_url_prefix()}/nodes/?ctime={today}&full_type=\"process.calculation.calcjob.CalcJobNode.|\""
        with self.app.test_client() as client:
            rv_obj = client.get(url)
            response = json.loads(rv_obj.data)
            for node in response['data']['nodes']:
                assert node['uuid'] in expected_node_uuids

        # mtime filter test
        url = f"{self.get_url_prefix()}/nodes/?mtime={today}&full_type=\"process.calculation.calcjob.CalcJobNode.|\""
        with self.app.test_client() as client:
            rv_obj = client.get(url)
            response = json.loads(rv_obj.data)
            for node in response['data']['nodes']:
                assert node['uuid'] in expected_node_uuids

    ############### Structure visualization and download #############
    def test_structure_derived_properties(self):
        """
        Get the list of give calculation incoming
        """
        node_uuid = self.get_dummy_data()['structuredata'][0]['uuid']
        url = f'{self.get_url_prefix()}/nodes/{str(node_uuid)}/contents/derived_properties'
        with self.app.test_client() as client:
            rv_obj = client.get(url)
            response = json.loads(rv_obj.data)
            assert 'message' not in response
            assert response['data']['derived_properties']['dimensionality'] == {
                'dim': 3,
                'value': 8.0,
                'label': 'volume'
            }
            assert response['data']['derived_properties']['formula'] == 'Ba'
            self.compare_extra_response_data('nodes', url, response, uuid=node_uuid)

    def test_structure_download(self):
        """
        Test download of structure file
        """
        from aiida.orm import load_node

        node_uuid = self.get_dummy_data()['structuredata'][0]['uuid']
        url = f'{self.get_url_prefix()}/nodes/{node_uuid}/download?download_format=xsf'
        with self.app.test_client() as client:
            rv_obj = client.get(url)
        structure_data = load_node(node_uuid)._exportcontent('xsf')[0]  # pylint: disable=protected-access
        assert rv_obj.data == structure_data

    def test_cif(self):
        """
        Test download of cif file
        """
        from aiida.orm import load_node

        node_uuid = self.get_dummy_data()['cifdata'][0]['uuid']
        url = f'{self.get_url_prefix()}/nodes/{node_uuid}/download?download_format=cif'
        with self.app.test_client() as client:
            rv_obj = client.get(url)
        cif = load_node(node_uuid)._prepare_cif()[0]  # pylint: disable=protected-access
        assert rv_obj.data == cif

    ############### projectable_properties #############
    def test_projectable_properties(self):
        """
        test projectable_properties endpoint
        """
        for nodetype in ['nodes', 'processes', 'computers', 'users', 'groups']:
            url = f'{self.get_url_prefix()}/{nodetype}/projectable_properties'
            with self.app.test_client() as client:
                rv_obj = client.get(url)
                response = json.loads(rv_obj.data)
                assert 'message' not in response

                expected_keys = ['display_name', 'help_text', 'is_display', 'is_foreign_key', 'type']

                # check fields
                for _, pinfo in response['data']['fields'].items():
                    available_keys = pinfo.keys()
                    for prop in expected_keys:
                        assert prop in available_keys

                # check order
                available_properties = response['data']['fields'].keys()
                for prop in response['data']['ordering']:
                    assert prop in available_properties

    def test_node_namespace(self):
        """
        Test the rest api call to get list of available node namespace
        """
        endpoint_datakeys = {
            '/nodes/full_types': ['path', 'namespace', 'subspaces', 'label', 'full_type'],
            '/nodes/full_types_count': ['path', 'namespace', 'subspaces', 'label', 'full_type', 'counter'],
        }

        for endpoint_suffix, expected_data_keys in endpoint_datakeys.items():
            url = f'{self.get_url_prefix()}{endpoint_suffix}'
            with self.app.test_client() as client:
                rv_obj = client.get(url)
                response = json.loads(rv_obj.data)
                response_keys = response['data'].keys()
                for dkay in expected_data_keys:
                    assert dkay in response_keys
                self.compare_extra_response_data('nodes', url, response)

    def test_comments(self):
        """
        Get the node comments
        """
        node_uuid = self.get_dummy_data()['structuredata'][0]['uuid']
        url = f'{self.get_url_prefix()}/nodes/{str(node_uuid)}/contents/comments'
        with self.app.test_client() as client:
            rv_obj = client.get(url)
            response = json.loads(rv_obj.data)['data']['comments']
            all_comments = []
            for comment in response:
                all_comments.append(comment['message'])
            assert sorted(all_comments) == sorted(['This is test comment.', 'Add another comment.'])

    def test_repo(self):
        """
        Test to get repo list or repo file contents for given node
        """
        from aiida.orm import load_node

        node_uuid = self.get_dummy_data()['calculations'][1]['uuid']
        url = f"{self.get_url_prefix()}/nodes/{str(node_uuid)}/repo/list?filename=\"calcjob_inputs\""
        with self.app.test_client() as client:
            response_value = client.get(url)
            response = json.loads(response_value.data)
            assert response['data']['repo_list'] == [{'type': 'FILE', 'name': 'aiida.in'}]

        url = f"{self.get_url_prefix()}/nodes/{str(node_uuid)}/repo/contents?filename=\"calcjob_inputs/aiida.in\""
        with self.app.test_client() as client:
            response_obj = client.get(url)
            input_file = load_node(node_uuid).base.repository.get_object_content('calcjob_inputs/aiida.in', mode='rb')
            assert response_obj.data == input_file

    def test_process_report(self):
        """
        Test process report
        """
        node_uuid = self.get_dummy_data()['calculations'][1]['uuid']
        url = f'{self.get_url_prefix()}/processes/{str(node_uuid)}/report'
        with self.app.test_client() as client:
            response_value = client.get(url)
            response = json.loads(response_value.data)

            expected_keys = response['data'].keys()
            for key in ['logs']:
                assert key in expected_keys

            expected_log_keys = response['data']['logs'][0].keys()
            for key in ['time', 'loggername', 'levelname', 'dbnode_id', 'message']:
                assert key in expected_log_keys

    def test_download_formats(self):
        """
        test for download format endpoint
        """
        url = f'{self.get_url_prefix()}/nodes/download_formats'
        with self.app.test_client() as client:
            response_value = client.get(url)
            response = json.loads(response_value.data)

            for key in ['data.core.structure.StructureData.|', 'data.core.cif.CifData.|']:
                assert key in response['data'].keys()
            for key in ['cif', 'xsf', 'xyz']:
                assert key in response['data']['data.core.structure.StructureData.|']
            assert 'cif' in response['data']['data.core.cif.CifData.|']

    ############### querybuilder ###############
    def test_querybuilder(self):
        """Test POSTing a QueryBuilder dictionary as JSON to /querybuilder

        This also checks that `full_type` is _not_ included in the result no matter the entity.
        """
        query_dict = orm.QueryBuilder().append(
            orm.CalculationNode,
            tag='calc',
            project=['id', 'uuid', 'user_id'],
        ).order_by({
            'calc': [{
                'id': {
                    'order': 'desc'
                }
            }]
        }).as_dict()

        expected_node_uuids = []
        # dummy data already ordered 'desc' by 'id'
        for calc in self.get_dummy_data()['calculations']:
            if calc['node_type'].startswith('process.calculation.'):
                expected_node_uuids.append(calc['uuid'])

        with self.app.test_client() as client:
            response = client.post(f'{self.get_url_prefix()}/querybuilder', json=query_dict).json

        assert response.get('method', '') == 'POST'
        assert response.get('resource_type', '') == 'QueryBuilder'

        assert len(expected_node_uuids) == \
            len(response.get('data', {}).get('calc', [])), \
            json.dumps(response, indent=2)
        assert expected_node_uuids == \
            [_.get('uuid', '') for _ in response.get('data', {}).get('calc', [])]
        for entities in response.get('data', {}).values():
            for entity in entities:
                # All are Nodes, but neither `node_type` or `process_type` are requested,
                # hence `full_type` should not be present.
                assert 'full_type' not in entity

    def test_get_querybuilder(self):
        """Test GETting the /querybuilder endpoint

        This should return with 405 Method Not Allowed.
        Otherwise, a "conventional" JSON response should be returned with a helpful message.
        """
        from aiida.restapi.resources import QueryBuilder as qb_api

        with self.app.test_client() as client:
            response_value = client.get(f'{self.get_url_prefix()}/querybuilder')
            response = response_value.json

        assert response_value.status_code == 405
        assert response_value.status == '405 METHOD NOT ALLOWED'

        assert response.get('method', '') == 'GET'
        assert response.get('resource_type', '') == 'QueryBuilder'
        assert qb_api.GET_MESSAGE == response.get('data', {}).get('message', '')

    def test_querybuilder_user(self):
        """Retrieve a User through the use of the /querybuilder endpoint

        This also checks that `full_type` is _not_ included in the result no matter the entity.
        """
        query_dict = orm.QueryBuilder().append(
            orm.CalculationNode,
            tag='calc',
            project=['id', 'user_id'],
        ).append(
            orm.User,
            tag='users',
            with_node='calc',
            project=['id', 'email'],
        ).order_by({
            'calc': [{
                'id': {
                    'order': 'desc'
                }
            }]
        }).as_dict()

        expected_user_ids = []
        for calc in self.get_dummy_data()['calculations']:
            if calc['node_type'].startswith('process.calculation.'):
                expected_user_ids.append(calc['user_id'])

        with self.app.test_client() as client:
            response = client.post(f'{self.get_url_prefix()}/querybuilder', json=query_dict).json

        assert response.get('method', '') == 'POST'
        assert response.get('resource_type', '') == 'QueryBuilder'

        assert len(expected_user_ids) == \
            len(response.get('data', {}).get('users', [])), \
            json.dumps(response, indent=2)
        assert expected_user_ids == \
            [_.get('id', '') for _ in response.get('data', {}).get('users', [])]
        assert expected_user_ids == \
            [_.get('user_id', '') for _ in response.get('data', {}).get('calc', [])]
        for entities in response.get('data', {}).values():
            for entity in entities:
                # User is not a Node (no full_type)
                assert 'full_type' not in entity

    def test_querybuilder_project_explicit(self):
        """Expliticly project everything from the resulting entities

        Here "project" will use the wildcard (*).
        This should result in both CalculationNodes and Data to be returned.
        """
        builder = orm.QueryBuilder().append(
            orm.CalculationNode,
            tag='calc',
            project='*',
        ).append(
            orm.Data,
            tag='data',
            with_incoming='calc',
            project='*',
        ).order_by({'data': [{
            'id': {
                'order': 'desc'
            }
        }]})

        expected_calc_uuids = []
        expected_data_uuids = []
        for calc, data in builder.all():
            expected_calc_uuids.append(calc.uuid)
            expected_data_uuids.append(data.uuid)

        query_dict = builder.as_dict()

        with self.app.test_client() as client:
            response = client.post(f'{self.get_url_prefix()}/querybuilder', json=query_dict).json

        assert response.get('method', '') == 'POST'
        assert response.get('resource_type', '') == 'QueryBuilder'

        assert len(expected_calc_uuids) == \
            len(response.get('data', {}).get('calc', [])), \
            json.dumps(response, indent=2)
        assert len(expected_data_uuids) == \
            len(response.get('data', {}).get('data', [])), \
            json.dumps(response, indent=2)
        assert expected_calc_uuids == \
            [_.get('uuid', '') for _ in response.get('data', {}).get('calc', [])]
        assert expected_data_uuids == \
            [_.get('uuid', '') for _ in response.get('data', {}).get('data', [])]
        for entities in response.get('data', {}).values():
            for entity in entities:
                # All are Nodes, and all properties are projected, full_type should be present
                assert 'full_type' in entity
                assert 'attributes' in entity

    def test_querybuilder_project_implicit(self):
        """Implicitly project everything from the resulting entities

        Here "project" will be an empty list, resulting in only the Data node being returned.
        """
        builder = orm.QueryBuilder().append(orm.CalculationNode, tag='calc').append(
            orm.Data,
            tag='data',
            with_incoming='calc',
        ).order_by({'data': [{
            'id': {
                'order': 'desc'
            }
        }]})

        expected_data_uuids = []
        for data in builder.all(flat=True):
            expected_data_uuids.append(data.uuid)

        query_dict = builder.as_dict()

        with self.app.test_client() as client:
            response = client.post(f'{self.get_url_prefix()}/querybuilder', json=query_dict).json

        assert response.get('method', '') == 'POST'
        assert response.get('resource_type', '') == 'QueryBuilder'

        assert ['data'] == list(response.get('data', {}).keys())
        assert len(expected_data_uuids) == \
            len(response.get('data', {}).get('data', [])), \
            json.dumps(response, indent=2)
        assert expected_data_uuids == \
            [_.get('uuid', '') for _ in response.get('data', {}).get('data', [])]
        for entities in response.get('data', {}).values():
            for entity in entities:
                # All are Nodes, and all properties are projected, full_type should be present
                assert 'full_type' in entity
                assert 'attributes' in entity<|MERGE_RESOLUTION|>--- conflicted
+++ resolved
@@ -71,17 +71,11 @@
 
         calc = orm.CalcJobNode(computer=self.computer)
         calc.set_option('resources', resources)
-<<<<<<< HEAD
-        calc.set_attribute('attr1', 'OK')
-        calc.set_attribute('attr2', 'OK')
+
         calc.base.extras.set('extra1', False)
         calc.base.extras.set('extra2', 'extra_info')
-=======
         calc.base.attributes.set('attr1', 'OK')
         calc.base.attributes.set('attr2', 'OK')
-        calc.set_extra('extra1', False)
-        calc.set_extra('extra2', 'extra_info')
->>>>>>> d0c34f5f
 
         calc.add_incoming(structure, link_type=LinkType.INPUT_CALC, link_label='link_structure')
         calc.add_incoming(parameter1, link_type=LinkType.INPUT_CALC, link_label='link_parameter')
