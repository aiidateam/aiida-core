# -*- coding: utf-8 -*-
###########################################################################
# Copyright (c), The AiiDA team. All rights reserved.                     #
# This file is part of the AiiDA code.                                    #
#                                                                         #
# The code is hosted on GitHub at https://github.com/aiidateam/aiida-core #
# For further information on the license, see the LICENSE.txt file        #
# For further information please visit http://www.aiida.net               #
###########################################################################
"""Utilities and configuration of the SqlAlchemy database schema."""
import contextlib
import os

from alembic.command import downgrade, upgrade
import sqlalchemy
from sqlalchemy.orm.exc import NoResultFound

from aiida.backends.sqlalchemy import get_scoped_session
from aiida.common import NotExistent

from ..manager import SCHEMA_GENERATION_VALUE, BackendManager, Setting, SettingsManager

ALEMBIC_REL_PATH = 'migrations'

# The database schema version required to perform schema reset for a given code schema generation
SCHEMA_VERSION_RESET = {'1': None}


class SqlaBackendManager(BackendManager):
    """Class to manage the database schema."""

    @staticmethod
    @contextlib.contextmanager
    def alembic_config():
        """Context manager to return an instance of an Alembic configuration.

        The current database connection is added in the `attributes` property, through which it can then also be
        retrieved, also in the `env.py` file, which is run when the database is migrated.
        """
        from alembic.config import Config

        from . import ENGINE

        with ENGINE.begin() as connection:
            dir_path = os.path.dirname(os.path.realpath(__file__))
            config = Config()
            config.set_main_option('script_location', os.path.join(dir_path, ALEMBIC_REL_PATH))
            config.attributes['connection'] = connection  # pylint: disable=unsupported-assignment-operation
            yield config

    @contextlib.contextmanager
    def alembic_script(self):
        """Context manager to return an instance of an Alembic `ScriptDirectory`."""
        from alembic.script import ScriptDirectory

        with self.alembic_config() as config:
            yield ScriptDirectory.from_config(config)

    @contextlib.contextmanager
    def migration_context(self):
        """Context manager to return an instance of an Alembic migration context.

        This migration context will have been configured with the current database connection, which allows this context
        to be used to inspect the contents of the database, such as the current revision.
        """
        from alembic.runtime.environment import EnvironmentContext
        from alembic.script import ScriptDirectory

        with self.alembic_config() as config:
            script = ScriptDirectory.from_config(config)
            with EnvironmentContext(config, script) as context:
                context.configure(context.config.attributes['connection'])
                yield context.get_context()

    def get_settings_manager(self):
        """Return an instance of the `SettingsManager`.

        :return: `SettingsManager`
        """
        if self._settings_manager is None:
            self._settings_manager = SqlaSettingsManager()

        return self._settings_manager

    def _load_backend_environment(self, **kwargs):
        """Load the backend environment.

        :param kwargs: keyword arguments that will be passed on to
            :py:func:`aiida.backends.sqlalchemy.get_scoped_session`.
        """
        get_scoped_session(**kwargs)

    def reset_backend_environment(self):
        """Reset the backend environment."""
        from . import reset_session
        reset_session()

    def list_schema_versions(self):
        """List all available schema versions (oldest to latest).

        :return: list of strings with schema versions
        """
        with self.alembic_script() as script:
            return list(reversed([entry.revision for entry in script.walk_revisions()]))

    def is_database_schema_ahead(self):
        """Determine whether the database schema version is ahead of the code schema version.

        .. warning:: this will not check whether the schema generations are equal

        :return: boolean, True if the database schema version is ahead of the code schema version.
        """
        with self.alembic_script() as script:
            return self.get_schema_version_backend() not in [entry.revision for entry in script.walk_revisions()]

    def get_schema_version_head(self):
        with self.alembic_script() as script:
            return script.get_current_head()

    def get_schema_version_reset(self, schema_generation_code):
        """Return schema version the database should have to be able to automatically reset to code schema generation.

        :param schema_generation_code: the schema generation of the code.
        :return: schema version
        """
        return SCHEMA_VERSION_RESET[schema_generation_code]

    def get_schema_version_backend(self):
        with self.migration_context() as context:
            return context.get_current_revision()

    def set_schema_version_backend(self, version: str) -> None:
        with self.migration_context() as context:
            return context.stamp(context.script, version)

    def _migrate_database_generation(self):
        self.set_schema_generation_database(SCHEMA_GENERATION_VALUE)
        self.set_schema_version_backend('head')

    def migrate_up(self, version: str):
        """Migrate the database up to a specific version.

        :param version: string with schema version to migrate to
        """
        with self.alembic_config() as config:
            upgrade(config, version)

<<<<<<< HEAD
    def migrate_up(self, version: str):
        """Migrate the database up to a specific version.

        :param version: string with schema version to migrate to
        """
        with self.alembic_config() as config:
            upgrade(config, version)

    def migrate_down(self, version: str):
        """Migrate the database down to a specific version.

        :param version: string with schema version to migrate to
        """
=======
    def migrate_down(self, version: str):
        """Migrate the database down to a specific version.

        :param version: string with schema version to migrate to
        """
>>>>>>> 370358d7
        with self.alembic_config() as config:
            downgrade(config, version)

    def _migrate_database_version(self):
        """Migrate the database to the latest schema version."""
        super()._migrate_database_version()
        self.migrate_up('head')


class SqlaSettingsManager(SettingsManager):
    """Class to get, set and delete settings from the `DbSettings` table."""

    table_name = 'db_dbsetting'

    def validate_table_existence(self):
        """Verify that the `DbSetting` table actually exists.

        :raises: `~aiida.common.exceptions.NotExistent` if the settings table does not exist
        """
        inspector = sqlalchemy.inspect(get_scoped_session().bind)
        if self.table_name not in inspector.get_table_names():
            raise NotExistent('the settings table does not exist')

    def get(self, key):
        """Return the setting with the given key.

        :param key: the key identifying the setting
        :return: Setting
        :raises: `~aiida.common.exceptions.NotExistent` if the settings does not exist
        """
        from aiida.backends.sqlalchemy.models.settings import DbSetting
        self.validate_table_existence()

        try:
            setting = get_scoped_session().query(DbSetting).filter_by(key=key).one()
        except NoResultFound:
            raise NotExistent(f'setting `{key}` does not exist') from NoResultFound

        return Setting(key, setting.getvalue(), setting.description, setting.time)

    def set(self, key, value, description=None):
        """Return the settings with the given key.

        :param key: the key identifying the setting
        :param value: the value for the setting
        :param description: optional setting description
        """
        from aiida.backends.sqlalchemy.models.settings import DbSetting
        from aiida.orm.implementation.utils import validate_attribute_extra_key

        self.validate_table_existence()
        validate_attribute_extra_key(key)

        other_attribs = {}
        if description is not None:
            other_attribs['description'] = description

        DbSetting.set_value(key, value, other_attribs=other_attribs)

    def delete(self, key):
        """Delete the setting with the given key.

        :param key: the key identifying the setting
        :raises: `~aiida.common.exceptions.NotExistent` if the settings does not exist
        """
        from aiida.backends.sqlalchemy.models.settings import DbSetting
        self.validate_table_existence()

        try:
            setting = get_scoped_session().query(DbSetting).filter_by(key=key).one()
            setting.delete()
        except NoResultFound:
            raise NotExistent(f'setting `{key}` does not exist') from NoResultFound<|MERGE_RESOLUTION|>--- conflicted
+++ resolved
@@ -145,27 +145,11 @@
         with self.alembic_config() as config:
             upgrade(config, version)
 
-<<<<<<< HEAD
-    def migrate_up(self, version: str):
-        """Migrate the database up to a specific version.
-
-        :param version: string with schema version to migrate to
-        """
-        with self.alembic_config() as config:
-            upgrade(config, version)
-
     def migrate_down(self, version: str):
         """Migrate the database down to a specific version.
 
         :param version: string with schema version to migrate to
         """
-=======
-    def migrate_down(self, version: str):
-        """Migrate the database down to a specific version.
-
-        :param version: string with schema version to migrate to
-        """
->>>>>>> 370358d7
         with self.alembic_config() as config:
             downgrade(config, version)
 
