#!/usr/bin/env bash
set -ev

<<<<<<< HEAD
# TODO: Restore this file before merge
=======
# Make sure the folder containing the workchains is in the python path before the daemon is started
export PYTHONPATH="${PYTHONPATH}:${GITHUB_WORKSPACE}/.ci"

# pytest options:
# - report timings of tests
# - pytest-cov configuration taken from top-level .coveragerc
# - coverage is reported as XML and in terminal,
#   including the numbers/ranges of lines which are not covered
# - coverage results of multiple tests are collected
# - coverage is reported on files in aiida/
export PYTEST_ADDOPTS="${PYTEST_ADDOPTS} --durations=0 --cov-config=.coveragerc --cov-report xml --cov-report term-missing --cov-append --cov=aiida"

# daemon tests
verdi daemon start 4
verdi -p test_${AIIDA_TEST_BACKEND} run .ci/test_daemon.py
verdi daemon stop

# tests for the testing infrastructure
pytest --noconftest .ci/test_test_manager.py
pytest --noconftest .ci/test_profile_manager.py
python .ci/test_plugin_testcase.py  # uses custom unittest test runner
AIIDA_TEST_PROFILE=test_$AIIDA_TEST_BACKEND pytest .ci/pytest

# main aiida-core tests
AIIDA_TEST_PROFILE=test_$AIIDA_TEST_BACKEND pytest tests
>>>>>>> ba839124
<|MERGE_RESOLUTION|>--- conflicted
+++ resolved
@@ -1,9 +1,6 @@
 #!/usr/bin/env bash
 set -ev
 
-<<<<<<< HEAD
-# TODO: Restore this file before merge
-=======
 # Make sure the folder containing the workchains is in the python path before the daemon is started
 export PYTHONPATH="${PYTHONPATH}:${GITHUB_WORKSPACE}/.ci"
 
@@ -28,5 +25,4 @@
 AIIDA_TEST_PROFILE=test_$AIIDA_TEST_BACKEND pytest .ci/pytest
 
 # main aiida-core tests
-AIIDA_TEST_PROFILE=test_$AIIDA_TEST_BACKEND pytest tests
->>>>>>> ba839124
+AIIDA_TEST_PROFILE=test_$AIIDA_TEST_BACKEND pytest tests