# -*- coding: utf-8 -*-
###########################################################################
# Copyright (c), The AiiDA team. All rights reserved.                     #
# This file is part of the AiiDA code.                                    #
#                                                                         #
# The code is hosted on GitHub at https://github.com/aiidateam/aiida-core #
# For further information on the license, see the LICENSE.txt file        #
# For further information please visit http://www.aiida.net               #
###########################################################################
"""Common password and hash generation functions."""
import datetime
import hashlib
import numbers
import random
import time
import typing
import uuid
from collections import abc, OrderedDict
from functools import singledispatch
from itertools import chain
from operator import itemgetter
<<<<<<< HEAD
from decimal import Decimal

=======
>>>>>>> 91c1c0bf
import pytz

from aiida.common.utils import DatetimePrecision
from aiida.common.constants import AIIDA_FLOAT_PRECISION
from aiida.common.exceptions import HashingError

from .folders import Folder

# The prefix of the hashed using pbkdf2_sha256 algorithm in Django
HASHING_PREFIX_DJANGO = 'pbkdf2_sha256'
# The prefix of the hashed using pbkdf2_sha256 algorithm in Passlib
HASHING_PREFIX_PBKDF2_SHA256 = '$pbkdf2-sha256'

# This will never be a valid encoded hash
UNUSABLE_PASSWORD_PREFIX = '!'  # noqa
# Number of random chars to add after UNUSABLE_PASSWORD_PREFIX
UNUSABLE_PASSWORD_SUFFIX_LENGTH = 40

HASHING_KEY = 'HashingKey'

# The key that is used to store the hash in the node extras
_HASH_EXTRA_KEY = '_aiida_hash'

###################################################################
# THE FOLLOWING WAS TAKEN FROM DJANGO BUT IT CAN BE EASILY REPLACED
###################################################################

# Use the system PRNG if possible
try:
    # pylint: disable=invalid-name
    random = random.SystemRandom()
    using_sysrandom = True
except NotImplementedError:
    import warnings
    warnings.warn('A secure pseudo-random number generator is not available. Falling back to Mersenne Twister.')  # pylint: disable=no-member
    using_sysrandom = False  # pylint: disable=invalid-name


def get_random_string(length=12, allowed_chars='abcdefghijklmnopqrstuvwxyzABCDEFGHIJKLMNOPQRSTUVWXYZ0123456789'):
    """
    Returns a securely generated random string.

    The default length of 12 with the a-z, A-Z, 0-9 character set returns
    a 71-bit value. log_2((26+26+10)^12) =~ 71 bits
    """
    if not using_sysrandom:
        # This is ugly, and a hack, but it makes things better than
        # the alternative of predictability. This re-seeds the PRNG
        # using a value that is hard for an attacker to predict, every
        # time a random string is required. This may change the
        # properties of the chosen random sequence slightly, but this
        # is better than absolute predictability.
        random.seed(hashlib.sha256(f'{random.getstate()}{time.time()}{HASHING_KEY}'.encode('utf-8')).digest())
    return ''.join(random.choice(allowed_chars) for i in range(length))


BLAKE2B_OPTIONS = {
    'fanout': 0,  # unlimited fanout/depth mode
    'depth': 2,  # has fixed depth of 2
    'digest_size': 32,  # we do not need a cryptographically relevant digest
    'inner_size': 64,  # ... but still use 64 as the inner size
}


def chunked_file_hash(
    handle: typing.BinaryIO, hash_cls: typing.Any, chunksize: int = 524288, **kwargs: typing.Any
) -> str:
    """Return the hash for the given file handle

    Will read the file in chunks, which should be opened in 'rb' mode.

    :param handle: a file handle, opened in 'rb' mode.
    :param hash_cls: a class implementing hashlib._Hash
    :param chunksize: number of bytes to chunk the file read in
    :param kwargs: arguments to pass to the hasher initialisation
    :return: the hash hexdigest (the hash key)
    """
    hasher = hash_cls(**kwargs)
    while True:
        chunk = handle.read(chunksize)
        hasher.update(chunk)

        if not chunk:
            # Empty returned value: EOF
            break

    return hasher.hexdigest()


def make_hash(object_to_hash, **kwargs):
    """
    Makes a hash from a dictionary, list, tuple or set to any level, that contains
    only other hashable or nonhashable types (including lists, tuples, sets, and
    dictionaries).

    :param object_to_hash: the object to hash

    :returns: a unique hash

    There are a lot of modules providing functionalities to create unique
    hashes for hashable values.
    However, getting hashes for nonhashable items like sets or dictionaries is
    not easily doable because order is not fixed.
    This leads to the peril of getting different hashes for the same
    dictionary.

    This function avoids this by recursing through nonhashable items and
    hashing iteratively. Uses python's sorted function to sort unsorted
    sets and dictionaries by sorting the hashed keys.
    """
    hashes = _make_hash(object_to_hash, **kwargs)  # pylint: disable=assignment-from-no-return

    # use the Unlimited fanout hashing protocol outlined in
    #   https://blake2.net/blake2_20130129.pdf
    final_hash = hashlib.blake2b(node_depth=1, last_node=True, **BLAKE2B_OPTIONS)

    for sub in hashes:
        final_hash.update(sub)

    # add an empty last leaf node
    final_hash.update(hashlib.blake2b(node_depth=0, last_node=True, **BLAKE2B_OPTIONS).digest())

    return final_hash.hexdigest()


@singledispatch
def _make_hash(object_to_hash, **_):
    """
    Implementation of the ``make_hash`` function. The hash is created as a
    28 byte integer, and only later converted to a string.
    """
    raise HashingError(f'Value of type {type(object_to_hash)} cannot be hashed')


def _single_digest(obj_type, obj_bytes=b''):
    return hashlib.blake2b(obj_bytes, person=obj_type.encode('ascii'), node_depth=0, **BLAKE2B_OPTIONS).digest()


_END_DIGEST = _single_digest(')')


@_make_hash.register(bytes)
def _(bytes_obj, **kwargs):
    """Hash arbitrary byte strings."""
    return [_single_digest('str', bytes_obj)]


@_make_hash.register(str)
def _(val, **kwargs):
    """Convert strings explicitly to bytes."""
    return [_single_digest('str', val.encode('utf-8'))]


@_make_hash.register(abc.Sequence)
def _(sequence_obj, **kwargs):
    # unpack the list and use the elements
    return [_single_digest('list(')] + list(chain.from_iterable(_make_hash(i, **kwargs) for i in sequence_obj)
                                            ) + [_END_DIGEST]


@_make_hash.register(abc.Set)
def _(set_obj, **kwargs):
    # turn the set objects into a list of hashes which are always sortable,
    # then return a flattened list of the hashes
    return [_single_digest('set(')] + list(chain.from_iterable(sorted(_make_hash(i, **kwargs) for i in set_obj))
                                           ) + [_END_DIGEST]


@_make_hash.register(abc.Mapping)
def _(mapping, **kwargs):
    """Hashing arbitrary mapping containers (dict, OrderedDict) by first sorting by hashed keys"""

    def hashed_key_mapping():
        for key, value in mapping.items():
            yield (_make_hash(key, **kwargs), value)

    return [_single_digest('dict(')] + list(
        chain.from_iterable(
            (k_digest + _make_hash(val, **kwargs)) for k_digest, val in sorted(hashed_key_mapping(), key=itemgetter(0))
        )
    ) + [_END_DIGEST]


@_make_hash.register(OrderedDict)
def _(mapping, **kwargs):
    """
    Hashing of OrderedDicts

    :param odict_as_unordered: hash OrderedDicts as normal dicts (mostly for testing)
    """

    if kwargs.get('odict_as_unordered', False):
        return _make_hash.registry[abc.Mapping](mapping)

    return ([_single_digest('odict(')] + list(
        chain.from_iterable((_make_hash(key, **kwargs) + _make_hash(val, **kwargs)) for key, val in mapping.items())
    ) + [_END_DIGEST])


@_make_hash.register(numbers.Real)
def _(val, **kwargs):
    """
    Before hashing a float, convert to a string (via rounding) and with a fixed number of digits after the comma.
    Note that the `_single_digest` requires a bytes object so we need to encode the utf-8 string first
    """
    return [_single_digest('float', float_to_text(val, sig=AIIDA_FLOAT_PRECISION).encode('utf-8'))]


@_make_hash.register(Decimal)
def _(val, **kwargs):
    """
    While a decimal can be converted exactly to a string which captures all characteristics of the underlying
    implementation, we also need compatibility with "equal" representations as int or float. Hence we are checking
    for the exponent (which is negative if there is a fractional component, 0 otherwise) and get the same hash
    as for a corresponding float or int.
    """
    if val.as_tuple().exponent < 0:
        return [_single_digest('float', float_to_text(val, sig=AIIDA_FLOAT_PRECISION).encode('utf-8'))]
    return [_single_digest('int', f'{val}'.encode('utf-8'))]


@_make_hash.register(numbers.Complex)
def _(val, **kwargs):
    """
    In case of a complex number, use the same encoding of two floats and join them with a special symbol (a ! here).
    """
    return [
        _single_digest(
            'complex', '{}!{}'.format(
                float_to_text(val.real, sig=AIIDA_FLOAT_PRECISION), float_to_text(val.imag, sig=AIIDA_FLOAT_PRECISION)
            ).encode('utf-8')
        )
    ]


@_make_hash.register(numbers.Integral)
def _(val, **kwargs):
    """get the hash of the little-endian signed long long representation of the integer"""
    return [_single_digest('int', f'{val}'.encode('utf-8'))]


@_make_hash.register(bool)
def _(val, **kwargs):
    return [_single_digest('bool', b'\x01' if val else b'\x00')]


@_make_hash.register(type(None))
def _(val, **kwargs):
    return [_single_digest('none')]


@_make_hash.register(datetime.datetime)
def _(val, **kwargs):
    """hashes the little-endian rep of the float <epoch-seconds>.<subseconds>"""
    # see also https://stackoverflow.com/a/8778548 for an excellent elaboration
    if val.tzinfo is None or val.utcoffset() is None:
        val = val.replace(tzinfo=pytz.utc)

    timestamp = val.timestamp()
    return [_single_digest('datetime', float_to_text(timestamp, sig=AIIDA_FLOAT_PRECISION).encode('utf-8'))]


@_make_hash.register(datetime.date)
def _(val, **kwargs):
    """Hashes the string representation in ISO format of the `datetime.date` object."""
    return [_single_digest('date', val.isoformat().encode('utf-8'))]


@_make_hash.register(uuid.UUID)
def _(val, **kwargs):
    return [_single_digest('uuid', val.bytes)]


@_make_hash.register(DatetimePrecision)
def _(datetime_precision, **kwargs):
    """ Hashes for DatetimePrecision object
    """
    return [_single_digest('dt_prec')] + list(
        chain.from_iterable(_make_hash(i, **kwargs) for i in [datetime_precision.dtobj, datetime_precision.precision])
    ) + [_END_DIGEST]


@_make_hash.register(Folder)
def _(folder, **kwargs):
    """
    Hash the content of a Folder object. The name of the folder itself is actually ignored
    :param ignored_folder_content: list of filenames to be ignored for the hashing
    """

    ignored_folder_content = kwargs.get('ignored_folder_content', [])

    def folder_digests(subfolder):
        """traverses the given folder and yields digests for the contained objects"""
        for name, isfile in sorted(subfolder.get_content_list(only_paths=False), key=itemgetter(0)):
            if name in ignored_folder_content:
                continue

            if isfile:
                yield _single_digest('fname', name.encode('utf-8'))
                with subfolder.open(name, mode='rb') as fhandle:
                    yield _single_digest('fcontent', fhandle.read())
            else:
                yield _single_digest('dir(', name.encode('utf-8'))
                for digest in folder_digests(subfolder.get_subfolder(name)):
                    yield digest
                yield _END_DIGEST

    return [_single_digest('folder')] + list(folder_digests(folder))


def float_to_text(value, sig):
    """
    Convert float to text string for computing hash.
    Preseve up to N significant number given by sig.

    :param value: the float value to convert
    :param sig: choose how many digits after the comma should be output
    """
    if value == 0:
        value = 0.  # Identify value of -0. and overwrite with 0.
    fmt = f'{{:.{sig}g}}'
    return fmt.format(value)<|MERGE_RESOLUTION|>--- conflicted
+++ resolved
@@ -19,11 +19,8 @@
 from functools import singledispatch
 from itertools import chain
 from operator import itemgetter
-<<<<<<< HEAD
 from decimal import Decimal
 
-=======
->>>>>>> 91c1c0bf
 import pytz
 
 from aiida.common.utils import DatetimePrecision
