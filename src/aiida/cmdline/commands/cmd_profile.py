--- conflicted
+++ resolved
@@ -288,7 +288,6 @@
         echo.echo_success(f'Profile `{profile.name}` was deleted.')
 
 
-<<<<<<< HEAD
 @verdi_profile.command('flush')
 @arguments.PROFILE(required=True)
 @options.FORCE(help='Skip any prompts for confirmation.')
@@ -328,7 +327,8 @@
         storage.maintain(full=True, dry_run=False)
 
         # Users and Computers?
-=======
+
+
 @verdi_profile.command('dump')
 @options.PATH()
 @options.DRY_RUN()
@@ -460,5 +460,4 @@
 
     except Exception as e:
         msg = f'Unexpected error during dump of {profile.name}:\n ({e!s}).\n'
-        echo.echo_critical(msg + traceback.format_exc())
->>>>>>> 9b69202b
+        echo.echo_critical(msg + traceback.format_exc())