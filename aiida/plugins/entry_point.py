# -*- coding: utf-8 -*-
###########################################################################
# Copyright (c), The AiiDA team. All rights reserved.                     #
# This file is part of the AiiDA code.                                    #
#                                                                         #
# The code is hosted on GitHub at https://github.com/aiidateam/aiida-core #
# For further information on the license, see the LICENSE.txt file        #
# For further information please visit http://www.aiida.net               #
###########################################################################
"""Module to manage loading entrypoints."""
import enum
import traceback
import functools

try:
    from reentry.default_manager import PluginManager
    # I don't use the default manager as it has scan_for_not_found=True
    # by default, which re-runs scan if no entrypoints are found
    ENTRYPOINT_MANAGER = PluginManager(scan_for_not_found=False)
except ImportError:
    import pkg_resources as ENTRYPOINT_MANAGER

from aiida.common.exceptions import MissingEntryPointError, MultipleEntryPointError, LoadingEntryPointError

__all__ = ('load_entry_point', 'load_entry_point_from_string')

ENTRY_POINT_GROUP_PREFIX = 'aiida.'
ENTRY_POINT_STRING_SEPARATOR = ':'


class EntryPointFormat(enum.Enum):
    """
    Enum to distinguish between the various possible entry point string formats. An entry point string
    is fully qualified by its group and name concatenated by the entry point string separator character.
    The group in AiiDA has the prefix `aiida.` and the separator character is the colon `:`.

    Under these definitions a potentially valid entry point string may have the following formats:

        * FULL:    prefixed group plus entry point name     aiida.transports:ssh
        * PARTIAL: unprefixed group plus entry point name   transports:ssh
        * MINIMAL: no group but only entry point name:      ssh

    Note that the MINIMAL format can potentially lead to ambiguity if the name appears in multiple
    entry point groups.
    """

    INVALID = 0
    FULL = 1
    PARTIAL = 2
    MINIMAL = 3


ENTRY_POINT_GROUP_TO_MODULE_PATH_MAP = {
    'aiida.calculations': 'aiida.orm.nodes.process.calculation.calcjob',
    'aiida.cmdline.data': 'aiida.cmdline.data',
    'aiida.data': 'aiida.orm.nodes.data',
    'aiida.node': 'aiida.orm.nodes',
    'aiida.parsers': 'aiida.parsers.plugins',
    'aiida.schedulers': 'aiida.schedulers.plugins',
    'aiida.tools.dbexporters': 'aiida.tools.dbexporters',
    'aiida.tools.dbimporters': 'aiida.tools.dbimporters.plugins',
    'aiida.transports': 'aiida.transports.plugins',
    'aiida.workflows': 'aiida.workflows',
}


def validate_registered_entry_points():  # pylint: disable=invalid-name
    """Validate all registered entry points by loading them with the corresponding factory.

    :raises EntryPointError: if any of the registered entry points cannot be loaded. This can happen if:
        * The entry point cannot uniquely be resolved
        * The resource registered at the entry point cannot be imported
        * The resource's type is incompatible with the entry point group that it is defined in.

    """
    from . import factories

    factory_mapping = {
        'aiida.calculations': factories.CalculationFactory,
        'aiida.data': factories.DataFactory,
        'aiida.parsers': factories.ParserFactory,
        'aiida.schedulers': factories.SchedulerFactory,
        'aiida.transports': factories.TransportFactory,
        'aiida.tools.dbimporters': factories.DbImporterFactory,
        'aiida.tools.data.orbital': factories.OrbitalFactory,
        'aiida.workflows': factories.WorkflowFactory,
    }

    for entry_point_group, factory in factory_mapping.items():
        entry_points = get_entry_points(entry_point_group)
        for entry_point in entry_points:
            factory(entry_point.name)


def format_entry_point_string(group, name, fmt=EntryPointFormat.FULL):
    """
    Format an entry point string for a given entry point group and name, based on the specified format

    :param group: the entry point group
    :param name: the name of the entry point
    :param fmt: the desired output format
    :raises TypeError: if fmt is not instance of EntryPointFormat
    :raises ValueError: if fmt value is invalid
    """
    if not isinstance(fmt, EntryPointFormat):
        raise TypeError('fmt should be an instance of EntryPointFormat')

    if fmt == EntryPointFormat.FULL:
        return '{}{}{}'.format(group, ENTRY_POINT_STRING_SEPARATOR, name)
    if fmt == EntryPointFormat.PARTIAL:
        return '{}{}{}'.format(group[len(ENTRY_POINT_GROUP_PREFIX):], ENTRY_POINT_STRING_SEPARATOR, name)
    if fmt == EntryPointFormat.MINIMAL:
        return '{}'.format(name)
    raise ValueError('invalid EntryPointFormat')


def parse_entry_point_string(entry_point_string):
    """
    Validate the entry point string and attempt to parse the entry point group and name

    :param entry_point_string: the entry point string
    :return: the entry point group and name if the string is valid
    :raises TypeError: if the entry_point_string is not a string type
    :raises ValueError: if the entry_point_string cannot be split into two parts on the entry point string separator
    """
    if not isinstance(entry_point_string, str):
        raise TypeError('the entry_point_string should be a string')

    try:
        group, name = entry_point_string.split(ENTRY_POINT_STRING_SEPARATOR)
    except ValueError:
        raise ValueError('invalid entry_point_string format')

    return group, name


def get_entry_point_string_format(entry_point_string):
    """
    Determine the format of an entry point string. Note that it does not validate the actual entry point
    string and it may not correspond to any actual entry point. This will only assess the string format

    :param entry_point_string: the entry point string
    :returns: the entry point type
    :rtype: EntryPointFormat
    """
    try:
        group, _ = entry_point_string.split(ENTRY_POINT_STRING_SEPARATOR)
    except ValueError:
        return EntryPointFormat.MINIMAL
    else:
        if group.startswith(ENTRY_POINT_GROUP_PREFIX):
            return EntryPointFormat.FULL
        return EntryPointFormat.PARTIAL


def get_entry_point_from_string(entry_point_string):
    """
    Return an entry point for the given entry point string

    :param entry_point_string: the entry point string
    :return: the entry point if it exists else None
    :raises TypeError: if the entry_point_string is not a string type
    :raises ValueError: if the entry_point_string cannot be split into two parts on the entry point string separator
    :raises aiida.common.MissingEntryPointError: entry point was not registered
    :raises aiida.common.MultipleEntryPointError: entry point could not be uniquely resolved
    """
    group, name = parse_entry_point_string(entry_point_string)
    return get_entry_point(group, name)


def load_entry_point_from_string(entry_point_string):
    """
    Load the class registered for a given entry point string that determines group and name

    :param entry_point_string: the entry point string
    :return: class registered at the given entry point
    :raises TypeError: if the entry_point_string is not a string type
    :raises ValueError: if the entry_point_string cannot be split into two parts on the entry point string separator
    :raises aiida.common.MissingEntryPointError: entry point was not registered
    :raises aiida.common.MultipleEntryPointError: entry point could not be uniquely resolved
    :raises aiida.common.LoadingEntryPointError: entry point could not be loaded
    """
    group, name = parse_entry_point_string(entry_point_string)
    return load_entry_point(group, name)


def load_entry_point(group, name):
    """
    Load the class registered under the entry point for a given name and group

    :param group: the entry point group
    :param name: the name of the entry point
    :return: class registered at the given entry point
    :raises TypeError: if the entry_point_string is not a string type
    :raises ValueError: if the entry_point_string cannot be split into two parts on the entry point string separator
    :raises aiida.common.MissingEntryPointError: entry point was not registered
    :raises aiida.common.MultipleEntryPointError: entry point could not be uniquely resolved
    :raises aiida.common.LoadingEntryPointError: entry point could not be loaded
    """
    entry_point = get_entry_point(group, name)

    try:
        loaded_entry_point = entry_point.load()
    except ImportError:
        raise LoadingEntryPointError("Failed to load entry point '{}':\n{}".format(name, traceback.format_exc()))

    return loaded_entry_point


def get_entry_point_groups():
    """
    Return a list of all the recognized entry point groups

    :return: a list of valid entry point groups
    """
    return ENTRY_POINT_GROUP_TO_MODULE_PATH_MAP.keys()


def get_entry_point_names(group, sort=True):
    """
    Return a list of all the entry point names within a specific group

    :param group: the entry point group
    :param sort: if True, the returned list will be sorted alphabetically
    :return: a list of entry point names
    """
    entry_point_names = [ep.name for ep in get_entry_points(group)]

    if sort is True:
        entry_point_names.sort()

    return entry_point_names


@functools.lru_cache(maxsize=None)
def get_entry_points(group):
    """
    Return a list of all the entry points within a specific group

    :param group: the entry point group
    :return: a list of entry points
    """
    return list(ENTRYPOINT_MANAGER.iter_entry_points(group=group))



@functools.lru_cache(maxsize=None)
def get_entry_point(group, name):
    """
    Return an entry point with a given name within a specific group

    :param group: the entry point group
    :param name: the name of the entry point
    :return: the entry point if it exists else None
    :raises aiida.common.MissingEntryPointError: entry point was not registered
    :raises aiida.common.MultipleEntryPointError: entry point could not be uniquely resolved
    """
    entry_points = [ep for ep in get_entry_points(group) if ep.name == name]

    if not entry_points:
<<<<<<< HEAD
        raise MissingEntryPointError(
            "Entry point '{}' not found in group '{}'.".format(name, group) +
            'Try running `reentry scan` to update the entry point cache.'
        )

    if len(entry_points) > 1:
        raise MultipleEntryPointError(
            "Multiple entry points '{}' found in group '{}'. ".format(name, group) +
            'Try running `reentry scan` to repopulate the entry point cache.'
        )
=======
        raise MissingEntryPointError("Entry point '{}' not found in group '{}'. Try running `reentry scan` to update "
            'the entry point cache.'.format(name, group))

    if len(entry_points) > 1:
        raise MultipleEntryPointError("Multiple entry points '{}' found in group '{}'.Try running `reentry scan` to "
            'repopulate the entry point cache.'.format(name, group))
>>>>>>> 161eeaea

    return entry_points[0]


def get_entry_point_from_class(class_module, class_name):
    """
    Given the module and name of a class, attempt to obtain the corresponding entry point if it exists

    :param class_module: module of the class
    :param class_name: name of the class
    :return: a tuple of the corresponding group and entry point or None if not found
    """
    for group in ENTRYPOINT_MANAGER.get_entry_map().keys():
        for entry_point in ENTRYPOINT_MANAGER.iter_entry_points(group):

            if entry_point.module_name != class_module:
                continue

            for entry_point_class_name in entry_point.attrs:
                if entry_point_class_name == class_name:
                    return group, entry_point

    return None, None


def get_entry_point_string_from_class(class_module, class_name):  # pylint: disable=invalid-name
    """
    Given the module and name of a class, attempt to obtain the corresponding entry point if it
    exists and return the entry point string which will be the entry point group and entry point
    name concatenated by the entry point string separator

        entry_point_string = '{group:}:{entry_point_name:}'

    This ensures that given the entry point string, one can load the corresponding class
    by splitting on the separator, which will give the group and entry point, which should
    the corresponding factory to uniquely determine and load the class


    :param class_module: module of the class
    :param class_name: name of the class
    :return: the corresponding entry point string or None
    :rtype: str
    """
    group, entry_point = get_entry_point_from_class(class_module, class_name)

    if group and entry_point:
        return ENTRY_POINT_STRING_SEPARATOR.join([group, entry_point.name])
    return None


def is_valid_entry_point_string(entry_point_string):
    """
    Verify whether the given entry point string is a valid one. For the string to be valid means that it is composed
    of two strings, the entry point group and name, concatenated by the entry point string separator. If that is the
    case, the group name will be verified to see if it is known. If the group can be retrieved and it is known, the
    string is considered to be valid. It is invalid otherwise

    :param entry_point_string: the entry point string, generated by get_entry_point_string_from_class
    :return: True if the string is considered valid, False otherwise
    """
    try:
        group, _ = entry_point_string.split(ENTRY_POINT_STRING_SEPARATOR)
    except (AttributeError, ValueError):
        # Either `entry_point_string` is not a string or it does not contain the separator
        return False

<<<<<<< HEAD
    return group in ENTRY_POINT_GROUP_TO_MODULE_PATH_MAP
=======
    return group in entry_point_group_to_module_path_map


@functools.lru_cache(maxsize=None)
def is_registered_entry_point(class_module, class_name, groups=None):
    """Verify whether the class with the given module and class name is a registered entry point.

    .. note:: this function only checks whether the class has a registered entry point. It does explicitly not verify
        if the corresponding class is also importable. Use `load_entry_point` for this purpose instead.

    :param class_module: the module of the class
    :param class_name: the name of the class
    :param groups: optionally consider only these entry point groups to look for the class
    :return: boolean, True if the class is a registered entry point, False otherwise.
    """
    if groups is None:
        groups = list(entry_point_group_to_module_path_map.keys())

    for group in groups:
        for entry_point in ENTRYPOINT_MANAGER.iter_entry_points(group):
            if class_module == entry_point.module_name and [class_name] == entry_point.attrs:
                return True
    else:
        return False
>>>>>>> 161eeaea
<|MERGE_RESOLUTION|>--- conflicted
+++ resolved
@@ -258,25 +258,12 @@
     entry_points = [ep for ep in get_entry_points(group) if ep.name == name]
 
     if not entry_points:
-<<<<<<< HEAD
-        raise MissingEntryPointError(
-            "Entry point '{}' not found in group '{}'.".format(name, group) +
-            'Try running `reentry scan` to update the entry point cache.'
-        )
-
-    if len(entry_points) > 1:
-        raise MultipleEntryPointError(
-            "Multiple entry points '{}' found in group '{}'. ".format(name, group) +
-            'Try running `reentry scan` to repopulate the entry point cache.'
-        )
-=======
         raise MissingEntryPointError("Entry point '{}' not found in group '{}'. Try running `reentry scan` to update "
             'the entry point cache.'.format(name, group))
 
     if len(entry_points) > 1:
         raise MultipleEntryPointError("Multiple entry points '{}' found in group '{}'.Try running `reentry scan` to "
             'repopulate the entry point cache.'.format(name, group))
->>>>>>> 161eeaea
 
     return entry_points[0]
 
@@ -343,10 +330,7 @@
         # Either `entry_point_string` is not a string or it does not contain the separator
         return False
 
-<<<<<<< HEAD
     return group in ENTRY_POINT_GROUP_TO_MODULE_PATH_MAP
-=======
-    return group in entry_point_group_to_module_path_map
 
 
 @functools.lru_cache(maxsize=None)
@@ -369,5 +353,4 @@
             if class_module == entry_point.module_name and [class_name] == entry_point.attrs:
                 return True
     else:
-        return False
->>>>>>> 161eeaea
+        return False