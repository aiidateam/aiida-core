# -*- coding: utf-8 -*-
###########################################################################
# Copyright (c), The AiiDA team. All rights reserved.                     #
# This file is part of the AiiDA code.                                    #
#                                                                         #
# The code is hosted on GitHub at https://github.com/aiidateam/aiida_core #
# For further information on the license, see the LICENSE.txt file        #
# For further information please visit http://www.aiida.net               #
###########################################################################
# Requirements for core AiiDA functionalities
<<<<<<< HEAD
REENTRY_PINNED = 'reentry==1.2.0a9'

install_requires = [
    REENTRY_PINNED,
=======

install_requires = [
    'reentry==1.2.0',
>>>>>>> 989e0910
    'python-dateutil==2.6.0',
    'python-mimeparse==0.1.4',
    'django==1.7.11',  # upgrade to Django 1.9 does prevent AiiDA functioning
    'django-extensions==1.5.0',
    'tzlocal==1.3',
    'pytz==2014.10',
    'pyyaml',
    'six==1.11.0',
    'future==0.16.0',
    'anyjson==0.3.3',
    'psutil==5.4.0',
    'meld3==1.0.0',
    'numpy==1.12.0',
    'portalocker==1.1.0',
    'SQLAlchemy==1.0.19',  # upgrade to SQLalchemy 1.1.5 does break tests, see #465
    'SQLAlchemy-Utils==0.33.0',
    'alembic==0.9.6',
    'ujson==1.35',
    'enum34==1.1.6',
    'voluptuous==0.8.11',
    'aldjemy==0.6.0',
    'passlib==1.7.1',
    'validate-email==1.3',
    'click==6.7',
    'click-plugins',
    'click-spinner',
    'tabulate==0.7.5',
    'ete3==3.0.0b35',
    'uritools==1.0.2',
    'psycopg2-binary==2.7.4',
    # Requirements for ssh transport
    'paramiko==2.4.0',
    'ecdsa==0.13',
    'pycrypto==2.6.1',
    'pika==0.11.2',
    # Requirements for verdi shell (version of ipython non enforced, because
    # there are people who still prefer version 4 rather than the latest)
    'ipython<6.0',
    'scipy<1.0.0',  # At this moment the install of 1.0.0 release is broken
    'plumpy>=0.10.0.dev8',
    'circus>=0.14.0',
    # As of 2018/03/06 Tornado released v5.0 which breaks circus 0.14.0
    'tornado==4.5.3',
]

extras_require = {
    ':python_version < "3.3"': ['mock'],
    ':python_version < "3"': ['chainmap', 'pathlib2', 'singledispatch >= 3.4.0.3'],
    # Requirements for ssh transport with authentification through Kerberos
    # token
    # N. B.: you need to install first libffi and MIT kerberos GSSAPI including header files.
    # E.g. for Ubuntu 14.04: sudo apt-get install libffi-dev libkrb5-dev
    'ssh_kerberos': [
        'pyasn1==0.3.7',
        'python-gssapi==0.6.4',
    ],
    # Requirements for RESTful API
    'rest': [
        'Flask==0.10.1',
        'Flask-RESTful==0.3.6',
        'Flask-Cors==3.0.1',
        'pyparsing==2.1.10',
        'Pattern==2.6',
        'Flask-SQLAlchemy==2.1',
        'sqlalchemy-migrate==0.10.0',
        'marshmallow-sqlalchemy==0.10.0',
        'flask-marshmallow==0.7.0',
        'itsdangerous==0.24',
        'Flask-HTTPAuth==3.2.0',
        'Flask-Cache==0.13.1',
        'python-memcached==1.58',
    ],
    # Requirements to buiilding documentation
    'docs': [
        'Sphinx==1.7.2',
        'Pygments==2.2.0',
        'docutils==0.13.1',
        'Jinja2==2.9.5',
        'MarkupSafe==0.23',
        # Required by readthedocs
        'sphinx-rtd-theme==0.2.5b2',
    ],
    # Requirements for non-core funciontalities that rely on external atomic
    # manipulation/processing software
    'atomic_tools': [
        'spglib==1.9.10.1',
        # support for symmetry detection in aiida.orm.data.structure. Has no
        # easily accessible version number
        'pymatgen==4.5.3',  # support for NWChem I/O
        'ase==3.12.0',  # support for crystal structure manipulation
        'PyMySQL==0.7.9',  # required by ICSD tools
        'PyCifRW==4.2.1',
        'seekpath==1.8.0',
        'qe-tools==1.1.0',
    ],
    # Requirements for jupyter notebook
    'notebook': [
        'jupyter==1.0.0',
    ],
    # Requirements for testing
    'testing': [
        'mock==2.0.0',
        'pgtest==1.1.0',
        'sqlalchemy-diff==0.1.3',
        'coverage==4.5.1',
        'codecov'
    ],
    'dev_precommit': [
        'pre-commit==1.3.0',
        'yapf==0.19.0',
        'prospector==0.12.7',
<<<<<<< HEAD
        'pylint==1.7.4'
    ],
    'dev_sphinxext': [
        'pytest'
=======
        'pylint==1.7.4',
        'toml'
>>>>>>> 989e0910
    ]
}

extras_require['dev_sphinxext'] += extras_require['docs']

# There are a number of optional dependencies that are not
# listed even as optional dependencies as they are quite
# cumbersome to install and there is a risk that a user, wanting
# to install all dependencies (including optional ones)
# does not manage and thinks it's an AiiDA problem.
#
# These include:
#  - mayavi>=4.5.0
#    plotting package, requires to have the vtk code installed first;
#    moreover requires to have numpy installed before, but it is not in
#    the requirements (and there is no easy way on our side to fix a specific
#    installation order of dependencies)

extras_require['testing'] += extras_require['rest'] + extras_require['atomic_tools']<|MERGE_RESOLUTION|>--- conflicted
+++ resolved
@@ -8,16 +8,9 @@
 # For further information please visit http://www.aiida.net               #
 ###########################################################################
 # Requirements for core AiiDA functionalities
-<<<<<<< HEAD
-REENTRY_PINNED = 'reentry==1.2.0a9'
-
-install_requires = [
-    REENTRY_PINNED,
-=======
 
 install_requires = [
     'reentry==1.2.0',
->>>>>>> 989e0910
     'python-dateutil==2.6.0',
     'python-mimeparse==0.1.4',
     'django==1.7.11',  # upgrade to Django 1.9 does prevent AiiDA functioning
@@ -129,15 +122,11 @@
         'pre-commit==1.3.0',
         'yapf==0.19.0',
         'prospector==0.12.7',
-<<<<<<< HEAD
-        'pylint==1.7.4'
+        'pylint==1.7.4',
+        'toml'
     ],
     'dev_sphinxext': [
         'pytest'
-=======
-        'pylint==1.7.4',
-        'toml'
->>>>>>> 989e0910
     ]
 }
 
