# -*- coding: utf-8 -*-
###########################################################################
# Copyright (c), The AiiDA team. All rights reserved.                     #
# This file is part of the AiiDA code.                                    #
#                                                                         #
# The code is hosted on GitHub at https://github.com/aiidateam/aiida-core #
# For further information on the license, see the LICENSE.txt file        #
# For further information please visit http://www.aiida.net               #
###########################################################################
"""SqlAlchemy implementation of `aiida.orm.implementation.backends.Backend`."""
# pylint: disable=missing-function-docstring
from contextlib import contextmanager, nullcontext
import functools
from typing import Iterator, List, Sequence

from sqlalchemy.orm import Session

from aiida.backends.sqlalchemy.manager import SqlaBackendManager
from aiida.backends.sqlalchemy.models import base
from aiida.common.exceptions import IntegrityError
from aiida.orm.entities import EntityTypes

from . import authinfos, comments, computers, convert, groups, logs, nodes, querybuilder, users
from ..sql.backends import SqlBackend

__all__ = ('SqlaBackend',)


class SqlaBackend(SqlBackend[base.Base]):
    """SqlAlchemy implementation of `aiida.orm.implementation.backends.Backend`."""

    def __init__(self, profile, validate_db: bool = True):  # pylint: disable=missing-function-docstring
        super().__init__(profile, validate_db)
        self._authinfos = authinfos.SqlaAuthInfoCollection(self)
        self._comments = comments.SqlaCommentCollection(self)
        self._computers = computers.SqlaComputerCollection(self)
        self._groups = groups.SqlaGroupCollection(self)
        self._logs = logs.SqlaLogCollection(self)
        self._nodes = nodes.SqlaNodeCollection(self)
        self._backend_manager = SqlaBackendManager(self)
        self._users = users.SqlaUserCollection(self)

        if validate_db:
            self.get_session()  # ensure that the database is accessible
            self._backend_manager.validate_schema(profile)

    @property
    def backend_manager(self):
        return self._backend_manager

    def migrate(self):
        self._backend_manager.migrate()

    @property
    def authinfos(self):
        return self._authinfos

    @property
    def comments(self):
        return self._comments

    @property
    def computers(self):
        return self._computers

    @property
    def groups(self):
        return self._groups

    @property
    def logs(self):
        return self._logs

    @property
    def nodes(self):
        return self._nodes

    def query(self):
        return querybuilder.SqlaQueryBuilder(self)

    @property
    def users(self):
        return self._users

    @staticmethod
    def get_session() -> Session:
        """Return a database session that can be used by the `QueryBuilder` to perform its query.

        :return: an instance of :class:`sqlalchemy.orm.session.Session`
        """
        from aiida.backends.sqlalchemy import get_scoped_session
        return get_scoped_session()

    @contextmanager
    def transaction(self) -> Iterator[Session]:
        """Open a transaction to be used as a context manager.

        If there is an exception within the context then the changes will be rolled back and the state will be as before
        entering. Transactions can be nested.
        """
        session = self.get_session()
        if session.in_transaction():
            with session.begin_nested():
                yield session
            session.commit()
        else:
            with session.begin():
                with session.begin_nested():
                    yield session

<<<<<<< HEAD
=======
    @property
    def in_transaction(self) -> bool:
        return self.get_session().in_nested_transaction()

    @staticmethod
    @functools.lru_cache(maxsize=18)
    def _get_mapper_from_entity(entity_type: EntityTypes, with_pk: bool):
        """Return the Sqlalchemy mapper and fields corresponding to the given entity.

        :param with_pk: if True, the fields returned will include the primary key
        """
        from sqlalchemy import inspect

        from aiida.backends.sqlalchemy.models.authinfo import DbAuthInfo
        from aiida.backends.sqlalchemy.models.comment import DbComment
        from aiida.backends.sqlalchemy.models.computer import DbComputer
        from aiida.backends.sqlalchemy.models.group import DbGroup, DbGroupNode
        from aiida.backends.sqlalchemy.models.log import DbLog
        from aiida.backends.sqlalchemy.models.node import DbLink, DbNode
        from aiida.backends.sqlalchemy.models.user import DbUser
        model = {
            EntityTypes.AUTHINFO: DbAuthInfo,
            EntityTypes.COMMENT: DbComment,
            EntityTypes.COMPUTER: DbComputer,
            EntityTypes.GROUP: DbGroup,
            EntityTypes.LOG: DbLog,
            EntityTypes.NODE: DbNode,
            EntityTypes.USER: DbUser,
            EntityTypes.LINK: DbLink,
            EntityTypes.GROUP_NODE: DbGroupNode,
        }[entity_type]
        mapper = inspect(model).mapper
        keys = {key for key, col in mapper.c.items() if with_pk or col not in mapper.primary_key}
        return mapper, keys

    def bulk_insert(self, entity_type: EntityTypes, rows: List[dict], allow_defaults: bool = False) -> List[int]:
        mapper, keys = self._get_mapper_from_entity(entity_type, False)
        if not rows:
            return []
        if entity_type in (EntityTypes.COMPUTER, EntityTypes.LOG):
            for row in rows:
                row['_metadata'] = row.pop('metadata')
        if allow_defaults:
            for row in rows:
                if not keys.issuperset(row):
                    raise IntegrityError(f'Incorrect fields given for {entity_type}: {set(row)} not subset of {keys}')
        else:
            for row in rows:
                if set(row) != keys:
                    raise IntegrityError(f'Incorrect fields given for {entity_type}: {set(row)} != {keys}')
        # note for postgresql+psycopg2 we could also use `save_all` + `flush` with minimal performance degradation, see
        # https://docs.sqlalchemy.org/en/14/changelog/migration_14.html#orm-batch-inserts-with-psycopg2-now-batch-statements-with-returning-in-most-cases
        # by contrast, in sqlite, bulk_insert is faster: https://docs.sqlalchemy.org/en/14/faq/performance.html
        session = self.get_session()
        with (nullcontext() if self.in_transaction else self.transaction()):  # type: ignore[attr-defined]
            session.bulk_insert_mappings(mapper, rows, render_nulls=True, return_defaults=True)
        return [row['id'] for row in rows]

    def bulk_update(self, entity_type: EntityTypes, rows: List[dict]) -> None:  # pylint: disable=no-self-use
        mapper, keys = self._get_mapper_from_entity(entity_type, True)
        if not rows:
            return None
        for row in rows:
            if 'id' not in row:
                raise IntegrityError(f"'id' field not given for {entity_type}: {set(row)}")
            if not keys.issuperset(row):
                raise IntegrityError(f'Incorrect fields given for {entity_type}: {set(row)} not subset of {keys}')
        session = self.get_session()
        with (nullcontext() if self.in_transaction else self.transaction()):  # type: ignore[attr-defined]
            session.bulk_update_mappings(mapper, rows)

    def delete_nodes_and_connections(self, pks_to_delete: Sequence[int]) -> None:  # pylint: disable=no-self-use
        # pylint: disable=no-value-for-parameter
        from aiida.backends.sqlalchemy.models.group import DbGroupNode
        from aiida.backends.sqlalchemy.models.node import DbLink, DbNode

        if not self.in_transaction:
            raise AssertionError('Cannot delete nodes and links outside a transaction')

        session = self.get_session()
        # Delete the membership of these nodes to groups.
        session.query(DbGroupNode).filter(DbGroupNode.dbnode_id.in_(list(pks_to_delete))
                                          ).delete(synchronize_session='fetch')
        # Delete the links coming out of the nodes marked for deletion.
        session.query(DbLink).filter(DbLink.input_id.in_(list(pks_to_delete))).delete(synchronize_session='fetch')
        # Delete the links pointing to the nodes marked for deletion.
        session.query(DbLink).filter(DbLink.output_id.in_(list(pks_to_delete))).delete(synchronize_session='fetch')
        # Delete the actual nodes
        session.query(DbNode).filter(DbNode.id.in_(list(pks_to_delete))).delete(synchronize_session='fetch')

>>>>>>> 0de3f214
    # Below are abstract methods inherited from `aiida.orm.implementation.sql.backends.SqlBackend`

    def get_backend_entity(self, model):
        return convert.get_backend_entity(model, self)

    @contextmanager
    def cursor(self):
<<<<<<< HEAD
        """Return a psycopg cursor to be used in a context manager.

        :return: a psycopg cursor
        :rtype: :class:`psycopg2.extensions.cursor`
        """
=======
        from aiida.backends import sqlalchemy as sa
>>>>>>> 0de3f214
        try:
            connection = self.get_session().bind.raw_connection()
            yield connection.cursor()
        finally:
            self._get_connection().close()

    def execute_raw(self, query):
        from sqlalchemy import text
        from sqlalchemy.exc import ResourceClosedError  # pylint: disable=import-error,no-name-in-module

        with self.transaction() as session:
            queryset = session.execute(text(query))

            try:
                results = queryset.fetchall()
            except ResourceClosedError:
                return None

        return results

<<<<<<< HEAD
    def get_connection(self):
=======
    @staticmethod
    def _get_connection():
>>>>>>> 0de3f214
        """Get the SQLA database connection

        :return: the raw SQLA database connection
        """
        return self.get_session().bind.raw_connection()<|MERGE_RESOLUTION|>--- conflicted
+++ resolved
@@ -82,15 +82,6 @@
     def users(self):
         return self._users
 
-    @staticmethod
-    def get_session() -> Session:
-        """Return a database session that can be used by the `QueryBuilder` to perform its query.
-
-        :return: an instance of :class:`sqlalchemy.orm.session.Session`
-        """
-        from aiida.backends.sqlalchemy import get_scoped_session
-        return get_scoped_session()
-
     @contextmanager
     def transaction(self) -> Iterator[Session]:
         """Open a transaction to be used as a context manager.
@@ -108,8 +99,6 @@
                 with session.begin_nested():
                     yield session
 
-<<<<<<< HEAD
-=======
     @property
     def in_transaction(self) -> bool:
         return self.get_session().in_nested_transaction()
@@ -200,7 +189,6 @@
         # Delete the actual nodes
         session.query(DbNode).filter(DbNode.id.in_(list(pks_to_delete))).delete(synchronize_session='fetch')
 
->>>>>>> 0de3f214
     # Below are abstract methods inherited from `aiida.orm.implementation.sql.backends.SqlBackend`
 
     def get_backend_entity(self, model):
@@ -208,15 +196,6 @@
 
     @contextmanager
     def cursor(self):
-<<<<<<< HEAD
-        """Return a psycopg cursor to be used in a context manager.
-
-        :return: a psycopg cursor
-        :rtype: :class:`psycopg2.extensions.cursor`
-        """
-=======
-        from aiida.backends import sqlalchemy as sa
->>>>>>> 0de3f214
         try:
             connection = self.get_session().bind.raw_connection()
             yield connection.cursor()
@@ -237,12 +216,7 @@
 
         return results
 
-<<<<<<< HEAD
-    def get_connection(self):
-=======
-    @staticmethod
-    def _get_connection():
->>>>>>> 0de3f214
+    def _get_connection(self):
         """Get the SQLA database connection
 
         :return: the raw SQLA database connection
