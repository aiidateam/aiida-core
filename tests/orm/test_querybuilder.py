###########################################################################
# Copyright (c), The AiiDA team. All rights reserved.                     #
# This file is part of the AiiDA code.                                    #
#                                                                         #
# The code is hosted on GitHub at https://github.com/aiidateam/aiida-core #
# For further information on the license, see the LICENSE.txt file        #
# For further information please visit http://www.aiida.net               #
###########################################################################
"""Tests for the QueryBuilder."""

import copy
import json
import uuid
import warnings
from collections import defaultdict
from datetime import date, datetime, timedelta
from itertools import chain

import pytest
from aiida import orm, plugins
from aiida.common.links import LinkType
from aiida.orm.querybuilder import _get_ormclass
from aiida.orm.utils.links import LinkQuadruple


class TestBasic:
    @pytest.mark.usefixtures('aiida_profile_clean')
    @pytest.mark.requires_psql
    def test_date_filters_support(self):
        """Verify that `datetime.date` is supported in filters."""
        from aiida.common import timezone

        # Using timezone.now() rather than datetime.now() to get a timezone-aware object rather than a naive one
        orm.Data(ctime=timezone.now() - timedelta(days=3)).store()
        orm.Data(ctime=timezone.now() - timedelta(days=1)).store()

        builder = orm.QueryBuilder().append(orm.Node, filters={'ctime': {'>': date.today() - timedelta(days=1)}})
        assert builder.count() == 1

    def test_ormclass_type_classification(self):
        """This tests the classifications of the QueryBuilder"""
        from aiida.common.exceptions import DbContentError

        # Asserting that improper declarations of the class type raise an error
        with pytest.raises(DbContentError):
            _get_ormclass(None, 'data')
        with pytest.raises(DbContentError):
            _get_ormclass(None, 'data.Data')
        with pytest.raises(DbContentError):
            _get_ormclass(None, '.')

        # Asserting that the query type string and plugin type string are returned:
        for _cls, classifiers in (
            _get_ormclass(orm.StructureData, None),
            _get_ormclass(None, 'data.core.structure.StructureData.'),
        ):
            assert classifiers[0].ormclass_type_string == orm.StructureData._plugin_type_string

        for _cls, classifiers in (
            _get_ormclass(orm.Group, None),
            _get_ormclass(None, 'group.core'),
            _get_ormclass(None, 'Group.core'),
        ):
            assert classifiers[0].ormclass_type_string.startswith('group')

        for _cls, classifiers in (
            _get_ormclass(orm.User, None),
            _get_ormclass(None, 'user'),
            _get_ormclass(None, 'User'),
        ):
            assert classifiers[0].ormclass_type_string == 'user'

        for _cls, classifiers in (
            _get_ormclass(orm.Computer, None),
            _get_ormclass(None, 'computer'),
            _get_ormclass(None, 'Computer'),
        ):
            assert classifiers[0].ormclass_type_string == 'computer'

        for _cls, classifiers in (
            _get_ormclass(orm.Data, None),
            _get_ormclass(None, 'data.Data.'),
        ):
            assert classifiers[0].ormclass_type_string == orm.Data._plugin_type_string

    def test_process_type_classification(self):
        """This tests the classifications of the QueryBuilder"""
        from aiida.engine import WorkChain
        from aiida.plugins import CalculationFactory

        ArithmeticAdd = CalculationFactory('core.arithmetic.add')  # noqa: N806

        # When passing a WorkChain class, it should return the type of the corresponding Node
        # including the appropriate filter on the process_type
        _cls, classifiers = _get_ormclass(WorkChain, None)
        assert classifiers[0].ormclass_type_string == 'process.workflow.workchain.WorkChainNode.'
        assert classifiers[0].process_type_string == 'aiida.engine.processes.workchains.workchain.WorkChain'

        # When passing a WorkChainNode, no process_type filter is applied
        _cls, classifiers = _get_ormclass(orm.WorkChainNode, None)
        assert classifiers[0].ormclass_type_string == 'process.workflow.workchain.WorkChainNode.'
        assert classifiers[0].process_type_string is None

        # Same tests for a calculation
        _cls, classifiers = _get_ormclass(ArithmeticAdd, None)
        assert classifiers[0].ormclass_type_string == 'process.calculation.calcjob.CalcJobNode.'
        assert classifiers[0].process_type_string == 'aiida.calculations:core.arithmetic.add'

    def test_get_group_type_filter(self):
        """Test the `aiida.orm.querybuilder.get_group_type_filter` function."""
        from aiida.orm.querybuilder import Classifier, _get_group_type_filter

        classifiers = Classifier('group.core')
        assert _get_group_type_filter(classifiers, False) == {'==': 'core'}
        assert _get_group_type_filter(classifiers, True) == {'like': '%'}

        classifiers = Classifier('group.core.auto')
        assert _get_group_type_filter(classifiers, False) == {'==': 'core.auto'}
        assert _get_group_type_filter(classifiers, True) == {'like': 'core.auto%'}

        classifiers = Classifier('group.pseudo.family')
        assert _get_group_type_filter(classifiers, False) == {'==': 'pseudo.family'}
        assert _get_group_type_filter(classifiers, True) == {'like': 'pseudo.family%'}

    # Tracked in issue #4281
    @pytest.mark.flaky(reruns=2)
    @pytest.mark.requires_rmq
    @pytest.mark.usefixtures('aiida_profile_clean')
    def test_process_query(self):
        """Test querying for a process class."""
        from aiida.common.warnings import AiidaEntryPointWarning
        from aiida.engine import ExitCode, WorkChain, if_, return_, run

        class PotentialFailureWorkChain(WorkChain):
            EXIT_STATUS = 1
            EXIT_MESSAGE = 'Well you did ask for it'
            OUTPUT_LABEL = 'optional_output'
            OUTPUT_VALUE = 144

            @classmethod
            def define(cls, spec):
                super().define(spec)
                spec.input('success', valid_type=orm.Bool)
                spec.input('through_return', valid_type=orm.Bool, default=lambda: orm.Bool(False))
                spec.input('through_exit_code', valid_type=orm.Bool, default=lambda: orm.Bool(False))
                spec.exit_code(cls.EXIT_STATUS, 'EXIT_STATUS', cls.EXIT_MESSAGE)
                spec.outline(if_(cls.should_return_out_of_outline)(return_(cls.EXIT_STATUS)), cls.failure, cls.success)
                spec.output(cls.OUTPUT_LABEL, required=False)

            def should_return_out_of_outline(self):
                return self.inputs.through_return.value

            def failure(self):
                if self.inputs.success.value is False:
                    # Returning either 0 or ExitCode with non-zero status should terminate the workchain
                    if self.inputs.through_exit_code.value is False:
                        return self.EXIT_STATUS
                    else:
                        return self.exit_codes.EXIT_STATUS
                elif self.inputs.through_exit_code.value is False:
                    # Returning 0 or ExitCode with zero status should *not* terminate the workchain
                    return 0
                else:
                    return ExitCode()

            def success(self):
                self.out(self.OUTPUT_LABEL, orm.Int(self.OUTPUT_VALUE).store())

        class DummyWorkChain(WorkChain):
            pass

        # Run a simple test WorkChain
        _result = run(PotentialFailureWorkChain, success=orm.Bool(True))

        # Query for nodes associated with this type of WorkChain
        qb = orm.QueryBuilder()

        with warnings.catch_warnings(record=True) as w:
            # Cause all warnings to always be triggered.
            warnings.simplefilter('always')

            qb.append(PotentialFailureWorkChain)

            # Verify some things
            assert len(w) == 1
            assert issubclass(w[-1].category, AiidaEntryPointWarning)

        # There should be one result of type WorkChainNode
        assert qb.count() == 1
        assert isinstance(qb.all()[0][0], orm.WorkChainNode)

        # Query for nodes of a different type of WorkChain
        qb = orm.QueryBuilder()

        with warnings.catch_warnings(record=True) as w:
            # Cause all warnings to always be triggered.
            warnings.simplefilter('always')

            qb.append(DummyWorkChain)

            # Verify some things
            assert len(w) == 1
            assert issubclass(w[-1].category, AiidaEntryPointWarning)

        # There should be no result
        assert qb.count() == 0

        # Query for all WorkChain nodes
        qb = orm.QueryBuilder()
        qb.append(WorkChain)

        # There should be one result
        assert qb.count() == 1

    @pytest.mark.usefixtures('aiida_profile_clean')
    def test_simple_query_1(self):
        """Testing a simple query"""
        n1 = orm.Data()
        n1.label = 'node1'
        n1.base.attributes.set('foo', ['hello', 'goodbye'])
        n1.store()

        n2 = orm.CalculationNode()
        n2.label = 'node2'
        n2.base.attributes.set('foo', 1)

        n3 = orm.Data()
        n3.label = 'node3'
        n3.base.attributes.set('foo', 1.0000)  # Stored as fval
        n3.store()

        n4 = orm.CalculationNode()
        n4.label = 'node4'
        n4.base.attributes.set('foo', 'bar')

        n5 = orm.Data()
        n5.label = 'node5'
        n5.base.attributes.set('foo', None)
        n5.store()

        n2.base.links.add_incoming(n1, link_type=LinkType.INPUT_CALC, link_label='link1')
        n2.store()
        n3.base.links.add_incoming(n2, link_type=LinkType.CREATE, link_label='link2')

        n4.base.links.add_incoming(n3, link_type=LinkType.INPUT_CALC, link_label='link3')
        n4.store()
        n5.base.links.add_incoming(n4, link_type=LinkType.CREATE, link_label='link4')

        qb1 = orm.QueryBuilder()
        qb1.append(orm.Node, filters={'attributes.foo': 1.000})

        assert len(qb1.all()) == 2

        qb2 = orm.QueryBuilder()
        qb2.append(orm.Data)
        assert qb2.count() == 3

        qb2 = orm.QueryBuilder()
        qb2.append(entity_type='data.Data.')
        assert qb2.count() == 3

        qb3 = orm.QueryBuilder()
        qb3.append(orm.Node, project='label', tag='node1')
        qb3.append(orm.Node, project='label', tag='node2')
        assert qb3.count() == 4

        qb4 = orm.QueryBuilder()
        qb4.append(orm.CalculationNode, tag='node1')
        qb4.append(orm.Data, tag='node2')
        assert qb4.count() == 2

        qb5 = orm.QueryBuilder()
        qb5.append(orm.Data, tag='node1')
        qb5.append(orm.CalculationNode, tag='node2')
        assert qb5.count() == 2

        qb6 = orm.QueryBuilder()
        qb6.append(orm.Data, tag='node1')
        qb6.append(orm.Data, tag='node2')
        assert qb6.count() == 0

    @pytest.mark.usefixtures('aiida_profile_clean')
    def test_simple_query_2(self):
        from aiida.common.exceptions import MultipleObjectsError, NotExistent

        n0 = orm.Data()
        n0.label = 'hello'
        n0.description = ''
        n0.base.attributes.set('foo', 'bar')

        n1 = orm.CalculationNode()
        n1.label = 'foo'
        n1.description = 'I am FoO'

        n2 = orm.Data()
        n2.label = 'bar'
        n2.description = 'I am BaR'

        n2.base.links.add_incoming(n1, link_type=LinkType.CREATE, link_label='random_2')
        n1.base.links.add_incoming(n0, link_type=LinkType.INPUT_CALC, link_label='random_1')

        for n in (n0, n1, n2):
            n.store()

        qb1 = orm.QueryBuilder()
        qb1.append(orm.Node, filters={'label': 'hello'})
        assert len(list(qb1.all())) == 1

        qh = {
            'path': [{'cls': orm.Node, 'tag': 'n1'}, {'cls': orm.Node, 'tag': 'n2', 'with_incoming': 'n1'}],
            'filters': {
                'n1': {
                    'label': {'ilike': '%foO%'},
                },
                'n2': {
                    'label': {'ilike': 'bar%'},
                },
            },
            'project': {
                'n1': ['id', 'uuid', 'ctime', 'label'],
                'n2': ['id', 'description', 'label'],
            },
        }

        qb2 = orm.QueryBuilder(**qh)

        resdict = qb2.dict()
        assert len(resdict) == 1
        assert isinstance(resdict[0]['n1']['ctime'], datetime)

        res_one = qb2.one()
        assert 'bar' in res_one

        qh = {
            'path': [{'cls': orm.Node, 'tag': 'n1'}, {'cls': orm.Node, 'tag': 'n2', 'with_incoming': 'n1'}],
            'filters': {'n1--n2': {'label': {'like': '%_2'}}},
        }
        qb = orm.QueryBuilder(**qh)
        assert qb.count() == 1

        # Test the hashing:
        query1 = qb._impl.get_query(qb.as_dict())
        qb.add_filter('n2', {'label': 'nonexistentlabel'})
        assert qb.count() == 0

        with pytest.raises(NotExistent):
            qb.one()
        with pytest.raises(MultipleObjectsError):
            orm.QueryBuilder().append(orm.Node).one()

        query2 = qb._impl.get_query(qb.as_dict())
        query3 = qb._impl.get_query(qb.as_dict())

        assert id(query1) != id(query2)
        assert id(query2) == id(query3)

    def test_dict_multiple_projections(self):
        """Test that the `.dict()` accumulator with multiple projections returns the correct types."""
        node = orm.Data().store()
        builder = orm.QueryBuilder().append(orm.Data, filters={'id': node.pk}, project=['*', 'id'])
        results = builder.dict()

        assert isinstance(results, list)
        assert all(isinstance(value, dict) for value in results)

        dictionary = next(
            iter(results[0].values())
        )  # `results` should have the form [{'Data_1': {'*': Node, 'id': 1}}]

        assert isinstance(dictionary['*'], orm.Data)
        assert dictionary['*'].pk == node.pk
        assert dictionary['id'] == node.pk

    def test_operators_eq_lt_gt(self):
        nodes = [orm.Data() for _ in range(8)]

        nodes[0].base.attributes.set('fa', 1)
        nodes[1].base.attributes.set('fa', 1.0)
        nodes[2].base.attributes.set('fa', 1.01)
        nodes[3].base.attributes.set('fa', 1.02)
        nodes[4].base.attributes.set('fa', 1.03)
        nodes[5].base.attributes.set('fa', 1.04)
        nodes[6].base.attributes.set('fa', 1.05)
        nodes[7].base.attributes.set('fa', 1.06)

        for n in nodes:
            n.store()

        assert orm.QueryBuilder().append(orm.Node, filters={'attributes.fa': {'<': 1}}).count() == 0
        assert orm.QueryBuilder().append(orm.Node, filters={'attributes.fa': {'==': 1}}).count() == 2
        assert orm.QueryBuilder().append(orm.Node, filters={'attributes.fa': {'<': 1.02}}).count() == 3
        assert orm.QueryBuilder().append(orm.Node, filters={'attributes.fa': {'<=': 1.02}}).count() == 4
        assert orm.QueryBuilder().append(orm.Node, filters={'attributes.fa': {'>': 1.02}}).count() == 4
        assert orm.QueryBuilder().append(orm.Node, filters={'attributes.fa': {'>=': 1.02}}).count() == 5

    def test_subclassing(self):
        s = orm.StructureData()
        s.base.attributes.set('cat', 'miau')
        s.set_pbc(False)
        s.store()

        d = orm.Data()
        d.base.attributes.set('cat', 'miau')
        d.store()

        p = orm.Dict(dict={'cat': 'miau'})
        p.store()

        # Now when asking for a node with attr.cat==miau, I want 3 esults:
        qb = orm.QueryBuilder().append(orm.Node, filters={'attributes.cat': 'miau'})
        assert qb.count() == 3

        qb = orm.QueryBuilder().append(orm.Data, filters={'attributes.cat': 'miau'})
        assert qb.count() == 3

        # If I'm asking for the specific lowest subclass, I want one result
        for cls in (orm.StructureData, orm.Dict):
            qb = orm.QueryBuilder().append(cls, filters={'attributes.cat': 'miau'})
            assert qb.count() == 1

        # Now I am not allow the subclassing, which should give 1 result for each
        for cls, count in ((orm.StructureData, 1), (orm.Dict, 1), (orm.Data, 1), (orm.Node, 0)):
            qb = orm.QueryBuilder().append(cls, filters={'attributes.cat': 'miau'}, subclassing=False)
            assert qb.count() == count

        # Now I am testing the subclassing with tuples:
        qb = orm.QueryBuilder().append(cls=(orm.StructureData, orm.Dict), filters={'attributes.cat': 'miau'})
        assert qb.count() == 2
        qb = orm.QueryBuilder().append(
            entity_type=('data.core.structure.StructureData.', 'data.core.dict.Dict.'),
            filters={'attributes.cat': 'miau'},
        )
        assert qb.count() == 2
        qb = orm.QueryBuilder().append(
            cls=(orm.StructureData, orm.Dict), filters={'attributes.cat': 'miau'}, subclassing=False
        )
        assert qb.count() == 2
        qb = orm.QueryBuilder().append(
            cls=(orm.StructureData, orm.Data),
            filters={'attributes.cat': 'miau'},
        )
        assert qb.count() == 3
        qb = orm.QueryBuilder().append(
            entity_type=('data.core.structure.StructureData.', 'data.core.dict.Dict.'),
            filters={'attributes.cat': 'miau'},
            subclassing=False,
        )
        assert qb.count() == 2
        qb = orm.QueryBuilder().append(
            entity_type=('data.core.structure.StructureData.', 'data.Data.'),
            filters={'attributes.cat': 'miau'},
            subclassing=False,
        )
        assert qb.count() == 2

    @pytest.mark.usefixtures('aiida_profile_clean')
    def test_list_behavior(self):
        for _i in range(4):
            orm.Data().store()

        assert len(orm.QueryBuilder().append(orm.Node).all()) == 4
        assert len(orm.QueryBuilder().append(orm.Node, project='*').all()) == 4
        assert len(orm.QueryBuilder().append(orm.Node, project=['*', 'id']).all()) == 4
        assert len(orm.QueryBuilder().append(orm.Node, project=['id']).all()) == 4
        assert len(orm.QueryBuilder().append(orm.Node).dict()) == 4
        assert len(orm.QueryBuilder().append(orm.Node, project='*').dict()) == 4
        assert len(orm.QueryBuilder().append(orm.Node, project=['*', 'id']).dict()) == 4
        assert len(orm.QueryBuilder().append(orm.Node, project=['id']).dict()) == 4
        assert len(list(orm.QueryBuilder().append(orm.Node).iterall())) == 4
        assert len(list(orm.QueryBuilder().append(orm.Node, project='*').iterall())) == 4
        assert len(list(orm.QueryBuilder().append(orm.Node, project=['*', 'id']).iterall())) == 4
        assert len(list(orm.QueryBuilder().append(orm.Node, project=['id']).iterall())) == 4
        assert len(list(orm.QueryBuilder().append(orm.Node).iterdict())) == 4
        assert len(list(orm.QueryBuilder().append(orm.Node, project='*').iterdict())) == 4
        assert len(list(orm.QueryBuilder().append(orm.Node, project=['*', 'id']).iterdict())) == 4
        assert len(list(orm.QueryBuilder().append(orm.Node, project=['id']).iterdict())) == 4

    def test_append_validation(self):
        # So here I am giving two times the same tag
        with pytest.raises(ValueError):
            orm.QueryBuilder().append(orm.StructureData, tag='n').append(orm.StructureData, tag='n')
        # here I am giving a wrong filter specifications
        with pytest.raises(TypeError):
            orm.QueryBuilder().append(orm.StructureData, filters=['jajjsd'])
        # here I am giving a nonsensical projection:
        with pytest.raises(ValueError):
            orm.QueryBuilder().append(orm.StructureData, project=True)

        # here I am giving a nonsensical projection for the edge:
        with pytest.raises(ValueError):
            orm.QueryBuilder().append(orm.ProcessNode).append(orm.StructureData, edge_tag='t').add_projection('t', True)
        # Giving a nonsensical limit
        with pytest.raises(TypeError):
            orm.QueryBuilder().append(orm.ProcessNode).limit(2.3)
        # Giving a nonsensical offset
        with pytest.raises(TypeError):
            orm.QueryBuilder(offset=2.3)

        # So, I mess up one append, I want the QueryBuilder to clean it!
        with pytest.raises(ValueError):
            qb = orm.QueryBuilder()
            # This also checks if we correctly raise for wrong keywords
            qb.append(orm.StructureData, tag='s', randomkeyword={})

        # Now I'm checking whether this keyword appears anywhere in the internal dictionaries:

        assert 's' not in qb._projections
        assert 's' not in qb._filters
        assert 's' not in qb._tags
        assert len(qb._path) == 0
        with pytest.raises(ValueError):
            qb._tags.get(orm.StructureData)
        # So this should work now:
        qb.append(orm.StructureData, tag='s').limit(2).dict()

    def test_tuples(self):
        """Test appending ``cls`` tuples."""
        orm.Group(label='helloworld').store()

        qb = orm.QueryBuilder().append(orm.Group, filters={'label': 'helloworld'})
        assert qb.count() == 1

        qb = orm.QueryBuilder().append((orm.Group,), filters={'label': 'helloworld'})
        assert qb.count() == 1

        qb = orm.QueryBuilder().append(cls=(orm.Group,))
        assert qb.count() == 1

    def test_tags(self):
        qb = orm.QueryBuilder()
        qb.append(orm.Node, tag='n1')
        qb.append(orm.Node, tag='n2', edge_tag='e1', with_incoming='n1')
        qb.append(orm.Node, tag='n3', edge_tag='e2', with_incoming='n2')
        qb.append(orm.Computer, with_node='n3', tag='c1', edge_tag='nonsense')
        assert qb.get_used_tags() == ['n1', 'n2', 'e1', 'n3', 'e2', 'c1', 'nonsense']

        # Now I am testing the default tags,
        qb = (
            orm.QueryBuilder()
            .append(orm.StructureData)
            .append(orm.ProcessNode)
            .append(orm.StructureData)
            .append(orm.Dict, with_outgoing=orm.ProcessNode)
        )
        assert qb.get_used_tags() == [
            'StructureData_1',
            'ProcessNode_1',
            'StructureData_1--ProcessNode_1',
            'StructureData_2',
            'ProcessNode_1--StructureData_2',
            'Dict_1',
            'ProcessNode_1--Dict_1',
        ]
        assert qb.get_used_tags(edges=False) == [
            'StructureData_1',
            'ProcessNode_1',
            'StructureData_2',
            'Dict_1',
        ]
        assert qb.get_used_tags(vertices=False) == [
            'StructureData_1--ProcessNode_1',
            'ProcessNode_1--StructureData_2',
            'ProcessNode_1--Dict_1',
        ]
        assert qb.get_used_tags(edges=False) == [
            'StructureData_1',
            'ProcessNode_1',
            'StructureData_2',
            'Dict_1',
        ]
        assert qb.get_used_tags(vertices=False) == [
            'StructureData_1--ProcessNode_1',
            'ProcessNode_1--StructureData_2',
            'ProcessNode_1--Dict_1',
        ]

    def test_direction_keyword(self):
        """The direction keyword is a special case with the QueryBuilder append
        method, so some tests are good.
        """
        d1, d2, d3, d4 = [orm.Data().store() for _ in range(4)]
        c1, c2 = [orm.CalculationNode() for _ in range(2)]
        c1.base.links.add_incoming(d1, link_type=LinkType.INPUT_CALC, link_label='link_d1c1')
        c1.store()
        d2.base.links.add_incoming(c1, link_type=LinkType.CREATE, link_label='link_c1d2')
        d4.base.links.add_incoming(c1, link_type=LinkType.CREATE, link_label='link_c1d4')
        c2.base.links.add_incoming(d2, link_type=LinkType.INPUT_CALC, link_label='link_d2c2')
        c2.store()
        d3.base.links.add_incoming(c2, link_type=LinkType.CREATE, link_label='link_c2d3')

        # testing direction=1 for d1, which should return the outgoing
        qb = orm.QueryBuilder()
        qb.append(orm.Data, filters={'id': d1.pk})
        qb.append(orm.CalculationNode, direction=1, project='id')
        res1 = {_ for (_,) in qb.all()}

        qb = orm.QueryBuilder()
        qb.append(orm.Data, filters={'id': d1.pk}, tag='data')
        qb.append(orm.CalculationNode, with_incoming='data', project='id')
        res2 = {_ for (_,) in qb.all()}

        assert res1 == res2
        assert res1 == {c1.pk}

        # testing direction=-1, which should return the incoming
        qb = orm.QueryBuilder()
        qb.append(orm.Data, filters={'id': d2.pk})
        qb.append(orm.CalculationNode, direction=-1, project='id')
        res1 = {_ for (_,) in qb.all()}

        qb = orm.QueryBuilder()
        qb.append(orm.Data, filters={'id': d2.pk}, tag='data')
        qb.append(orm.CalculationNode, with_outgoing='data', project='id')
        res2 = {_ for (_,) in qb.all()}
        assert res1 == res2
        assert res1 == {c1.pk}

        # testing direction higher than 1
        qb = orm.QueryBuilder()
        qb.append(orm.CalculationNode, tag='c1', filters={'id': c1.pk})
        qb.append(orm.Data, with_incoming='c1', tag='d2or4')
        qb.append(orm.CalculationNode, tag='c2', with_incoming='d2or4')
        qb.append(orm.Data, tag='d3', with_incoming='c2', project='id')
        qh = qb.as_dict()  # saving query for later
        qb.append(orm.Data, direction=-4, project='id')
        res1 = {item[1] for item in qb.all()}
        assert res1 == {d1.pk}

        qb = orm.QueryBuilder(**qh)
        qb.append(orm.Data, direction=4, project='id')
        res2 = {item[1] for item in qb.all()}
        assert res2 == {d2.pk, d4.pk}

    @staticmethod
    @pytest.mark.usefixtures('aiida_profile_clean')
    def test_all_flat():
        """Test the `flat` keyword for the `QueryBuilder.all()` method."""
        pks = []
        uuids = []
        for _ in range(10):
            node = orm.Data().store()
            pks.append(node.pk)
            uuids.append(node.uuid)

        # Single projected property
        builder = orm.QueryBuilder().append(orm.Data, project='id').order_by({orm.Data: 'id'})
        result = builder.all(flat=True)
        assert isinstance(result, list)
        assert len(result) == 10
        assert result == pks

        # Multiple projections
        builder = orm.QueryBuilder().append(orm.Data, project=['id', 'uuid']).order_by({orm.Data: 'id'})
        result = builder.all(flat=True)
        assert isinstance(result, list)
        assert len(result) == 20
        assert result == list(chain.from_iterable(zip(pks, uuids)))

    @staticmethod
    def test_first_flat():
        """Test the `flat` keyword for the `QueryBuilder.first()` method."""
        node = orm.Data().store()

        # Single projected property
        query = orm.QueryBuilder().append(orm.Data, project='id', filters={'id': node.pk})
        assert query.first(flat=True) == node.pk

        # Mutltiple projections
        query = orm.QueryBuilder().append(orm.Data, project=['id', 'uuid'], filters={'id': node.pk})
        assert query.first(flat=True) == [node.pk, node.uuid]

    @pytest.mark.usefixtures('aiida_profile_clean')
    def test_query_links(self):
        """Test querying for links"""
        d1, d2, d3, d4 = [orm.Data().store() for _ in range(4)]
        c1, c2 = [orm.CalculationNode() for _ in range(2)]
        c1.base.links.add_incoming(d1, link_type=LinkType.INPUT_CALC, link_label='link_d1c1')
        c1.store()
        d2.base.links.add_incoming(c1, link_type=LinkType.CREATE, link_label='link_c1d2')
        d4.base.links.add_incoming(c1, link_type=LinkType.CREATE, link_label='link_c1d4')
        c2.base.links.add_incoming(d2, link_type=LinkType.INPUT_CALC, link_label='link_d2c2')
        c2.store()
        d3.base.links.add_incoming(c2, link_type=LinkType.CREATE, link_label='link_c2d3')

        builder = orm.QueryBuilder().append(entity_type='link')
        assert builder.count() == 5

        builder = orm.QueryBuilder().append(entity_type='link', filters={'type': LinkType.CREATE.value})
        assert builder.count() == 3

        builder = orm.QueryBuilder().append(entity_type='link', filters={'label': 'link_d2c2'})
        assert builder.one()[0] == LinkQuadruple(d2.pk, c2.pk, LinkType.INPUT_CALC.value, 'link_d2c2')


class TestMultipleProjections:
    """Unit tests for the QueryBuilder ORM class."""

    def test_first_multiple_projections(self):
        """Test `first()` returns correct types and numbers for multiple projections."""
        orm.Data().store()
        orm.Data().store()

        query = orm.QueryBuilder()
        query.append(orm.User, tag='user', project=['email'])
        query.append(orm.Data, with_user='user', project=['*'])

        result = query.first()

        assert isinstance(result, list)
        assert len(result) == 2
        assert isinstance(result[0], str)
        assert isinstance(result[1], orm.Data)


class TestRepresentations:
    """Test representing the query in different formats."""

    @pytest.fixture(autouse=True)
    def init_db(self, data_regression, file_regression):
        self.regress_dict = data_regression.check
        self.regress_str = file_regression.check

    def test_str(self):
        """Test ``str(qb)`` returns the correct string."""
        qb = orm.QueryBuilder().append(orm.Data, project=['id', 'uuid']).order_by({orm.Data: 'id'})
        self.regress_str(str(qb))

    @pytest.mark.requires_psql
    def test_as_sql(self):
        """Test ``qb.as_sql(inline=False)`` returns the correct string."""
        qb = orm.QueryBuilder()
        qb.append(orm.Node, project=['uuid'], filters={'extras.tag4': 'appl_pecoal'})
        self.regress_str(qb.as_sql(inline=False))

    @pytest.mark.requires_psql
    def test_as_sql_inline(self):
        """Test ``qb.as_sql(inline=True)`` returns the correct string."""
        qb = orm.QueryBuilder()
        qb.append(orm.Node, project=['uuid'], filters={'extras.tag4': 'appl_pecoal'})
        self.regress_str(qb.as_sql(inline=True))

    @pytest.mark.requires_psql
    def test_as_sql_literal_quote(self):
        """Test that literal values can be rendered."""
        qb = orm.QueryBuilder()
        qb.append(
            plugins.DataFactory('core.structure'), project=['uuid'], filters={'extras.elements': {'contains': ['Si']}}
        )
        self.regress_str(qb.as_sql(inline=True))

    def test_as_dict(self):
        """Test ``qb.as_dict()`` returns the correct dict."""
        qb = orm.QueryBuilder()
        qb.append(orm.Node, filters={'extras.tag4': 'appl_pecoal'})
        self.regress_dict(qb.as_dict())

    def test_round_trip(self):
        """Test recreating a QueryBuilder from the ``as_dict`` representation

        We test appending a Data node and a Process node for variety, as well
        as a generic Node specifically because it translates to `entity_type`
        as an empty string (which can potentially cause problems).
        """
        qb1 = orm.QueryBuilder()
        qb1.append(orm.Node)
        qb1.append(orm.Data)
        qb1.append(orm.CalcJobNode)

        qb2 = orm.QueryBuilder.from_dict(qb1.as_dict())
        assert qb1.as_dict() == qb2.as_dict()

        qb3 = copy.deepcopy(qb1)
        assert qb1.as_dict() == qb3.as_dict()

    def test_round_trip_append(self):
        """Test the `as_dict` and `from_dict` methods,
        by seeing whether results are the same as using the append method.
        """
        g = orm.Group(label=str(uuid.uuid4())).store()
        for cls in (orm.StructureData, orm.Dict, orm.Data):
            obj = cls()
            obj.base.attributes.set('foo-qh2', 'bar')
            if cls is orm.StructureData:
                obj.set_pbc(False)
            obj.store()
            g.add_nodes(obj)

        for cls, expected_count, subclassing in (
            (orm.StructureData, 1, True),
            (orm.Dict, 1, True),
            (orm.Data, 3, True),
            (orm.Data, 1, False),
            ((orm.Dict, orm.StructureData), 2, True),
            ((orm.Dict, orm.StructureData), 2, False),
            ((orm.Dict, orm.Data), 2, False),
            ((orm.Dict, orm.Data), 3, True),
            ((orm.Dict, orm.Data, orm.StructureData), 3, False),
        ):
            qb = orm.QueryBuilder()
            qb.append(cls, filters={'attributes.foo-qh2': 'bar'}, subclassing=subclassing, project='uuid')
            assert qb.count() == expected_count

            dct = qb.as_dict()
            qb_new = orm.QueryBuilder.from_dict(dct)
            assert qb_new.count() == expected_count
            assert sorted([uuid for (uuid,) in qb.all()]) == sorted([uuid for (uuid,) in qb_new.all()])


@pytest.mark.requires_psql
def test_analyze_query():
    """Test the query plan is correctly generated."""
    qb = orm.QueryBuilder()
    # include literal values in test
    qb.append(orm.Data, filters={'extras.key': {'contains': ['x', 1]}})
    analysis_str = qb.analyze_query(verbose=True)
    assert isinstance(analysis_str, str), analysis_str
    assert 'uuid' in analysis_str, analysis_str


class TestQueryBuilderCornerCases:
    """In this class corner cases of QueryBuilder are added."""

    def test_computer_json(self):
        """In this test we check the correct behavior of QueryBuilder when
        retrieving the _metadata with no content.
        Note that they are in JSON format in both backends. Forcing the
        decoding of a None value leads to an exception (this was the case
        under Django).
        """
        n1 = orm.CalculationNode()
        n1.label = 'node2'
        n1.base.attributes.set('foo', 1)
        n1.store()

        # Checking the correct retrieval of _metadata which is
        # a JSON field (in both backends).
        qb = orm.QueryBuilder()
        qb.append(orm.CalculationNode, project=['id'], tag='calc')
        qb.append(orm.Computer, project=['id', 'metadata'], outerjoin=True, with_node='calc')
        qb.all()

    def test_empty_filters(self):
        """Test that an empty filter is correctly handled."""
        count = orm.Data.collection.count()
        qb = orm.QueryBuilder().append(orm.Data, filters={})
        assert qb.count() == count
        qb = orm.QueryBuilder().append(orm.Data, filters={'or': [{}, {}]})
        assert qb.count() == count


class TestAttributes:
    @pytest.mark.requires_psql
    @pytest.mark.usefixtures('aiida_profile_clean')
    def test_attribute_existence(self):
        # I'm storing a value under key whatever:
        val = 1.0
        res_uuids = set()
        n1 = orm.Data()
        n1.base.attributes.set('whatever', 3.0)
        n1.base.attributes.set('test_case', 'test_attribute_existence')
        n1.store()

        # I want all the nodes where whatever is smaller than 1. or there is no such value:

        qb = orm.QueryBuilder()
        qb.append(
            orm.Data,
            filters={
                'or': [{'attributes': {'!has_key': 'whatever'}}, {'attributes.whatever': {'<': val}}],
            },
            project='uuid',
        )
        res_query = {str(_[0]) for _ in qb.all()}
        assert res_query == res_uuids

    @pytest.mark.requires_psql
    def test_attribute_type(self):
        key = 'value_test_attr_type'
        n_int, n_float, n_str, n_str2, n_bool, n_arr = [orm.Data() for _ in range(6)]
        n_int.base.attributes.set(key, 1)
        n_float.base.attributes.set(key, 1.0)
        n_bool.base.attributes.set(key, True)
        n_str.base.attributes.set(key, '1')
        n_str2.base.attributes.set(key, 'one')
        n_arr.base.attributes.set(key, [4, 3, 5])

        for n in (n_str2, n_str, n_int, n_float, n_bool, n_arr):
            n.store()

        # Here I am testing which values contain a number 1.
        # Both 1 and 1.0 are legitimate values if ask for either 1 or 1.0
        for val in (1.0, 1):
            qb = orm.QueryBuilder().append(orm.Node, filters={f'attributes.{key}': val}, project='uuid')
            res = [str(_) for (_,) in qb.all()]
            assert set(res) == set((n_float.uuid, n_int.uuid))
            qb = orm.QueryBuilder().append(orm.Node, filters={f'attributes.{key}': {'>': 0.5}}, project='uuid')
            res = [str(_) for (_,) in qb.all()]
            assert set(res) == set((n_float.uuid, n_int.uuid))
            qb = orm.QueryBuilder().append(orm.Node, filters={f'attributes.{key}': {'<': 1.5}}, project='uuid')
            res = [str(_) for (_,) in qb.all()]
            assert set(res) == set((n_float.uuid, n_int.uuid))
        # Now I am testing the boolean value:
        qb = orm.QueryBuilder().append(orm.Node, filters={f'attributes.{key}': True}, project='uuid')
        res = [str(_) for (_,) in qb.all()]
        assert set(res) == set((n_bool.uuid,))

        qb = orm.QueryBuilder().append(orm.Node, filters={f'attributes.{key}': {'like': '%n%'}}, project='uuid')
        res = [str(_) for (_,) in qb.all()]
        assert set(res) == set((n_str2.uuid,))
        qb = orm.QueryBuilder().append(orm.Node, filters={f'attributes.{key}': {'ilike': 'On%'}}, project='uuid')
        res = [str(_) for (_,) in qb.all()]
        assert set(res) == set((n_str2.uuid,))
        qb = orm.QueryBuilder().append(orm.Node, filters={f'attributes.{key}': {'like': '1'}}, project='uuid')
        res = [str(_) for (_,) in qb.all()]
        assert set(res) == set((n_str.uuid,))
        qb = orm.QueryBuilder().append(orm.Node, filters={f'attributes.{key}': {'==': '1'}}, project='uuid')
        res = [str(_) for (_,) in qb.all()]
        assert set(res) == set((n_str.uuid,))
        qb = orm.QueryBuilder().append(orm.Node, filters={f'attributes.{key}': {'of_length': 3}}, project='uuid')
        res = [str(_) for (_,) in qb.all()]
        assert set(res) == set((n_arr.uuid,))


class TestQueryBuilderLimitOffsets:
    @pytest.mark.usefixtures('aiida_profile_clean')
    def test_ordering_limits_offsets_of_results_general(self):
        # Creating 10 nodes with an attribute that can be ordered
        for i in range(10):
            n = orm.Data()
            n.base.attributes.set('foo', i)
            n.store()

        qb = orm.QueryBuilder().append(orm.Node, project='attributes.foo').order_by({orm.Node: 'ctime'})

        res = next(zip(*qb.all()))
        assert res == tuple(range(10))

        # Now applying an offset:
        qb.offset(5)
        res = next(zip(*qb.all()))
        assert res == tuple(range(5, 10))

        # Now also applying a limit:
        qb.limit(3)
        res = next(zip(*qb.all()))
        assert res == tuple(range(5, 8))

        # Specifying the order  explicitly the order:
        qb = (
            orm.QueryBuilder()
            .append(orm.Node, project='attributes.foo')
            .order_by({orm.Node: {'ctime': {'order': 'asc'}}})
        )

        res = next(zip(*qb.all()))
        assert res == tuple(range(10))

        # Now applying an offset:
        qb.offset(5)
        res = next(zip(*qb.all()))
        assert res == tuple(range(5, 10))

        # Now also applying a limit:
        qb.limit(3)
        res = next(zip(*qb.all()))
        assert res == tuple(range(5, 8))

        # Reversing the order:
        qb = (
            orm.QueryBuilder()
            .append(orm.Node, project='attributes.foo')
            .order_by({orm.Node: {'ctime': {'order': 'desc'}}})
        )

        res = next(zip(*qb.all()))
        assert res == tuple(range(9, -1, -1))

        # Now applying an offset:
        qb.offset(5)
        res = next(zip(*qb.all()))
        assert res == tuple(range(4, -1, -1))

        # Now also applying a limit:
        qb.limit(3)
        res = next(zip(*qb.all()))
        assert res == tuple(range(4, 1, -1))


class TestQueryBuilderJoins:
    def test_joins_node_incoming(self):
        # Creating n1, who will be a parent:
        parent = orm.Data()
        parent.label = 'mother'
        parent.store()

        good_child = orm.CalculationNode()
        good_child.label = 'good_child'
        good_child.base.attributes.set('is_good', True)

        bad_child = orm.CalculationNode()
        bad_child.label = 'bad_child'
        bad_child.base.attributes.set('is_good', False)

        unrelated = orm.CalculationNode()
        unrelated.label = 'unrelated'
        unrelated.store()

        good_child.base.links.add_incoming(parent, link_type=LinkType.INPUT_CALC, link_label='parent')
        bad_child.base.links.add_incoming(parent, link_type=LinkType.INPUT_CALC, link_label='parent')
        good_child.store()
        bad_child.store()

        # Using a standard inner join
        qb = orm.QueryBuilder()
        qb.append(orm.Node, tag='parent')
        qb.append(orm.Node, tag='children', project='label', filters={'attributes.is_good': True})
        assert qb.count() == 1

        qb = orm.QueryBuilder()
        qb.append(orm.Node, tag='parent')
        qb.append(orm.Node, tag='children', outerjoin=True, project='label', filters={'attributes.is_good': True})
        assert qb.count() == 1

    def test_joins_node_incoming2(self):
        # Creating n1, who will be a parent:

        students = [orm.Data() for i in range(10)]
        advisors = [orm.CalculationNode() for i in range(3)]
        for i, a in enumerate(advisors):
            a.label = f'advisor {i}'
            a.base.attributes.set('advisor_id', i)

        for n in advisors + students:
            n.store()

        # advisor 0 get student 0, 1
        for i in (0, 1):
            students[i].base.links.add_incoming(advisors[0], link_type=LinkType.CREATE, link_label=f'is_advisor_{i}')

        # advisor 1 get student 3, 4
        for i in (3, 4):
            students[i].base.links.add_incoming(advisors[1], link_type=LinkType.CREATE, link_label=f'is_advisor_{i}')

        # advisor 2 get student 5, 6, 7
        for i in (5, 6, 7):
            students[i].base.links.add_incoming(advisors[2], link_type=LinkType.CREATE, link_label=f'is_advisor_{i}')

        # let's add a differnt relationship than advisor:
        students[9].base.links.add_incoming(advisors[2], link_type=LinkType.CREATE, link_label='lover')

        assert (
            orm.QueryBuilder()
            .append(orm.Node)
            .append(orm.Node, edge_filters={'label': {'like': 'is\\_advisor\\_%'}}, tag='student')
            .count()
            == 7
        )

        for adv_id, number_students in zip(list(range(3)), (2, 2, 3)):
            assert (
                orm.QueryBuilder()
                .append(orm.Node, filters={'attributes.advisor_id': adv_id})
                .append(orm.Node, edge_filters={'label': {'like': 'is\\_advisor\\_%'}}, tag='student')
                .count()
                == number_students
            )

    def test_joins_user_group(self):
        # Create another user
        new_email = 'newuser@new.n'
        user = orm.User(email=new_email).store()

        # Create a group that belongs to that user
        group = orm.Group(label='node_group')
        group.user = user
        group.store()

        # Search for the group of the user
        qb = orm.QueryBuilder()
        qb.append(orm.User, tag='user', filters={'id': {'==': user.pk}})
        qb.append(orm.Group, with_user='user', filters={'id': {'==': group.pk}})
        assert qb.count() == 1, 'The expected group that belongs to the selected user was not found.'

        # Search for the user that owns a group
        qb = orm.QueryBuilder()
        qb.append(orm.Group, tag='group', filters={'id': {'==': group.pk}})
        qb.append(orm.User, with_group='group', filters={'id': {'==': user.pk}})

        assert qb.count() == 1, 'The expected user that owns the selected group was not found.'

    def test_joins_user_authinfo(self):
        """Test querying for user with particular authinfo"""
        user = orm.User(email='email@new.com').store()
        computer = orm.Computer(
            label='new', hostname='localhost', transport_type='core.local', scheduler_type='core.direct'
        ).store()
        authinfo = computer.configure(user)
        qb = orm.QueryBuilder()
        qb.append(orm.AuthInfo, tag='auth', filters={'id': {'==': authinfo.pk}})
        qb.append(orm.User, with_authinfo='auth')
        assert qb.count() == 1, 'The expected user that owns the selected authinfo was not found.'
        assert qb.one()[0].pk == user.pk

    def test_joins_authinfo(self):
        """Test querying for AuthInfo with specific computer/user."""
        user = orm.User(email=str(uuid.uuid4())).store()
        computer = orm.Computer(
            label=str(uuid.uuid4()), hostname='localhost', transport_type='core.local', scheduler_type='core.direct'
        ).store()
        authinfo = computer.configure(user)

        # Search for the user of the authinfo
        qb = orm.QueryBuilder()
        qb.append(orm.User, tag='user', filters={'id': {'==': user.pk}})
        qb.append(orm.AuthInfo, with_user='user', filters={'id': {'==': authinfo.pk}})
        assert qb.count() == 1, 'The expected user that owns the selected authinfo was not found.'

        # Search for the computer of the authinfo
        qb = orm.QueryBuilder()
        qb.append(orm.Computer, tag='computer', filters={'id': {'==': computer.pk}})
        qb.append(orm.AuthInfo, with_computer='computer', filters={'id': {'==': authinfo.pk}})
        assert qb.count() == 1, 'The expected computer that owns the selected authinfo was not found.'

    def test_joins_group_node(self):
        """This test checks that the querying for the nodes that belong to a group works correctly (using QueryBuilder).
        This is important for the Django backend with the use of aldjemy for the Django to SQLA schema translation.
        Since this is not backend specific test (even if it is mainly used to test the querying of Django backend
        with QueryBuilder), we keep it at the general tests (ran by both backends).
        """
        new_email = 'newuser@new.n2'
        user = orm.User(email=new_email).store()

        # Create a group that belongs to that user
        group = orm.Group(label='node_group_2')
        group.user = user
        group.store()

        # Create nodes and add them to the created group
        n1 = orm.Data()
        n1.label = 'node1'
        n1.base.attributes.set('foo', ['hello', 'goodbye'])
        n1.store()

        n2 = orm.CalculationNode()
        n2.label = 'node2'
        n2.base.attributes.set('foo', 1)
        n2.store()

        n3 = orm.Data()
        n3.label = 'node3'
        n3.base.attributes.set('foo', 1.0000)  # Stored as fval
        n3.store()

        n4 = orm.CalculationNode()
        n4.label = 'node4'
        n4.base.attributes.set('foo', 'bar')
        n4.store()

        group.add_nodes([n1, n2, n3, n4])

        # Check that the nodes are in the group
        qb = orm.QueryBuilder()
        qb.append(orm.Node, tag='node', project=['id'])
        qb.append(orm.Group, with_node='node', filters={'id': {'==': group.pk}})
        assert qb.count() == 4, 'There should be 4 nodes in the group'
        id_res = qb.all(flat=True)
        for curr_id in [n1.pk, n2.pk, n3.pk, n4.pk]:
            assert curr_id in id_res

    @pytest.mark.usefixtures('aiida_profile_clean')
    def test_joins_group_node_distinct(self):
        """Test that when protecting only the group for a join on nodes, only unique groups are returned.

        Regression test for #5535
        """
        group = orm.Group(label='mygroup').store()
        node_a = orm.Data().store()
        node_b = orm.Data().store()
        group.add_nodes([node_a, node_b])

        # First join the group on the data
        query = orm.QueryBuilder()
        query.append(orm.Group, project='id', tag='group')
        query.append(orm.Data, with_group='group')
        query.distinct()

        assert query.count() == 1
        assert query.all(flat=True) == [group.pk]

        # Then reverse and join the data on the group
        query = orm.QueryBuilder()
        query.append(orm.Data, tag='node')
        query.append(orm.Group, with_node='node', project='uuid')
        query.distinct()

        assert query.all(flat=True) == [group.uuid]
        assert query.count() == 1


class QueryBuilderPath:
    @pytest.fixture(autouse=True)
    def init_db(self, backend):
        self.backend = backend

    @staticmethod
    def get_all_parents(node_pks, return_values=('id',)):
        """Get all the parents of given nodes

        :param node_pks: one node pk or an iterable of node pks
        :return: a list of aiida objects with all the parents of the nodes
        """
        from aiida.orm import Node, QueryBuilder

        q_build = QueryBuilder()
        q_build.append(Node, tag='low_node', filters={'id': {'in': node_pks}})
        q_build.append(Node, with_descendants='low_node', project=return_values)
        return q_build.all()

    def test_query_path(self):
        n1 = orm.Data()
        n1.label = 'n1'
        n2 = orm.CalculationNode()
        n2.label = 'n2'
        n3 = orm.Data()
        n3.label = 'n3'
        n4 = orm.Data()
        n4.label = 'n4'
        n5 = orm.CalculationNode()
        n5.label = 'n5'
        n6 = orm.Data()
        n6.label = 'n6'
        n7 = orm.CalculationNode()
        n7.label = 'n7'
        n8 = orm.Data()
        n8.label = 'n8'
        n9 = orm.Data()
        n9.label = 'n9'

        # I create a strange graph, inserting links in a order
        # such that I often have to create the transitive closure
        # between two graphs
        n3.base.links.add_incoming(n2, link_type=LinkType.CREATE, link_label='link1')
        n2.base.links.add_incoming(n1, link_type=LinkType.INPUT_CALC, link_label='link2')
        n5.base.links.add_incoming(n3, link_type=LinkType.INPUT_CALC, link_label='link3')
        n5.base.links.add_incoming(n4, link_type=LinkType.INPUT_CALC, link_label='link4')
        n4.base.links.add_incoming(n2, link_type=LinkType.CREATE, link_label='link5')
        n7.base.links.add_incoming(n6, link_type=LinkType.INPUT_CALC, link_label='link6')
        n8.base.links.add_incoming(n7, link_type=LinkType.CREATE, link_label='link7')

        for node in [n1, n2, n3, n4, n5, n6, n7, n8, n9]:
            node.store()

        # There are no parents to n9, checking that
        assert set([]) == set(self.get_all_parents([n9.pk]))
        # There is one parent to n6
        assert {(_,) for _ in (n6.pk,)} == {tuple(_) for _ in self.get_all_parents([n7.pk])}
        # There are several parents to n4
        assert {(_.pk,) for _ in (n1, n2)} == {tuple(_) for _ in self.get_all_parents([n4.pk])}
        # There are several parents to n5
        assert {(_.pk,) for _ in (n1, n2, n3, n4)} == {tuple(_) for _ in self.get_all_parents([n5.pk])}

        # Yet, no links from 1 to 8
        assert (
            orm.QueryBuilder()
            .append(orm.Node, filters={'id': n1.pk}, tag='anc')
            .append(orm.Node, with_ancestors='anc', filters={'id': n8.pk})
            .count()
            == 0
        )

        assert (
            orm.QueryBuilder()
            .append(orm.Node, filters={'id': n8.pk}, tag='desc')
            .append(orm.Node, with_descendants='desc', filters={'id': n1.pk})
            .count()
            == 0
        )

        n6.base.links.add_incoming(n5, link_type=LinkType.CREATE, link_label='link1')
        # Yet, now 2 links from 1 to 8
        assert (
            orm.QueryBuilder()
            .append(orm.Node, filters={'id': n1.pk}, tag='anc')
            .append(orm.Node, with_ancestors='anc', filters={'id': n8.pk})
            .count()
            == 2
        )

        assert (
            orm.QueryBuilder()
            .append(orm.Node, filters={'id': n8.pk}, tag='desc')
            .append(orm.Node, with_descendants='desc', filters={'id': n1.pk})
            .count()
            == 2
        )

        assert (
            orm.QueryBuilder()
            .append(orm.Node, filters={'id': n8.pk}, tag='desc')
            .append(
                orm.Node,
                with_descendants='desc',
                filters={'id': n1.pk},
                edge_filters={'depth': {'<': 6}},
            )
            .count()
            == 2
        )
        assert (
            orm.QueryBuilder()
            .append(orm.Node, filters={'id': n8.pk}, tag='desc')
            .append(
                orm.Node,
                with_descendants='desc',
                filters={'id': n1.pk},
                edge_filters={'depth': 5},
            )
            .count()
            == 2
        )
        assert (
            orm.QueryBuilder()
            .append(orm.Node, filters={'id': n8.pk}, tag='desc')
            .append(
                orm.Node,
                with_descendants='desc',
                filters={'id': n1.pk},
                edge_filters={'depth': {'<': 5}},
            )
            .count()
            == 0
        )

        # TODO write a query that can filter certain paths by traversed ID
        qb = (
            orm.QueryBuilder()
            .append(
                orm.Node,
                filters={'id': n8.pk},
                tag='desc',
            )
            .append(orm.Node, with_descendants='desc', edge_project='path', filters={'id': n1.pk})
        )
        queried_path_set = {frozenset(p) for (p,) in qb.all()}

        paths_there_should_be = {
            frozenset([n1.pk, n2.pk, n3.pk, n5.pk, n6.pk, n7.pk, n8.pk]),
            frozenset([n1.pk, n2.pk, n4.pk, n5.pk, n6.pk, n7.pk, n8.pk]),
        }

        assert queried_path_set == paths_there_should_be

        qb = (
            orm.QueryBuilder()
            .append(orm.Node, filters={'id': n1.pk}, tag='anc')
            .append(orm.Node, with_ancestors='anc', filters={'id': n8.pk}, edge_project='path')
        )

        assert {frozenset(p) for (p,) in qb.all()} == {
            frozenset([n1.pk, n2.pk, n3.pk, n5.pk, n6.pk, n7.pk, n8.pk]),
            frozenset([n1.pk, n2.pk, n4.pk, n5.pk, n6.pk, n7.pk, n8.pk]),
        }

        # This part of the test is no longer possible as the nodes have already been stored and the previous parts of
        # the test rely on this, which means however, that here, no more links can be added as that will raise.

        # n7.base.links.add_incoming(n9, link_type=LinkType.INPUT_CALC, link_label='link0')
        # # Still two links...

        # self.assertEqual(
        #     orm.QueryBuilder().append(orm.Node, filters={
        #         'id': n1.pk
        #     }, tag='anc').append(orm.Node, with_ancestors='anc', filters={
        #         'id': n8.pk
        #     }).count(), 2)

        # self.assertEqual(
        #     orm.QueryBuilder().append(orm.Node, filters={
        #         'id': n8.pk
        #     }, tag='desc').append(orm.Node, with_descendants='desc', filters={
        #         'id': n1.pk
        #     }).count(), 2)
        # n9.base.links.add_incoming(n5, link_type=LinkType.CREATE, link_label='link6')
        # # And now there should be 4 nodes

        # self.assertEqual(
        #     orm.QueryBuilder().append(orm.Node, filters={
        #         'id': n1.pk
        #     }, tag='anc').append(orm.Node, with_ancestors='anc', filters={
        #         'id': n8.pk
        #     }).count(), 4)

        # self.assertEqual(
        #     orm.QueryBuilder().append(orm.Node, filters={
        #         'id': n8.pk
        #     }, tag='desc').append(orm.Node, with_descendants='desc', filters={
        #         'id': n1.pk
        #     }).count(), 4)

        # qb = orm.QueryBuilder().append(
        #     orm.Node, filters={
        #         'id': n1.pk
        #     }, tag='anc').append(
        #         orm.Node, with_ancestors='anc', filters={'id': n8.pk}, edge_tag='edge')
        # qb.add_projection('edge', 'depth')
        # self.assertTrue(set(next(zip(*qb.all()))), set([5, 6]))
        # qb.add_filter('edge', {'depth': 5})
        # self.assertTrue(set(next(zip(*qb.all()))), set([5]))


class TestConsistency:
    @pytest.mark.usefixtures('aiida_profile_clean')
    def test_create_node_and_query(self):
        """Testing whether creating nodes within a iterall iteration changes the results."""
        for _i in range(100):
            n = orm.Data()
            n.store()

        for idx, _item in enumerate(
            orm.QueryBuilder().append(orm.Node, project=['id', 'label']).iterall(batch_size=10)
        ):
            if idx % 10 == 10:
                n = orm.Data()
                n.store()
        assert idx == 99
        assert len(orm.QueryBuilder().append(orm.Node, project=['id', 'label']).all(batch_size=10)) > 99

    def test_len_results(self):
        """Test whether the len of results matches the count returned.
        See also https://github.com/aiidateam/aiida-core/issues/1600
        SQLAlchemy has a deduplication strategy that leads to strange behavior, tested against here
        """
        parent = orm.CalculationNode().store()
        # adding 5 links going out:
        for inode in range(5):
            output_node = orm.Data().store()
            output_node.base.links.add_incoming(parent, link_type=LinkType.CREATE, link_label=f'link_{inode}')
        for projection in ('id', '*'):
            qb = orm.QueryBuilder()
            qb.append(orm.CalculationNode, filters={'id': parent.pk}, tag='parent', project=projection)
            qb.append(orm.Data, with_incoming='parent')
            assert len(qb.all()) == qb.count()

    @pytest.mark.usefixtures('aiida_profile_clean')
    def test_iterall_except(self):
        """Test ``QueryBuilder.iterall`` uses a transaction and if interrupted, changes are reverted.

        In this test, 10 nodes are created which are then looped over and for each one, another node is stored, but
        before the loop can finish, an exception is raised. At then, the number of nodes should still be ten as the new
        ones that were being created in the transaction should have been reverted.
        """
        assert orm.QueryBuilder().append(orm.Data).count() == 0

        count = 10

        for _ in range(count):
            orm.Data().store()

        try:
            for index, _ in enumerate(orm.QueryBuilder().append(orm.Data).iterall()):
                orm.Data().store()
                if index >= count - 2:
                    raise RuntimeError('some error')
        except RuntimeError:
            pass

        assert orm.QueryBuilder().append(orm.Data).count() == count

    def test_iterall_with_mutation(self):
        """Test that nodes can be mutated while being iterated using ``QueryBuilder.iterall``.

        This is a regression test for https://github.com/aiidateam/aiida-core/issues/5672 .
        """
        count = 10
        pks = []

        for _ in range(count):
            node = orm.Data().store()
            pks.append(node.pk)

        # Ensure that batch size is smaller than the total rows yielded
        for [node] in orm.QueryBuilder().append(orm.Data).iterall(batch_size=2):
            node.base.extras.set('key', 'value')

        for pk in pks:
            assert orm.load_node(pk).base.extras.get('key') == 'value'

    # TODO: This test seems to hang (or takes a looong time), specifically in
    # pydantic/_internal/_core_utils.py:400
    @pytest.mark.requires_psql
    @pytest.mark.usefixtures('aiida_profile_clean')
    def test_iterall_with_store(self):
        """Test that nodes can be stored while being iterated using ``QueryBuilder.iterall``.

        This is a regression test for https://github.com/aiidateam/aiida-core/issues/5802 .
        """
        count = 10
        pks = []
        pk_clones = []

        for _ in range(count):
            node = orm.Int().store()
            pks.append(node.pk)

        # Ensure that batch size is smaller than the total rows yielded
        for [node] in orm.QueryBuilder().append(orm.Int).iterall(batch_size=2):
            clone = orm.Int(node.value).store()
            pk_clones.append(clone.pk)

        for pk, pk_clone in zip(pks, sorted(pk_clones)):
            assert orm.load_node(pk) == orm.load_node(pk_clone)

    # TODO: This test seems to hang (or takes a looong time)
    @pytest.mark.requires_psql
    @pytest.mark.usefixtures('aiida_profile_clean')
    def test_iterall_with_store_group(self):
        """Test that nodes can be stored and added to groups while being iterated using ``QueryBuilder.iterall``.

        This is a regression test for https://github.com/aiidateam/aiida-core/issues/5802 .
        """
        count = 10
        pks = []
        pks_clone = []

        for index in range(count):
            node = orm.Int(index).store()
            pks.append(node.pk)

        # Ensure that batch size is smaller than the total rows yielded
        for [node] in orm.QueryBuilder().append(orm.Int).iterall(batch_size=2):
            clone = copy.deepcopy(node)
            clone.store()
            pks_clone.append((clone.value, clone.pk))
            group = orm.Group(label=str(node.uuid)).store()
            group.add_nodes([node])

        # Need to sort the cloned pks based on the value, because the order of ``iterall`` is not guaranteed
        for pk, pk_clone in zip(pks, [e[1] for e in sorted(pks_clone)]):
            assert orm.load_node(pk) == orm.load_node(pk_clone)

    @pytest.mark.usefixtures('aiida_profile_clean')
    def test_iterall_persistence(self, manager):
        """Test that mutations made during ``QueryBuilder.iterall`` context are automatically committed and persisted.

        This is a regression test for https://github.com/aiidateam/aiida-core/issues/6133 .
        """
        count = 10

        # Create number of nodes with specific extra
        for _ in range(count):
            node = orm.Data().store()
            node.base.extras.set('testing', True)

        query = orm.QueryBuilder().append(orm.Data, filters={'extras': {'has_key': 'testing'}})
        assert query.count() == count

        # Unload and reload the storage, which will reset the session and check that the nodes with extras still exist
        manager.reset_profile_storage()
        manager.get_profile_storage()
        assert query.count() == count

        # Delete the extras and check that the query now matches 0
        for [node] in orm.QueryBuilder().append(orm.Data).iterall(batch_size=2):
            node.base.extras.delete('testing')

        assert query.count() == 0

        # Finally, reset the storage again and verify the changes have been persisted
        manager.reset_profile_storage()
        manager.get_profile_storage()
        assert query.count() == 0


class TestManager:
    @pytest.fixture(autouse=True)
    def init_db(self, backend):
        self.backend = backend

    # This fails with sqlite with:
    # sqlalchemy.exc.OperationalError: (sqlite3.OperationalError) no such function: date_trunc
    @pytest.mark.requires_psql
    def test_statistics(self):
        """Test if the statistics query works properly.

        I try to implement it in a way that does not depend on the past state.
        """

        def store_and_add(n, statistics):
            n.store()
            statistics['total'] += 1
            statistics['types'][n._plugin_type_string] += 1
            statistics['ctime_by_day'][n.ctime.strftime('%Y-%m-%d')] += 1

        qmanager = self.backend.query()
        current_db_statistics = qmanager.get_creation_statistics()
        types = defaultdict(int)
        types.update(current_db_statistics['types'])
        ctime_by_day = defaultdict(int)
        ctime_by_day.update(current_db_statistics['ctime_by_day'])

        expected_db_statistics = {'total': current_db_statistics['total'], 'types': types, 'ctime_by_day': ctime_by_day}

        store_and_add(orm.Data(), expected_db_statistics)
        store_and_add(orm.Dict(), expected_db_statistics)
        store_and_add(orm.Dict(), expected_db_statistics)
        store_and_add(orm.CalculationNode(), expected_db_statistics)

        new_db_statistics = qmanager.get_creation_statistics()
        # I only check a few fields
        new_db_statistics = {k: v for k, v in new_db_statistics.items() if k in expected_db_statistics}

        expected_db_statistics = {
            k: dict(v) if isinstance(v, defaultdict) else v for k, v in expected_db_statistics.items()
        }

        assert new_db_statistics == expected_db_statistics

    # This fails with sqlite with:
    # sqlalchemy.exc.OperationalError: (sqlite3.OperationalError) no such function: date_trunc
    @pytest.mark.requires_psql
    def test_statistics_default_class(self):
        """Test if the statistics query works properly.

        I try to implement it in a way that does not depend on the past state.
        """

        def store_and_add(n, statistics):
            n.store()
            statistics['total'] += 1
            statistics['types'][n._plugin_type_string] += 1
            statistics['ctime_by_day'][n.ctime.strftime('%Y-%m-%d')] += 1

        current_db_statistics = self.backend.query().get_creation_statistics()
        types = defaultdict(int)
        types.update(current_db_statistics['types'])
        ctime_by_day = defaultdict(int)
        ctime_by_day.update(current_db_statistics['ctime_by_day'])

        expected_db_statistics = {'total': current_db_statistics['total'], 'types': types, 'ctime_by_day': ctime_by_day}

        store_and_add(orm.Data(), expected_db_statistics)
        store_and_add(orm.Dict(), expected_db_statistics)
        store_and_add(orm.Dict(), expected_db_statistics)
        store_and_add(orm.CalculationNode(), expected_db_statistics)

        new_db_statistics = self.backend.query().get_creation_statistics()
        # I only check a few fields
        new_db_statistics = {k: v for k, v in new_db_statistics.items() if k in expected_db_statistics}

        expected_db_statistics = {
            k: dict(v) if isinstance(v, defaultdict) else v for k, v in expected_db_statistics.items()
        }

        assert new_db_statistics == expected_db_statistics


class TestDoubleStar:
    """In this test class we check if QueryBuilder returns the correct results
    when double star is provided as projection.
    """

    def test_authinfo(self, aiida_localhost):
        user = orm.User(email=str(uuid.uuid4())).store()
        authinfo = aiida_localhost.configure(user)
        result = (
            orm.QueryBuilder()
            .append(orm.AuthInfo, tag='auth', filters={'id': {'==': authinfo.pk}}, project=['**'])
            .dict()
        )
        assert len(result) == 1
        assert result[0]['auth']['id'] == authinfo.pk

    @pytest.mark.usefixtures('aiida_profile_clean')
    def test_statistics_default_class(self, aiida_localhost):
        expected_dict = {
            'description': aiida_localhost.description,
            'scheduler_type': aiida_localhost.scheduler_type,
            'hostname': aiida_localhost.hostname,
            'uuid': aiida_localhost.uuid,
            'label': aiida_localhost.label,
            'transport_type': aiida_localhost.transport_type,
            'id': aiida_localhost.pk,
            'metadata': aiida_localhost.metadata,
        }

        qb = orm.QueryBuilder()
        qb.append(orm.Computer, project=['**'])
        # We expect one result
        assert qb.count() == 1

        # Get the one result record and check that the returned
        # data are correct
        res = next(iter(qb.dict()[0].values()))
        assert res == expected_dict

        # Ask the same query as above using QueryBuilder.as_dict()
        qh = {'project': {'computer': ['**']}, 'path': [{'tag': 'computer', 'cls': orm.Computer}]}
        qb = orm.QueryBuilder(**qh)
        # We expect one result
        assert qb.count() == 1

        # Get the one result record and check that the returned
        # data are correct
        res = next(iter(qb.dict()[0].values()))
        assert res == expected_dict


class TestJsonFilters:
    @pytest.mark.parametrize(
        'data,filters,is_match',
        (
            # contains different types of element
            ({'arr': [1, '2', None]}, {'attributes.arr': {'contains': [1]}}, True),
            ({'arr': [1, '2', None]}, {'attributes.arr': {'contains': ['2']}}, True),
            ({'arr': [1, '2', None]}, {'attributes.arr': {'contains': [None]}}, True),
            # contains multiple elements of various types
            ({'arr': [1, '2', None]}, {'attributes.arr': {'contains': [1, None]}}, True),
            # contains non-exist elements
            ({'arr': [1, '2', None]}, {'attributes.arr': {'contains': [114514]}}, False),
            # contains empty set
            ({'arr': [1, '2', None]}, {'attributes.arr': {'contains': []}}, True),
            ({'arr': []}, {'attributes.arr': {'contains': []}}, True),
            # nested arrays
            ({'arr': [[1, 0], [0, 2]]}, {'attributes.arr': {'contains': [[1, 0]]}}, True),
<<<<<<< HEAD
            ({'arr': [[2, 3], [0, 1], []]}, {'attributes.arr': {'contains': [[1, 0]]}}, True),  # order doesn't matter
            ({'arr': [[2, 3], [1]]}, {'attributes.arr': {'contains': [[4]]}}, False),
            # TODO: the test below is supposed to pass but currently doesn't
            # ({'arr': [[2, 3], [1]]}, {'attributes.arr': {'contains': [[2]]}}, False),
=======
            ({'arr': [[2, 3], [0, 1], []]}, {'attributes.arr': {'contains': [[1, 0]]}}, True),
            ({'arr': [[2, 3], [1]]}, {'attributes.arr': {'contains': [[4]]}}, False),
            ({'arr': [[1, 0], [0, 2]]}, {'attributes.arr': {'contains': [[3]]}}, False),
            ({'arr': [[1, 0], [0, 2]]}, {'attributes.arr': {'contains': [3]}}, False),
            ({'arr': [[1, 0], [0, 2]]}, {'attributes.arr': {'contains': [[2]]}}, True),
            ({'arr': [[1, 0], [0, 2]]}, {'attributes.arr': {'contains': [2]}}, False),
            ({'arr': [[1, 0], [0, 2], 3]}, {'attributes.arr': {'contains': [[3]]}}, False),
            ({'arr': [[1, 0], [0, 2], 3]}, {'attributes.arr': {'contains': [3]}}, True),
>>>>>>> 846c11f8
            # negations
            ({'arr': [1, '2', None]}, {'attributes.arr': {'!contains': [1]}}, False),
            ({'arr': [1, '2', None]}, {'attributes.arr': {'!contains': []}}, False),
            ({'arr': [1, '2', None]}, {'attributes.arr': {'!contains': [114514]}}, True),
            ({'arr': [1, '2', None]}, {'attributes.arr': {'!contains': [1, 114514]}}, True),
            # TODO: these pass, but why? are these behaviors expected?
            # non-exist `attr_key`s
            ({'foo': []}, {'attributes.arr': {'contains': []}}, False),
            ({'foo': []}, {'attributes.arr': {'!contains': []}}, False),
        ),
        ids=json.dumps,
    )
    @pytest.mark.usefixtures('aiida_profile_clean')
    @pytest.mark.requires_psql
    def test_json_filters_contains_arrays(self, data, filters, is_match):
        """Test QueryBuilder filter `contains` for JSON array fields"""
        orm.Dict(data).store()
        qb = orm.QueryBuilder().append(orm.Dict, filters=filters)
        assert qb.count() in {0, 1}
        found = qb.count() == 1
        assert found == is_match

    @pytest.mark.parametrize(
        'data,filters,is_match',
        (
            # contains different types of values
            (
                {
                    'dict': {
                        'k1': 1,
                        'k2': '2',
                        'k3': None,
                    }
                },
                {'attributes.dict': {'contains': {'k1': 1}}},
                True,
            ),
            (
                {
                    'dict': {
                        'k1': 1,
                        'k2': '2',
                        'k3': None,
                    }
                },
                {'attributes.dict': {'contains': {'k1': 1, 'k2': '2'}}},
                True,
            ),
            (
                {
                    'dict': {
                        'k1': 1,
                        'k2': '2',
                        'k3': None,
                    }
                },
                {'attributes.dict': {'contains': {'k3': None}}},
                True,
            ),
            # contains empty set
            (
                {
                    'dict': {
                        'k1': 1,
                        'k2': '2',
                        'k3': None,
                    }
                },
                {'attributes.dict': {'contains': {}}},
                True,
            ),
            # doesn't contain non-exist entries
            (
                {
                    'dict': {
                        'k1': 1,
                        'k2': '2',
                        'k3': None,
                    }
                },
                {'attributes.dict': {'contains': {'k1': 1, 'k': 'v'}}},
                False,
            ),
            # negations
            (
                {
                    'dict': {
                        'k1': 1,
                        'k2': '2',
                        'k3': None,
                    }
                },
                {'attributes.dict': {'!contains': {'k1': 1}}},
                False,
            ),
            (
                {
                    'dict': {
                        'k1': 1,
                        'k2': '2',
                        'k3': None,
                    }
                },
                {'attributes.dict': {'!contains': {'k1': 1, 'k': 'v'}}},
                True,
            ),
            (
                {
                    'dict': {
                        'k1': 1,
                        'k2': '2',
                        'k3': None,
                    }
                },
                {'attributes.dict': {'!contains': {}}},
                False,
            ),
            # TODO: these pass, but why? are these behaviors expected?
            # non-exist `attr_key`s
            ({'map': {}}, {'attributes.dict': {'contains': {}}}, False),
            ({'map': {}}, {'attributes.dict': {'!contains': {}}}, False),
        ),
        ids=json.dumps,
    )
    @pytest.mark.usefixtures('aiida_profile_clean')
    @pytest.mark.requires_psql
    def test_json_filters_contains_object(self, data, filters, is_match):
        """Test QueryBuilder filter `contains` for JSON object fields"""
        orm.Dict(data).store()
        qb = orm.QueryBuilder().append(orm.Dict, filters=filters)
        assert qb.count() in {0, 1}
        found = qb.count() == 1
        assert found == is_match<|MERGE_RESOLUTION|>--- conflicted
+++ resolved
@@ -1722,12 +1722,6 @@
             ({'arr': []}, {'attributes.arr': {'contains': []}}, True),
             # nested arrays
             ({'arr': [[1, 0], [0, 2]]}, {'attributes.arr': {'contains': [[1, 0]]}}, True),
-<<<<<<< HEAD
-            ({'arr': [[2, 3], [0, 1], []]}, {'attributes.arr': {'contains': [[1, 0]]}}, True),  # order doesn't matter
-            ({'arr': [[2, 3], [1]]}, {'attributes.arr': {'contains': [[4]]}}, False),
-            # TODO: the test below is supposed to pass but currently doesn't
-            # ({'arr': [[2, 3], [1]]}, {'attributes.arr': {'contains': [[2]]}}, False),
-=======
             ({'arr': [[2, 3], [0, 1], []]}, {'attributes.arr': {'contains': [[1, 0]]}}, True),
             ({'arr': [[2, 3], [1]]}, {'attributes.arr': {'contains': [[4]]}}, False),
             ({'arr': [[1, 0], [0, 2]]}, {'attributes.arr': {'contains': [[3]]}}, False),
@@ -1736,7 +1730,6 @@
             ({'arr': [[1, 0], [0, 2]]}, {'attributes.arr': {'contains': [2]}}, False),
             ({'arr': [[1, 0], [0, 2], 3]}, {'attributes.arr': {'contains': [[3]]}}, False),
             ({'arr': [[1, 0], [0, 2], 3]}, {'attributes.arr': {'contains': [3]}}, True),
->>>>>>> 846c11f8
             # negations
             ({'arr': [1, '2', None]}, {'attributes.arr': {'!contains': [1]}}, False),
             ({'arr': [1, '2', None]}, {'attributes.arr': {'!contains': []}}, False),
