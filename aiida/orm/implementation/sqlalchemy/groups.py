--- conflicted
+++ resolved
@@ -87,12 +87,8 @@
 
     @property
     def user(self):
-<<<<<<< HEAD
         from .users import SqlaUser
-        return SqlaUser.from_dbmodel(self.bare_model.user, self.backend)
-=======
-        return self._backend.users.from_dbmodel(self.model.user)
->>>>>>> 092919d5
+        return SqlaUser.from_dbmodel(self.model.user, self.backend)
 
     @user.setter
     def user(self, new_user):
