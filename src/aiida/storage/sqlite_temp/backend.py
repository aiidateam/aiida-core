--- conflicted
+++ resolved
@@ -15,11 +15,8 @@
 import json
 import os
 import shutil
-<<<<<<< HEAD
 from collections import defaultdict
-=======
 from collections.abc import Iterable, Iterator
->>>>>>> e79f0a44
 from contextlib import contextmanager, nullcontext
 from pathlib import Path
 from tempfile import mkdtemp
