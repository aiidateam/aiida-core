--- conflicted
+++ resolved
@@ -71,13 +71,8 @@
             workdir='/tmp/aiida').store()
 
         cls.code = orm.Code(remote_computer_exec=(cls.computer, '/bin/true')).store()
-<<<<<<< HEAD
         cls.group = orm.Group(label='test_group').store()
-        cls.node = orm.Node().store()
-=======
-        cls.group = orm.Group(name='test_group').store()
         cls.node = orm.Data().store()
->>>>>>> a6bbe32c
 
         # some of the export tests write in the current directory,
         # make sure it is writeable and we don't pollute the current one
