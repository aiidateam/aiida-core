# -*- coding: utf-8 -*-
"""
This module defines the classes for structures and all related
functions to operate on them.
"""

from aiida.orm import Data
from aiida.common.utils import classproperty, xyz_parser_iterator
from aiida.orm.calculation.inline import optional_inline
import itertools
import copy

# Threshold used to check if the mass of two different Site objects is the same.

__copyright__ = u"Copyright (c), This file is part of the AiiDA platform. For further information please visit http://www.aiida.net/.. All rights reserved."
__license__ = "MIT license, see LICENSE.txt file"
__version__ = "0.6.0"
__authors__ = "The AiiDA team."

_mass_threshold = 1.e-3
# Threshold to check if the sum is one or not
_sum_threshold = 1.e-6
# Threshold used to check if the cell volume is not zero.
_volume_threshold = 1.e-6

# Element table
from aiida.common.constants import elements

_valid_symbols = tuple(i['symbol'] for i in elements.values())
_atomic_masses = {el['symbol']: el['mass'] for el in elements.values()}
_atomic_numbers = {data['symbol']: num for num, data in elements.iteritems()}


def _get_valid_cell(inputcell):
    """
    Return the cell in a valid format from a generic input.

    :raise ValueError: whenever the format is not valid.
    """
    try:
        the_cell = tuple(tuple(float(c) for c in i) for i in inputcell)
        if len(the_cell) != 3:
            raise ValueError
        if any(len(i) != 3 for i in the_cell):
            raise ValueError
    except (IndexError, ValueError, TypeError):
        raise ValueError("Cell must be a list of three vectors, each "
                         "defined as a list of three coordinates.")

    if abs(calc_cell_volume(the_cell)) < _volume_threshold:
        raise ValueError("The cell volume is zero. Invalid cell.")

    return the_cell


def get_valid_pbc(inputpbc):
    """
    Return a list of three booleans for the periodic boundary conditions,
    in a valid format from a generic input.

    :raise ValueError: if the format is not valid.
    """
    if isinstance(inputpbc, bool):
        the_pbc = (inputpbc, inputpbc, inputpbc)
    elif (hasattr(inputpbc, '__iter__')):
        # To manage numpy lists of bools, whose elements are of type numpy.bool_
        # and for which isinstance(i,bool) return False...
        if hasattr(inputpbc, 'tolist'):
            the_value = inputpbc.tolist()
        else:
            the_value = inputpbc
        if all(isinstance(i, bool) for i in the_value):
            if len(the_value) == 3:
                the_pbc = tuple(i for i in the_value)
            elif len(the_value) == 1:
                the_pbc = (the_value[0], the_value[0], the_value[0])
            else:
                raise ValueError("pbc length must be either one or three.")
        else:
            raise ValueError("pbc elements are not booleans.")
    else:
        raise ValueError("pbc must be a boolean or a list of three "
                         "booleans.", inputpbc)

    return the_pbc


def has_ase():
    """
    :return: True if the ase module can be imported, False otherwise.
    """
    try:
        import ase
    except ImportError:
        return False
    return True


def has_pymatgen():
    """
    :return: True if the pymatgen module can be imported, False otherwise.
    """
    try:
        import pymatgen
    except ImportError:
        return False
    return True


def get_pymatgen_version():
    """
    :return: string with pymatgen version, None if can not import.
    """
    if not has_pymatgen():
        return None
    import pymatgen
    return pymatgen.__version__


def has_pyspglib():
    """
    :return: True if the pyspglib module can be imported, False otherwise.
    """
    try:
        import pyspglib
    except ImportError:
        return False
    return True


def calc_cell_volume(cell):
    """
    Calculates the volume of a cell given the three lattice vectors.

    It is calculated as cell[0] . (cell[1] x cell[2]), where . represents
    a dot product and x a cross product.

    :param cell: the cell vectors; the must be a 3x3 list of lists of floats,
            no other checks are done.

    :returns: the cell volume.
    """
    # returns the volume of the primitive cell: |a1.(a2xa3)|
    a1 = cell[0]
    a2 = cell[1]
    a3 = cell[2]
    a_mid_0 = a2[1] * a3[2] - a2[2] * a3[1]
    a_mid_1 = a2[2] * a3[0] - a2[0] * a3[2]
    a_mid_2 = a2[0] * a3[1] - a2[1] * a3[0]
    return abs(a1[0] * a_mid_0 + a1[1] * a_mid_1 + a1[2] * a_mid_2)


def _create_symbols_tuple(symbols):
    """
    Returns a tuple with the symbols provided. If a string is provided,
    this is converted to a tuple with one single element.
    """
    if isinstance(symbols, basestring):
        symbols_list = (symbols,)
    else:
        symbols_list = tuple(symbols)
    return symbols_list


def _create_weights_tuple(weights):
    """
    Returns a tuple with the weights provided. If a number is provided,
    this is converted to a tuple with one single element.
    If None is provided, this is converted to the tuple (1.,)
    """
    import numbers

    if weights is None:
        weights_tuple = (1.,)
    elif isinstance(weights, numbers.Number):
        weights_tuple = (weights,)
    else:
        weights_tuple = tuple(float(i) for i in weights)
    return weights_tuple


def validate_weights_tuple(weights_tuple, threshold):
    """
    Validates the weight of the atomic kinds.

    :raise: ValueError if the weights_tuple is not valid.

    :param weights_tuple: the tuple to validate. It must be a
            a tuple of floats (as created by :func:_create_weights_tuple).
    :param threshold: a float number used as a threshold to check that the sum
            of the weights is <= 1.

    If the sum is less than one, it means that there are vacancies.
    Each element of the list must be >= 0, and the sum must be <= 1.
    """
    w_sum = sum(weights_tuple)
    if ( any(i < 0. for i in weights_tuple) or
             (w_sum - 1. > threshold) ):
        raise ValueError("The weight list is not valid (each element "
                         "must be positive, and the sum must be <= 1).")


def is_valid_symbol(symbol):
    """
    Validates the chemical symbol name.

    :return: True if the symbol is a valid chemical symbol (with correct
        capitalization), False otherwise.

    Recognized symbols are for elements from hydrogen (Z=1) to lawrencium
    (Z=103).
    """
    return symbol in _valid_symbols


def validate_symbols_tuple(symbols_tuple):
    """
    Used to validate whether the chemical species are valid.

    :param symbols_tuple: a tuple (or list) with the chemical symbols name.
    :raises: ValueError if any symbol in the tuple is not a valid chemical
        symbols (with correct capitalization).

    Refer also to the documentation of :func:is_valid_symbol
    """
    if len(symbols_tuple) == 0:
        valid = False
    else:
        valid = all(is_valid_symbol(sym) for sym in symbols_tuple)
    if not valid:
        raise ValueError("At least one element of the symbol list has "
                         "not been recognized.")


def is_ase_atoms(ase_atoms):
    """
    Check if the ase_atoms parameter is actually a ase.Atoms object.

    :param ase_atoms: an object, expected to be an ase.Atoms.
    :return: a boolean.

    Requires the ability to import ase, by doing 'import ase'.
    """
    # TODO: Check if we want to try to import ase and do something
    # reasonable depending on whether ase is there or not.
    import ase

    return isinstance(ase_atoms, ase.Atoms)


def group_symbols(_list):
    """
    Group a list of symbols to a list containing the number of consecutive
    identical symbols, and the symbol itself.

    Examples:

    * ``['Ba','Ti','O','O','O','Ba']`` will return
      ``[[1,'Ba'],[1,'Ti'],[3,'O'],[1,'Ba']]``

    * ``[ [ [1,'Ba'],[1,'Ti'] ],[ [1,'Ba'],[1,'Ti'] ] ]`` will return
      ``[[2, [ [1, 'Ba'], [1, 'Ti'] ] ]]``

    :param _list: a list of elements representing a chemical formula
    :return: a list of length-2 lists of the form [ multiplicity , element ]
    """

    the_list = copy.deepcopy(_list)
    the_list.reverse()
    grouped_list = [[1, the_list.pop()]]
    while the_list:
        elem = the_list.pop()
        if elem == grouped_list[-1][1]:
            # same symbol is repeated
            grouped_list[-1][0] += 1
        else:
            grouped_list.append([1, elem])

    return grouped_list


def get_formula_from_symbol_list(_list, separator=""):
    """
    Return a string with the formula obtained from the list of symbols.
    Examples:
    * ``[[1,'Ba'],[1,'Ti'],[3,'O']]`` will return ``'BaTiO3'``
    * ``[[2, [ [1, 'Ba'], [1, 'Ti'] ] ]]`` will return ``'(BaTi)2'``

    :param _list: a list of symbols and multiplicities as obtained from
        the function group_symbols
    :param separator: a string used to concatenate symbols. Default empty.

    :return: a string
    """

    list_str = []
    for elem in _list:
        if elem[0] == 1:
            multiplicity_str = ''
        else:
            multiplicity_str = str(elem[0])

        if isinstance(elem[1], basestring):
            list_str.append("{}{}".format(elem[1], multiplicity_str))
        elif elem[0] > 1:
            list_str.append("({}){}".format(get_formula_from_symbol_list(elem[1],
                                                                         separator=separator),
                                            multiplicity_str))
        else:
            list_str.append("{}{}".format(get_formula_from_symbol_list(elem[1],
                                                                       separator=separator),
                                          multiplicity_str))

    return separator.join(list_str)


def get_formula_group(symbol_list, separator=""):
    """
    Return a string with the chemical formula from a list of chemical symbols.
    The formula is written in a compact" way, i.e. trying to group as much as
    possible parts of the formula.

    .. note:: it works for instance very well if structure was obtained
        from an ASE supercell.

    Example of result:
    ``['Ba', 'Ti', 'O', 'O', 'O', 'Ba', 'Ti', 'O', 'O', 'O',
    'Ba', 'Ti', 'Ti', 'O', 'O', 'O']`` will return ``'(BaTiO3)2BaTi2O3'``.

    :param symbol_list: list of symbols
        (e.g. ['Ba','Ti','O','O','O'])
    :param separator: a string used to concatenate symbols. Default empty.
    :returns: a string with the chemical formula for the given structure.
    """

    def group_together(_list, group_size, offset):
        """
        :param _list: a list
        :param group_size: size of the groups
        :param offset: beginning grouping after offset elements
        :return : a list of lists made of groups of size group_size
            obtained by grouping list elements together
            The first elements (up to _list[offset-1]) are not grouped
        example:
            ``group_together(['O','Ba','Ti','Ba','Ti'],2,1) =
                ['O',['Ba','Ti'],['Ba','Ti']]``
        """

        the_list = copy.deepcopy(_list)
        the_list.reverse()
        grouped_list = []
        for i in range(offset):
            grouped_list.append([the_list.pop()])

        while the_list:
            l = []
            for i in range(group_size):
                if the_list:
                    l.append(the_list.pop())
            grouped_list.append(l)

        return grouped_list

    def cleanout_symbol_list(_list):
        """
        :param _list: a list of groups of symbols and multiplicities
        :return : a list where all groups with multiplicity 1 have
            been reduced to minimum
        example: ``[[1,[[1,'Ba']]]]`` will return ``[[1,'Ba']]``
        """
        the_list = []
        for elem in _list:
            if elem[0] == 1 and isinstance(elem[1], list):
                the_list.extend(elem[1])
            else:
                the_list.append(elem)

        return the_list

    def group_together_symbols(_list, group_size):
        """
        Successive application of group_together, group_symbols and
        cleanout_symbol_list, in order to group a symbol list, scanning all
        possible offsets, for a given group size
        :param _list: the symbol list (see function group_symbols)
        :param group_size: the size of the groups
        :return the_symbol_list: the new grouped symbol list
        :return has_grouped: True if we grouped something
        """
        the_symbol_list = copy.deepcopy(_list)
        has_grouped = False
        offset = 0
        while (not has_grouped) and (offset < group_size):
            grouped_list = group_together(the_symbol_list, group_size, offset)
            new_symbol_list = group_symbols(grouped_list)
            if (len(new_symbol_list) < len(grouped_list)):
                the_symbol_list = copy.deepcopy(new_symbol_list)
                the_symbol_list = cleanout_symbol_list(the_symbol_list)
                has_grouped = True
                # print get_formula_from_symbol_list(the_symbol_list)
            offset += 1

        return the_symbol_list, has_grouped

    def group_all_together_symbols(_list):
        """
        Successive application of the function group_together_symbols, to group
        a symbol list, scanning all possible offsets and group sizes
        :param _list: the symbol list (see function group_symbols)
        :return: the new grouped symbol list
        """
        has_finished = False
        group_size = 2
        n = len(_list)
        the_symbol_list = copy.deepcopy(_list)

        while (not has_finished) and (group_size <= n / 2):
            # try to group as much as possible by groups of size group_size
            the_symbol_list, has_grouped = group_together_symbols(the_symbol_list,
                                                                  group_size)
            has_finished = has_grouped
            group_size += 1
            # stop as soon as we managed to group something
            # or when the group_size is too big to get anything

        return the_symbol_list

    # initial grouping of the chemical symbols
    old_symbol_list = [-1]
    new_symbol_list = group_symbols(symbol_list)

    # successively apply the grouping procedure until the symbol list does not
    # change anymore
    while new_symbol_list != old_symbol_list:
        old_symbol_list = copy.deepcopy(new_symbol_list)
        new_symbol_list = group_all_together_symbols(old_symbol_list)

    return get_formula_from_symbol_list(new_symbol_list, separator=separator)


def get_formula(symbol_list, mode='hill', separator=""):
    """
    Return a string with the chemical formula.

    :param symbol_list: a list of symbols, e.g. ``['H','H','O']``
    :param mode: a string to specify how to generate the formula, can
        assume one of the following values:

        * 'hill' (default): count the number of atoms of each species,
          then use Hill notation, i.e. alphabetical order with C and H
          first if one or several C atom(s) is (are) present, e.g.
          ``['C','H','H','H','O','C','H','H','H']`` will return ``'C2H6O'``
          ``['S','O','O','H','O','H','O']``  will return ``'H2O4S'``
          From E. A. Hill, J. Am. Chem. Soc., 22 (8), pp 478–494 (1900)

        * 'hill_compact': same as hill but the number of atoms for each
          species is divided by the greatest common divisor of all of them, e.g.
          ``['C','H','H','H','O','C','H','H','H','O','O','O']``
          will return ``'CH3O2'``

        * 'reduce': group repeated symbols e.g.
          ``['Ba', 'Ti', 'O', 'O', 'O', 'Ba', 'Ti', 'O', 'O', 'O',
          'Ba', 'Ti', 'Ti', 'O', 'O', 'O']`` will return ``'BaTiO3BaTiO3BaTi2O3'``

        * 'group': will try to group as much as possible parts of the formula
          e.g.
          ``['Ba', 'Ti', 'O', 'O', 'O', 'Ba', 'Ti', 'O', 'O', 'O',
          'Ba', 'Ti', 'Ti', 'O', 'O', 'O']`` will return ``'(BaTiO3)2BaTi2O3'``

        * 'count': same as hill (i.e. one just counts the number
          of atoms of each species) without the re-ordering (take the
          order of the atomic sites), e.g.
          ``['Ba', 'Ti', 'O', 'O', 'O','Ba', 'Ti', 'O', 'O', 'O']``
          will return ``'Ba2Ti2O6'``

        * 'count_compact': same as count but the number of atoms
          for each species is divided by the greatest common divisor of
          all of them, e.g.
          ``['Ba', 'Ti', 'O', 'O', 'O','Ba', 'Ti', 'O', 'O', 'O']``
          will return ``'BaTiO3'``

    :param separator: a string used to concatenate symbols. Default empty.

    :return: a string with the formula

    .. note:: in modes reduce, group, count and count_compact, the
        initial order in which the atoms were appended by the user is
        used to group and/or order the symbols in the formula
    """

    if mode == 'group':
        return get_formula_group(symbol_list, separator=separator)

    # for hill and count cases, simply count the occurences of each
    # chemical symbol (with some re-ordering in hill)
    elif mode in ['hill', 'hill_compact']:
        symbol_set = set(symbol_list)
        first_symbols = []
        if 'C' in symbol_set:
            # remove C (and H if present) from list and put them at the
            # beginning
            symbol_set.remove('C')
            first_symbols.append('C')
            if 'H' in symbol_set:
                symbol_set.remove('H')
                first_symbols.append('H')
        ordered_symbol_set = first_symbols + list(sorted(symbol_set))
        the_symbol_list = [[symbol_list.count(elem), elem]
                           for elem in ordered_symbol_set]

    elif mode in ['count', 'count_compact']:
        ordered_symbol_indexes = sorted([symbol_list.index(elem)
                                         for elem in set(symbol_list)])
        ordered_symbol_set = [symbol_list[i] for i in ordered_symbol_indexes]
        the_symbol_list = [[symbol_list.count(elem), elem]
                           for elem in ordered_symbol_set]

    elif mode == 'reduce':
        the_symbol_list = group_symbols(symbol_list)

    else:
        raise ValueError('Mode should be hill, hill_compact, group, '
                          'reduce, count or count_compact')

    if mode in ['hill_compact', 'count_compact']:

        def gcd_list(int_list):
            """
            Recursive function to get the greatest common divisor of
            a list of integers
            """
            from fractions import gcd
            if len(int_list)==1:
                return int_list[0]
            elif len(int_list)==2:
                return gcd(int_list[0],int_list[1])
            else:
                the_int_list=int_list[2:]
                the_int_list.append(gcd(int_list[0],int_list[1]))
                return gcd_list(the_int_list)

        the_gcd = gcd_list([e[0] for e in the_symbol_list])
        the_symbol_list = [[e[0]/the_gcd,e[1]] for e in the_symbol_list]

    return get_formula_from_symbol_list(the_symbol_list, separator=separator)


def get_symbols_string(symbols, weights):
    """
    Return a string that tries to match as good as possible the symbols
    and weights. If there is only one symbol (no alloy) with 100%
    occupancy, just returns the symbol name. Otherwise, groups the full
    string in curly brackets, and try to write also the composition
    (with 2 precision only).
    If (sum of weights<1), we indicate it with the X symbol followed
    by 1-sum(weights) (still with 2 digits precision, so it can be 0.00)

    :param symbols: the symbols as obtained from <kind>._symbols
    :param weights: the weights as obtained from <kind>._weights

    .. note:: Note the difference with respect to the symbols and the
        symbol properties!
    """
    if len(symbols) == 1 and weights[0] == 1.:
        return symbols[0]
    else:
        pieces = []
        for s, w in zip(symbols, weights):
            pieces.append("{}{:4.2f}".format(s, w))
        if has_vacancies(weights):
            pieces.append('X{:4.2f}'.format(1. - sum(weights)))
        return "{{{}}}".format("".join(sorted(pieces)))


def has_vacancies(weights):
    """
    Returns True if the sum of the weights is less than one.
    It uses the internal variable _sum_threshold as a threshold.
    :param weights: the weights
    :return: a boolean
    """
    w_sum = sum(weights)
    return not (1. - w_sum < _sum_threshold)


def symop_ortho_from_fract(cell):
    """
    Creates a matrix for conversion from orthogonal to fractional
    coordinates.

    Taken from
    svn://www.crystallography.net/cod-tools/trunk/lib/perl5/Fractional.pm,
    revision 850.

    :param cell: array of cell parameters (three lengths and three angles)
    """
    import math
    import numpy

    a, b, c, alpha, beta, gamma = cell
    alpha, beta, gamma = map(lambda x: math.pi * x / 180,
                             alpha, beta, gamma)
    ca, cb, cg = map(math.cos, [alpha, beta, gamma])
    sg = math.sin(gamma)

    return numpy.array([
        [a, b * cg, c * cb],
        [0, b * sg, c * (ca - cb * cg) / sg],
        [0, 0, c * math.sqrt(sg * sg - ca * ca - cb * cb + 2 * ca * cb * cg) / sg]
    ])


def symop_fract_from_ortho(cell):
    """
    Creates a matrix for conversion from fractional to orthogonal
    coordinates.

    Taken from
    svn://www.crystallography.net/cod-tools/trunk/lib/perl5/Fractional.pm,
    revision 850.

    :param cell: array of cell parameters (three lengths and three angles)
    """
    import math
    import numpy

    a, b, c, alpha, beta, gamma = cell
    alpha, beta, gamma = map(lambda x: math.pi * x / 180,
                             [alpha, beta, gamma])
    ca, cb, cg = map(math.cos, [alpha, beta, gamma])
    sg = math.sin(gamma)
    ctg = cg / sg
    D = math.sqrt(sg * sg - cb * cb - ca * ca + 2 * ca * cb * cg)

    return numpy.array([
        [1.0 / a, -(1.0 / a) * ctg, (ca * cg - cb) / (a * D)],
        [0, 1.0 / (b * sg), -(ca - cb * cg) / (b * D * sg)],
        [0, 0, sg / (c * D)],
    ])


def ase_refine_cell(aseatoms, **kwargs):
    """
    Detect the symmetry of the structure, remove symmetric atoms and
    refine unit cell.

    :param aseatoms: an ase.atoms.Atoms instance
    :param symprec: symmetry precision, used by pyspglib
    :return newase: refined cell with reduced set of atoms
    :return symmetry: a dictionary describing the symmetry space group
    """
    from pyspglib.spglib import refine_cell, get_symmetry_dataset
    from ase.atoms import Atoms
    cell, positions, numbers = refine_cell(aseatoms, **kwargs)

    refined_atoms = Atoms(numbers, scaled_positions=positions, cell=cell,
                          pbc=True)

    sym_dataset = get_symmetry_dataset(refined_atoms, **kwargs)

    unique_numbers = []
    unique_positions = []

    for i in set(sym_dataset['equivalent_atoms']):
        unique_numbers.append(refined_atoms.numbers[i])
        unique_positions.append(refined_atoms.get_scaled_positions()[i])

    unique_atoms = Atoms(unique_numbers,
                         scaled_positions=unique_positions,
                         cell=cell, pbc=True)

    return unique_atoms,{'hm': sym_dataset['international'],
                         'hall': sym_dataset['hall'],
                         'tables': sym_dataset['number'],
                         'rotations': sym_dataset['rotations'],
                         'translations':sym_dataset['translations']}


@optional_inline
def _get_cif_ase_inline(struct=None, parameters=None):
    """
    Creates :py:class:`aiida.orm.data.cif.CifData` using ASE.

    .. note:: requires ASE module.
    """
    from aiida.orm.data.cif import CifData

    kwargs = {}
    if parameters is not None:
        kwargs = parameters.get_dict()
    cif = CifData(ase=struct.get_ase(**kwargs))
    formula = struct.get_formula(mode='hill', separator=' ')
    for i in cif.values.keys():
        cif.values[i]['_symmetry_space_group_name_H-M'] = 'P 1'
        cif.values[i]['_symmetry_space_group_name_Hall'] = 'P 1'
        cif.values[i]['_symmetry_Int_Tables_number'] = 1
        cif.values[i]['_cell_formula_units_Z'] = 1
        cif.values[i]['_chemical_formula_sum'] = formula
    return {'cif': cif}


class StructureData(Data):
    """
    This class contains the information about a given structure, i.e. a
    collection of sites together with a cell, the
    boundary conditions (whether they are periodic or not) and other
    related useful information.
    """
    _set_incompatibilities = [("ase", "cell"), ("ase", "pbc"),
                              ("ase", "pymatgen"), ("ase", "pymatgen_molecule"),
                              ("ase", "pymatgen_structure"),
                              ("cell", "pymatgen"),
                              ("cell", "pymatgen_molecule"),
                              ("cell", "pymatgen_structure"),
                              ("pbc", "pymatgen"), ("pbc", "pymatgen_molecule"),
                              ("pbc", "pymatgen_structure"),
                              ("pymatgen", "pymatgen_molecule"),
                              ("pymatgen", "pymatgen_structure"),
                              ("pymatgen_molecule", "pymatgen_structure")]

    @property
    def _set_defaults(self):
        parent_dict = super(StructureData, self)._set_defaults

        parent_dict.update({
            "pbc": [True, True, True],
            "cell": [[1., 0., 0.], [0., 1., 0.], [0., 0., 1.]]
        })

        return parent_dict

    def set_ase(self, aseatoms):
        """
        Load the structure from a ASE object
        """
        if is_ase_atoms(aseatoms):
            # Read the ase structure
            self.cell = aseatoms.cell
            self.pbc = aseatoms.pbc
            self.clear_kinds()  # This also calls clear_sites
            for atom in aseatoms:
                self.append_atom(ase=atom)
        else:
            raise TypeError("The value is not an ase.Atoms object")

    def set_pymatgen(self, obj, **kwargs):
        """
        Load the structure from a pymatgen object.

        .. note:: Requires the pymatgen module (version >= 3.0.13, usage
            of earlier versions may cause errors).
        """
        typestr = type(obj).__name__
        try:
            func = getattr(self, "set_pymatgen_{}".format(typestr.lower()))
        except AttributeError:
            raise AttributeError("Converter for '{}' to AiiDA structure "
                                 "does not exist".format(typestr))
        func(obj, **kwargs)

    def set_pymatgen_molecule(self, mol, margin=5):
        """
        Load the structure from a pymatgen Molecule object.

        :param margin: the margin to be added in all directions of the
            bounding box of the molecule.

        .. note:: Requires the pymatgen module (version >= 3.0.13, usage
            of earlier versions may cause errors).
        """
        box = [ max([x.coords.tolist()[0] for x in mol.sites]) -
                min([x.coords.tolist()[0] for x in mol.sites]) + 2*margin,
                max([x.coords.tolist()[1] for x in mol.sites]) -
                min([x.coords.tolist()[1] for x in mol.sites]) + 2*margin,
                max([x.coords.tolist()[2] for x in mol.sites]) -
                min([x.coords.tolist()[2] for x in mol.sites]) + 2*margin ]
        self.set_pymatgen_structure(mol.get_boxed_structure(*box))
        self.pbc = [False, False, False]

    def set_pymatgen_structure(self, struct):
        """
        Load the structure from a pymatgen Structure object.

        .. note:: periodic boundary conditions are set to True in all
            three directions.
        .. note:: Requires the pymatgen module (version >= 3.0.13, usage
            of earlier versions may cause errors).
        """
        self.cell = struct.lattice.matrix.tolist()
        self.pbc = [True, True, True]
        self.clear_kinds()
        for site in struct.sites:
            self.append_atom(symbols=[x[0].symbol for x in site.items()],
                             weights=[x[1] for x in site.items()],
                             position=site.coords.tolist())

    def _validate(self):
        """
        Performs some standard validation tests.
        """

        from aiida.common.exceptions import ValidationError

        super(StructureData, self)._validate()

        try:
            _get_valid_cell(self.cell)
        except ValueError as e:
            raise ValidationError("Invalid cell: {}".format(e.message))

        try:
            get_valid_pbc(self.pbc)
        except ValueError as e:
            raise ValidationError(
                "Invalid periodic boundary conditions: {}".format(e.message))

        try:
            # This will try to create the kinds objects
            kinds = self.kinds
        except ValueError as e:
            raise ValidationError(
                "Unable to validate the kinds: {}".format(e.message))

        from collections import Counter

        counts = Counter([k.name for k in kinds])
        for c in counts:
            if counts[c] != 1:
                raise ValidationError("Kind with name '{}' appears {} times "
                                      "instead of only one".format(
                    c, counts[c]))

        try:
            # This will try to create the sites objects
            sites = self.sites
        except ValueError as e:
            raise ValidationError(
                "Unable to validate the sites: {}".format(e.message))

        for site in sites:
            if site.kind_name not in [k.name for k in kinds]:
                raise ValidationError(
                    "A site has kind {}, but no specie with that name exists"
                    "".format(site.kind_name))

        kinds_without_sites = (
            set(k.name for k in kinds) - set(s.kind_name for s in sites))
        if kinds_without_sites:
            raise ValidationError("The following kinds are defined, but there "
                                  "are no sites with that kind: {}".format(
                list(kinds_without_sites)))

    def _prepare_xsf(self):
        """
        Write the given structure to a string of format XSF (for XCrySDen).
        """
        if self.is_alloy() or self.has_vacancies():
            raise NotImplementedError("XSF for alloys or systems with "
                                      "vacancies not implemented.")

        sites = self.sites

        return_string = "CRYSTAL\nPRIMVEC 1\n"
        for cell_vector in self.cell:
            return_string += " ".join(["%18.10f" % i for i in cell_vector])
            return_string += "\n"
        return_string += "PRIMCOORD 1\n"
        return_string += "%d 1\n" % len(sites)
        for site in sites:
            # I checked above that it is not an alloy, therefore I take the
            # first symbol
            return_string += "%s " % _atomic_numbers[
                self.get_kind(site.kind_name).symbols[0]]
            return_string += "%18.10f %18.10f %18.10f\n" % tuple(site.position)
        return return_string

    def _prepare_cif(self):
        """
        Write the given structure to a string of format CIF.
        """
        from aiida.orm.data.cif import CifData

        cif = CifData(ase=self.get_ase())
        return cif._prepare_cif()

    def _prepare_tcod(self,**kwargs):
        """
        Write the given structure to a string of format TCOD CIF.
        """
        from aiida.tools.dbexporters.tcod import export_cif
        return export_cif(self,**kwargs)

    def _prepare_xyz(self):
        """
        Write the given structure to a string of format XYZ.
        """
        from ase.io import write
        import tempfile

        with tempfile.NamedTemporaryFile() as f:
            write(f.name, self.get_ase(), format="xyz")
            f.flush()
            return f.read()

    def _parse_xyz(self, inputstring):
        """
        Read the structure from a string of format XYZ.
        """

        # idiom to get to the last block
        atoms = None
        for _, _, atoms in xyz_parser_iterator(inputstring):
            pass

        if atoms is None:
            raise TypeError("The data does not contain any XYZ data")

        self.clear_kinds()

        for sym, position in atoms:
            self.append_atom(symbols=sym, position=position)


    def _adjust_default_cell(self, vacuum_factor = 1.0, vacuum_addition = 10.0, pbc = [False, False, False]):
        """
        If the structure was imported from an xyz file, it lacks a defined cell,
        and the default cell is taken ([[1,0,0], [0,1,0], [0,0,1]]),
        leading to an unphysical definition of the structure.
        This method will adjust the cell
        """
        import numpy as np
        from ase.visualize import view
        from aiida.common.utils import get_extremas_from_positions



        # First, set PBC
        # All the checks are done in get_valid_pbc called by set_pbc, no need to check anything here
        self.set_pbc(pbc)

        #Calculating the minimal cell:
        positions = np.array([site.position for site in self.sites])
        position_min, position_max   = get_extremas_from_positions(positions)

        # Translate the structure to the origin, such that the minimal values in each dimension
        # amount to (0,0,0)
        positions   -=  position_min
        for index, site in enumerate(self.get_attr('sites')):
            site['position'] = list(positions[index])

        # The orthorhombic cell that (just) accomodates the whole structure is now given by the
        # extremas of position in each dimension:
        minimal_orthorhombic_cell_dimensions  =  np.array(get_extremas_from_positions(positions)[1])
        minimal_orthorhombic_cell_dimensions  = np.dot(vacuum_factor, minimal_orthorhombic_cell_dimensions)
        minimal_orthorhombic_cell_dimensions += vacuum_addition

        # Transform the vector (a, b, c ) to [[a,0,0], [0,b,0], [0,0,c]]
        newcell = np.diag(minimal_orthorhombic_cell_dimensions)
        self.set_cell(newcell.tolist())




    def get_symbols_set(self):
        """
        Return a set containing the names of all elements involved in
        this structure (i.e., for it joins the list of symbols for each
        kind k in the structure).

        :returns: a set of strings of element names.
        """
        return set(itertools.chain.from_iterable(
            kind.symbols for kind in self.kinds))

    def get_formula(self, mode='hill', separator=""):
        """
        Return a string with the chemical formula.

        :param mode: a string to specify how to generate the formula, can
            assume one of the following values:

            * 'hill' (default): count the number of atoms of each species,
              then use Hill notation, i.e. alphabetical order with C and H
              first if one or several C atom(s) is (are) present, e.g.
              ``['C','H','H','H','O','C','H','H','H']`` will return ``'C2H6O'``
              ``['S','O','O','H','O','H','O']``  will return ``'H2O4S'``
              From E. A. Hill, J. Am. Chem. Soc., 22 (8), pp 478–494 (1900)

            * 'hill_compact': same as hill but the number of atoms for each
              species is divided by the greatest common divisor of all of them, e.g.
              ``['C','H','H','H','O','C','H','H','H','O','O','O']``
              will return ``'CH3O2'``

            * 'reduce': group repeated symbols e.g.
              ``['Ba', 'Ti', 'O', 'O', 'O', 'Ba', 'Ti', 'O', 'O', 'O',
              'Ba', 'Ti', 'Ti', 'O', 'O', 'O']`` will return ``'BaTiO3BaTiO3BaTi2O3'``

            * 'group': will try to group as much as possible parts of the formula
              e.g.
              ``['Ba', 'Ti', 'O', 'O', 'O', 'Ba', 'Ti', 'O', 'O', 'O',
              'Ba', 'Ti', 'Ti', 'O', 'O', 'O']`` will return ``'(BaTiO3)2BaTi2O3'``

            * 'count': same as hill (i.e. one just counts the number
              of atoms of each species) without the re-ordering (take the
              order of the atomic sites), e.g.
              ``['Ba', 'Ti', 'O', 'O', 'O','Ba', 'Ti', 'O', 'O', 'O']``
              will return ``'Ba2Ti2O6'``

            * 'count_compact': same as count but the number of atoms
              for each species is divided by the greatest common divisor of
              all of them, e.g.
              ``['Ba', 'Ti', 'O', 'O', 'O','Ba', 'Ti', 'O', 'O', 'O']``
              will return ``'BaTiO3'``

        :param separator: a string used to concatenate symbols. Default empty.

        :return: a string with the formula

        .. note:: in modes reduce, group, count and count_compact, the
            initial order in which the atoms were appended by the user is
            used to group and/or order the symbols in the formula
        """

        symbol_list = [self.get_kind(s.kind_name).get_symbols_string()
                       for s in self.sites]

        return get_formula(symbol_list, mode=mode, separator=separator)

    def get_site_kindnames(self):
        """
        Return a list with length equal to the number of sites of this structure,
        where each element of the list is the kind name of the corresponding site.

        .. note:: This is NOT necessarily a list of chemical symbols! Use
            ``[ self.get_kind(s.kind_name).get_symbols_string() for s in self.sites]``
            for chemical symbols

        :return: a list of strings
        """
        return [this_site.kind_name for this_site in self.sites]

    def get_ase(self):
        """
        Get the ASE object.
        Requires to be able to import ase.

        :return: an ASE object corresponding to this
          :py:class:`StructureData <aiida.orm.data.structure.StructureData>`
          object.

        .. note:: If any site is an alloy or has vacancies, a ValueError
            is raised (from the site.get_ase() routine).
        """
        return self._get_object_ase()

    def get_pymatgen(self):
        """
        Get pymatgen object. Returns Structure for structures with
        periodic boundary conditions (in three dimensions) and Molecule
        otherwise.

        .. note:: Requires the pymatgen module (version >= 3.0.13, usage
            of earlier versions may cause errors).
        """
        return self._get_object_pymatgen()

    def get_pymatgen_structure(self):
        """
        Get the pymatgen Structure object.

        .. note:: Requires the pymatgen module (version >= 3.0.13, usage
            of earlier versions may cause errors).

        :return: a pymatgen Structure object corresponding to this
          :py:class:`StructureData <aiida.orm.data.structure.StructureData>`
          object.
        :raise ValueError: if periodic boundary conditions do not hold
          in at least one dimension of real space.
        """
        return self._get_object_pymatgen_structure()

    def get_pymatgen_molecule(self):
        """
        Get the pymatgen Molecule object.

        .. note:: Requires the pymatgen module (version >= 3.0.13, usage
            of earlier versions may cause errors).

        :return: a pymatgen Molecule object corresponding to this
          :py:class:`StructureData <aiida.orm.data.structure.StructureData>`
          object.
        """
        return self._get_object_pymatgen_molecule()

    def append_kind(self, kind):
        """
        Append a kind to the
        :py:class:`StructureData <aiida.orm.data.structure.StructureData>`.
        It makes a copy of the kind.

        :param kind: the site to append, must be a Kind object.
        """
        from aiida.common.exceptions import ModificationNotAllowed

        if self.is_stored:
            raise ModificationNotAllowed(
                "The StructureData object cannot be modified, "
                "it has already been stored")

        new_kind = Kind(kind=kind)  # So we make a copy

        if kind.name in [k.name for k in self.kinds]:
            raise ValueError("A kind with the same name ({}) already exists."
                             "".format(kind.name))

        # If here, no exceptions have been raised, so I add the site.
        # I join two lists. Do not use .append, which would work in-place
        self._set_attr('kinds', self.get_attr('kinds', []) + [new_kind.get_raw()])
        # Note, this is a dict (with integer keys) so it allows for empty
        # spots!
        if not hasattr(self, '_internal_kind_tags'):
            self._internal_kind_tags = {}
        self._internal_kind_tags[len(
            self.get_attr('kinds'))-1] = kind._internal_tag

    def append_site(self, site):
        """
        Append a site to the
        :py:class:`StructureData <aiida.orm.data.structure.StructureData>`.
        It makes a copy of the site.

        :param site: the site to append. It must be a Site object.
        """
        from aiida.common.exceptions import ModificationNotAllowed

        if self.is_stored:
            raise ModificationNotAllowed(
                "The StructureData object cannot be modified, "
                "it has already been stored")

        new_site = Site(site=site)  # So we make a copy

        if site.kind_name not in [k.name for k in self.kinds]:
            raise ValueError("No kind with name '{}', available kinds are: "
                             "{}".format(site.kind_name,
                                         [k.name for k in self.kinds]))

        # If here, no exceptions have been raised, so I add the site.
        # I join two lists. Do not use .append, which would work in-place
        self._set_attr('sites', self.get_attr('sites', []) + [new_site.get_raw()])

    def append_atom(self, **kwargs):
        """
        Append an atom to the Structure, taking care of creating the
        corresponding kind.

        :param ase: the ase Atom object from which we want to create a new atom
                (if present, this must be the only parameter)
        :param position: the position of the atom (three numbers in angstrom)
        :param ... symbols, weights, name: any further parameter is passed
                to the constructor of the Kind object. For the 'name' parameter,
                see the note below.

        .. note :: Note on the 'name' parameter (that is, the name of the kind):

            * if specified, no checks are done on existing species. Simply,
              a new kind with that name is created. If there is a name
              clash, a check is done: if the kinds are identical, no error
              is issued; otherwise, an error is issued because you are trying
              to store two different kinds with the same name.

            * if not specified, the name is automatically generated. Before
              adding the kind, a check is done. If other species with the
              same properties already exist, no new kinds are created, but
              the site is added to the existing (identical) kind.
              (Actually, the first kind that is encountered).
              Otherwise, the name is made unique first, by adding to the string
              containing the list of chemical symbols a number starting from 1,
              until an unique name is found

        .. note :: checks of equality of species are done using
          the :py:meth:`~Kind.compare_with` method.
        """
        aseatom = kwargs.pop('ase', None)
        if aseatom is not None:
            if kwargs:
                raise ValueError("If you pass 'ase' as a parameter to "
                                 "append_atom, you cannot pass any further"
                                 "parameter")
            position = aseatom.position
            kind = Kind(ase=aseatom)
        else:
            position = kwargs.pop('position', None)
            if position is None:
                raise ValueError("You have to specify the position of the "
                                 "new atom")
            # all remaining parameters
            kind = Kind(**kwargs)

        # I look for identical species only if the name is not specified
        _kinds = self.kinds

        if 'name' not in kwargs:
            # If the kind is identical to an existing one, I use the existing
            # one, otherwise I replace it
            exists_already = False
            for idx, existing_kind in enumerate(_kinds):
                try:
                    existing_kind._internal_tag = self._internal_kind_tags[idx]
                except KeyError:
                    # self._internal_kind_tags does not contain any info for
                    # the kind in position idx: I don't have to add anything
                    # then, and I continue
                    pass
                if (kind.compare_with(existing_kind)[0]):
                    kind = existing_kind
                    exists_already = True
                    break
            if not exists_already:
                # There is not an identical kind.
                # By default, the name of 'kind' just contains the elements.
                # I then check that the name of 'kind' does not already exist,
                # and if it exists I add a number (starting from 1) until I
                # find a non-used name.
                existing_names = [k.name for k in _kinds]
                simplename = kind.name
                counter = 1
                while kind.name in existing_names:
                    kind.name = "{}{}".format(simplename, counter)
                    counter += 1
                self.append_kind(kind)
        else:  # 'name' was specified
            old_kind = None
            for existing_kind in _kinds:
                if existing_kind.name == kwargs['name']:
                    old_kind = existing_kind
                    break
            if old_kind is None:
                self.append_kind(kind)
            else:
                is_the_same, firstdiff = kind.compare_with(old_kind)
                if is_the_same:
                    kind = old_kind
                else:
                    raise ValueError("You are explicitly setting the name "
                                     "of the kind to '{}', that already "
                                     "exists, but the two kinds are different!"
                                     " (first difference: {})".format(
                        kind.name, firstdiff))

        site = Site(kind_name=kind.name, position=position)
        self.append_site(site)

        # def _set_site_type(self, new_site, reset_type_if_needed):

    # """
    #         Check if the site can be added (i.e., if no other sites with the same type exist, or if
    #         they exist, then they are equal) and possibly sets its type.
    #
    #         Args:
    #             new_site: the new site to check, must be a Site object.
    #             reset_type_if_needed: if False, an exception is raised if a site with same type but different
    #                 properties (mass, symbols, weights, ...) is found.
    #                 If True, and an atom with same type but different properties is found, all the sites
    #                 already present in self.sites are checked to see if there is a site with the same properties.
    #                 Then, the same type is set. Otherwise, a new type name is chosen adding a number to the site
    #                 name such that the type is different from the existing ones.
    #         """
    #         from aiida.common.exceptions import ModificationNotAllowed
    #
    #         if not self._to_be_stored:
    #             raise ModificationNotAllowed("The StructureData object cannot be modified, "
    #                 "it has already been stored")
    #
    #         type_list = self.get_types()
    #         if type_list:
    #             types, positions = zip(*type_list)
    #         else:
    #             types = []
    #             positions = []
    #
    #         if new_site.type not in types:
    #             # There is no element with this type, OK to insert
    #             return
    #
    #         # I get the index of the type, and the
    #         # first atom of this type (there should always be at least one!)
    #         type_idx = types.index(new_site.type)
    #         site_idx = positions[type_idx][0]
    #
    #         # If it is of the same type, I am happy
    #         is_same_type, differences_str = new_site.compare_type(self.sites[site_idx])
    #         if is_same_type:
    #             return
    #
    #         # If I am here, the type string is the same, but they are actually of different type!
    #
    #         if not reset_type_if_needed:
    #             errstr = ("The site you are trying to insert is of type '{}'. However, another site already "
    #                       "exists with same type, but with different properties! ({})".format(
    #                          new_site.type, differences_str))
    #             raise ValueError(errstr)
    #
    #         # I check if there is a atom of the same type
    #         for site in self.sites:
    #             is_same_type, _ = new_site.compare_type(site)
    #             if is_same_type:
    #                 new_site.type = site.type
    #                 return
    #
    #         # If I am here, I didn't find any existing site which is of the same type
    #         existing_type_names = [the_type for the_type in types if the_type.startswith(new_site.type)]
    #
    #         append_int = 1
    #         while True:
    #             new_typename = "{:s}{:d}".format(new_site.type, append_int)
    #             if new_typename not in existing_type_names:
    #                 break
    #             append_int += 1
    #         new_site.type = new_typename

    def clear_kinds(self):
        """
        Removes all kinds for the StructureData object.

        .. note:: Also clear all sites!
        """
        from aiida.common.exceptions import ModificationNotAllowed

        if self.is_stored:
            raise ModificationNotAllowed(
                "The StructureData object cannot be modified, "
                "it has already been stored")

        self._set_attr('kinds', [])
        self._internal_kind_tags = {}
        self.clear_sites()

    def clear_sites(self):
        """
        Removes all sites for the StructureData object.
        """
        from aiida.common.exceptions import ModificationNotAllowed

        if self.is_stored:
            raise ModificationNotAllowed(
                "The StructureData object cannot be modified, "
                "it has already been stored")

        self._set_attr('sites', [])

    @property
    def sites(self):
        """
        Returns a list of sites.
        """
        try:
            raw_sites = self.get_attr('sites')
        except AttributeError:
            raw_sites = []
        return [Site(raw=i) for i in raw_sites]

    @property
    def kinds(self):
        """
        Returns a list of kinds.
        """
        try:
            raw_kinds = self.get_attr('kinds')
        except AttributeError:
            raw_kinds = []
        return [Kind(raw=i) for i in raw_kinds]

    def get_kind(self, kind_name):
        """
        Return the kind object associated with the given kind name.

        :param kind_name: String, the name of the kind you want to get

        :return: The Kind object associated with the given kind_name, if
           a Kind with the given name is present in the structure.

        :raise: ValueError if the kind_name is not present.
        """
        # Cache the kinds, if stored, for efficiency
        if self.is_stored:
            try:
                kinds_dict = self._kinds_cache
            except AttributeError:
                self._kinds_cache = {_.name: _ for _ in self.kinds}
                kinds_dict = self._kinds_cache
        else:
            kinds_dict = {_.name: _ for _ in self.kinds}

        # Will raise ValueError if the kind is not present
        try:
            return kinds_dict[kind_name]
        except KeyError:
            raise ValueError("Kind name '{}' unknown".format(kind_name))

    def get_kind_names(self):
        """
        Return a list of kind names (in the same order of the ``self.kinds``
        property, but return the names rather than Kind objects)

        .. note:: This is NOT necessarily a list of chemical symbols! Use
            get_symbols_set for chemical symbols

        :return: a list of strings.
        """
        return [k.name for k in self.kinds]

    @property
    def cell(self):
        """
        Returns the cell shape.

        :return: a 3x3 list of lists.
        """
        return copy.deepcopy(self.get_attr('cell'))

    @cell.setter
    def cell(self, value):
        self.set_cell(value)

    def set_cell(self, value):
        from aiida.common.exceptions import ModificationNotAllowed

        if self.is_stored:
            raise ModificationNotAllowed(
                "The StructureData object cannot be modified, "
                "it has already been stored")

        the_cell = _get_valid_cell(value)
        self._set_attr('cell', the_cell)

    def reset_cell(self, new_cell):
        """
        Reset the cell of a structure not yet stored to a new value.

        :param new_cell: list specifying the cell vectors

        :raises:
            ModificationNotAllowed: if object is already stored
        """
        from aiida.common.exceptions import ModificationNotAllowed

        if self.is_stored:
            raise ModificationNotAllowed()

        self._set_attr('cell', new_cell)

    def reset_sites_positions(self, new_positions, conserve_particle=True):
        """
        Replace all the Site positions attached to the Structure

        :param new_positions: list of (3D) positions for every sites.

        :param conserve_particle: if True, allows the possibility of removing a site.
            currently not implemented.

        :raises ModificationNotAllowed: if object is stored already
        :raises ValueError: if positions are invalid

        .. note:: it is assumed that the order of the new_positions is
            given in the same order of the one it's substituting, i.e. the
            kind of the site will not be checked.
        """
        from aiida.common.exceptions import ModificationNotAllowed

        if self.is_stored:
            raise ModificationNotAllowed()

        if not conserve_particle:
            # TODO:
            raise NotImplementedError
        else:

            # test consistency of th enew input
            n_sites = len(self.sites)
            if n_sites != len(new_positions) and conserve_particle:
                raise ValueError("the new positions should be as many as the previous structure.")

            new_sites = []
            for i in range(n_sites):
                try:
                    this_pos = [float(j) for j in new_positions[i]]
                except ValueError:
                    raise ValueError("Expecting a list of floats. Found instead {}"
                                     .format(new_positions[i]))

                if len(this_pos) != 3:
                    raise ValueError("Expecting a list of lists of length 3. "
                                     "found instead {}".format(len(this_pos)))

                # now append this Site to the new_site list.
                new_site = Site(site=self.sites[i])  # So we make a copy
                new_site.position = copy.deepcopy(this_pos)
                new_sites.append(new_site)

            # now clear the old sites, and substitute with the new ones
            self.clear_sites()
            for this_new_site in new_sites:
                self.append_site(this_new_site)

    @property
    def pbc(self):
        """
        Get the periodic boundary conditions.

        :return: a tuple of three booleans, each one tells if there are periodic
            boundary conditions for the i-th real-space direction (i=1,2,3)
        """
        #return copy.deepcopy(self._pbc)
        return (self.get_attr('pbc1'), self.get_attr('pbc2'), self.get_attr('pbc3'))

    @pbc.setter
    def pbc(self, value):
        self.set_pbc(value)

    def set_pbc(self, value):
        from aiida.common.exceptions import ModificationNotAllowed

        if self.is_stored:
            raise ModificationNotAllowed("The StructureData object cannot be modified, "
                                         "it has already been stored")
        the_pbc = get_valid_pbc(value)

        #self._pbc = the_pbc
        self._set_attr('pbc1', the_pbc[0])
        self._set_attr('pbc2', the_pbc[1])
        self._set_attr('pbc3', the_pbc[2])

    @property
    def cell_lengths(self):
        """
        Get the lengths of cell lattice vectors in angstroms.
        """
        import numpy

        cell = self.cell
        return [
            numpy.linalg.norm(cell[0]),
            numpy.linalg.norm(cell[1]),
            numpy.linalg.norm(cell[2]),
        ]

    @cell_lengths.setter
    def cell_lengths(self, value):
        self.set_cell_lengths(value)

    def set_cell_lengths(self, value):
        raise NotImplementedError("Modification is not implemented yet")

    @property
    def cell_angles(self):
        """
        Get the angles between the cell lattice vectors in degrees.
        """
        import numpy

        cell = self.cell
        lengths = self.cell_lengths
        return [float(numpy.arccos(x) / numpy.pi * 180) for x in [
            numpy.vdot(cell[1], cell[2]) / lengths[1] / lengths[2],
            numpy.vdot(cell[0], cell[2]) / lengths[0] / lengths[2],
            numpy.vdot(cell[0], cell[1]) / lengths[0] / lengths[1],
        ]]

    @cell_angles.setter
    def cell_angles(self, value):
        self.set_cell_angles(value)

    def set_cell_angles(self, value):
        raise NotImplementedError("Modification is not implemented yet")

    def is_alloy(self):
        """
        To understand if there are alloys in the structure.

        :return: a boolean, True if at least one kind is an alloy
        """
        return any(s.is_alloy() for s in self.kinds)

    def has_vacancies(self):
        """
        To understand if there are vacancies in the structure.

        :return: a boolean, True if at least one kind has a vacancy
        """
        return any(s.has_vacancies() for s in self.kinds)

    def get_cell_volume(self):
        """
        Returns the cell volume in Angstrom^3.

        :return: a float.
        """
        return calc_cell_volume(self.cell)

    def _get_cif(self, converter='ase', store=False, **kwargs):
        """
        Creates :py:class:`aiida.orm.data.cif.CifData`.

        :param converter: specify the converter. Default 'ase'.
        :param store: If True, intermediate calculation gets stored in the
            AiiDA database for record. Default False.
        :return: :py:class:`aiida.orm.data.cif.CifData` node.
        """
        from aiida.orm.data.parameter import ParameterData
        import structure  # This same module

        param = ParameterData(dict=kwargs)
        try:
            conv_f = getattr(structure, '_get_cif_{}_inline'.format(converter))
        except AttributeError:
            raise ValueError("No such converter '{}' available".format(converter))
        ret_dict = conv_f(struct=self, parameters=param, store=store)
        return ret_dict['cif']

    def _get_object_phonopyatoms(self):
        """
        Converts StructureData to PhonopyAtoms

        :return: a PhonopyAtoms object
        """
        from phonopy.structure.atoms import Atoms as PhonopyAtoms

        atoms = PhonopyAtoms(symbols=[_.kind_name for _ in self.sites])
        # Phonopy internally uses scaled positions, so you must store cell first!
        atoms.set_cell(self.cell)
        atoms.set_positions([_.position for _ in self.sites])

        return atoms

    def _get_object_ase(self):
        """
        Converts
        :py:class:`StructureData <aiida.orm.data.structure.StructureData>`
        to ase.Atoms

        :return: an ase.Atoms object
        """
        import ase

        asecell = ase.Atoms(cell=self.cell, pbc=self.pbc)
        _kinds = self.kinds

        for site in self.sites:
            asecell.append(site.get_ase(kinds=_kinds))
        return asecell

    def _get_object_pymatgen(self):
        """
        Converts
        :py:class:`StructureData <aiida.orm.data.structure.StructureData>`
        to pymatgen object

        :return: a pymatgen Structure for structures with periodic boundary
            conditions (in three dimensions) and Molecule otherwise

        .. note:: Requires the pymatgen module (version >= 3.0.13, usage
            of earlier versions may cause errors).
        """
        if self.pbc == (True, True, True):
            return self._get_object_pymatgen_structure()
        else:
            return self._get_object_pymatgen_molecule()

    def _get_object_pymatgen_structure(self):
        """
        Converts
        :py:class:`StructureData <aiida.orm.data.structure.StructureData>`
        to pymatgen Structure object

        :return: a pymatgen Structure object corresponding to this
          :py:class:`StructureData <aiida.orm.data.structure.StructureData>`
          object
        :raise ValueError: if periodic boundary conditions does not hold
          in at least one dimension of real space

        .. note:: Requires the pymatgen module (version >= 3.0.13, usage
            of earlier versions may cause errors)
        """
        from pymatgen.core.structure import Structure

        if self.pbc != (True, True, True):
            raise ValueError("Periodic boundary conditions must apply in "
                             "all three dimensions of real space")

        species = []
        for s in self.sites:
            k = self.get_kind(s.kind_name)
            species.append({s: w for s, w in zip(k.symbols, k.weights)})

        positions = [list(x.position) for x in self.sites]
        return Structure(self.cell, species, positions,
                         coords_are_cartesian=True)

    def _get_object_pymatgen_molecule(self):
        """
        Converts
        :py:class:`StructureData <aiida.orm.data.structure.StructureData>`
        to pymatgen Molecule object

        :return: a pymatgen Molecule object corresponding to this
          :py:class:`StructureData <aiida.orm.data.structure.StructureData>`
          object.

        .. note:: Requires the pymatgen module (version >= 3.0.13, usage
            of earlier versions may cause errors)
        """
        from pymatgen.core.structure import Molecule

        species = []
        for s in self.sites:
            k = self.get_kind(s.kind_name)
            species.append({s: w for s, w in zip(k.symbols, k.weights)})

        positions = [list(x.position) for x in self.sites]
        return Molecule(species, positions)


class Kind(object):
    """
    This class contains the information about the species (kinds) of the system.

    It can be a single atom, or an alloy, or even contain vacancies.
    """

    def __init__(self, **kwargs):
        """
        Create a site.
        One can either pass:

        :param raw: the raw python dictionary that will be converted to a
               Kind object.
        :param ase: an ase Atom object
        :param kind: a Kind object (to get a copy)

        Or alternatively the following parameters:

        :param symbols: a single string for the symbol of this site, or a list
                   of symbol strings
        :param weights (optional): the weights for each atomic species of
                   this site.
                   If only a single symbol is provided, then this value is
                   optional and the weight is set to 1.
        :param mass (optional): the mass for this site in atomic mass units.
                   If not provided, the mass is set by the
                   self.reset_mass() function.
        :param name: a string that uniquely identifies the kind, and that
                   is used to identify the sites.
        """
        # Internal variables
        self._mass = None
        self._symbols = None
        self._weights = None
        self._name = None

        # It will be remain to None in general; it is used to further
        # identify this species. At the moment, it is used only when importing
        # from ASE, if the species had a tag (different from zero).
        ## NOTE! This is not persisted on DB but only used while the class
        # is loaded in memory (i.e., it is not output with the get_raw() method)
        self._internal_tag = None

        # Logic to create the site from the raw format
        if 'raw' in kwargs:
            if len(kwargs) != 1:
                raise ValueError("If you pass 'raw', then you cannot pass "
                                 "any other parameter.")

            raw = kwargs['raw']

            try:
                self.set_symbols_and_weights(raw['symbols'], raw['weights'])
            except KeyError:
                raise ValueError("You didn't specify either 'symbols' or "
                                 "'weights' in the raw site data.")
            try:
                self.mass = raw['mass']
            except KeyError:
                raise ValueError("You didn't specify the site mass in the "
                                 "raw site data.")

            try:
                self.name = raw['name']
            except KeyError:
                raise ValueError("You didn't specify the name in the "
                                 "raw site data.")

        elif 'kind' in kwargs:
            if len(kwargs) != 1:
                raise ValueError("If you pass 'kind', then you cannot pass "
                                 "any other parameter.")
            oldkind = kwargs['kind']

            try:
                self.set_symbols_and_weights(oldkind.symbols, oldkind.weights)
                self.mass = oldkind.mass
                self.name = oldkind.name
                self._internal_tag = oldkind._internal_tag
            except AttributeError:
                raise ValueError("Error using the Kind object. Are you sure "
                                 "it is a Kind object? [Introspection says it is "
                                 "{}]".format(str(type(oldkind))))

        elif 'ase' in kwargs:
            aseatom = kwargs['ase']
            if len(kwargs) != 1:
                raise ValueError("If you pass 'ase', then you cannot pass "
                                 "any other parameter.")

            try:
                import numpy
                self.set_symbols_and_weights([aseatom.symbol], [1.])
                # ASE sets mass to numpy.nan for unstable species
                if not numpy.isnan(aseatom.mass):
                    self.mass = aseatom.mass
                else:
                    self.reset_mass()
            except AttributeError:
                raise ValueError("Error using the aseatom object. Are you sure "
                                 "it is a ase.atom.Atom object? [Introspection says it is "
                                 "{}]".format(str(type(aseatom))))
            if aseatom.tag != 0:
                self.set_automatic_kind_name(tag=aseatom.tag)
                self._internal_tag = aseatom.tag
            else:
                self.set_automatic_kind_name()
        else:
            if 'symbols' not in kwargs:
                raise ValueError("'symbols' need to be "
                                 "specified (at least) to create a Site object. Otherwise, "
                                 "pass a raw site using the 'raw' parameter.")
            weights = kwargs.pop('weights', None)
            self.set_symbols_and_weights(kwargs.pop('symbols'), weights)
            try:
                self.mass = kwargs.pop('mass')
            except KeyError:
                self.reset_mass()
            try:
                self.name = kwargs.pop('name')
            except KeyError:
                self.set_automatic_kind_name()
            if kwargs:
                raise ValueError("Unrecognized parameters passed to Kind "
                                 "constructor: {}".format(kwargs.keys()))

    def get_raw(self):
        """
        Return the raw version of the site, mapped to a suitable dictionary.
        This is the format that is actually used to store each kind of the
        structure in the DB.

        :return: a python dictionary with the kind.
        """
        return {
            'symbols': self.symbols,
            'weights': self.weights,
            'mass': self.mass,
            'name': self.name,
        }

        # def get_ase(self):

    # """
    #         Return a ase.Atom object for this kind, setting the position to
    #         the origin.
    #
    #         Note: If any site is an alloy or has vacancies, a ValueError is
    #             raised (from the site.get_ase() routine).
    #         """
    #         import ase
    #         if self.is_alloy() or self.has_vacancies():
    #             raise ValueError("Cannot convert to ASE if the site is an alloy "
    #                              "or has vacancies.")
    #         aseatom = ase.Atom(position=[0.,0.,0.], symbol=self.symbols[0],
    #                            mass=self.mass)
    #         return aseatom

    def reset_mass(self):
        """
        Reset the mass to the automatic calculated value.

        The mass can be set manually; by default, if not provided,
        it is the mass of the constituent atoms, weighted with their
        weight (after the weight has been normalized to one to take
        correctly into account vacancies).

        This function uses the internal _symbols and _weights values and
        thus assumes that the values are validated.

        It sets the mass to None if the sum of weights is zero.
        """
        w_sum = sum(self._weights)

        if abs(w_sum) < _sum_threshold:
            self._mass = None
            return

        normalized_weights = (i / w_sum for i in self._weights)
        element_masses = (_atomic_masses[sym] for sym in self._symbols)
        # Weighted mass
        self._mass = sum([i * j for i, j in
                          zip(normalized_weights, element_masses)])

    @property
    def name(self):
        """
        Return the name of this kind.
        The name of a kind is used to identify the species of a site.

        :return: a string
        """
        return self._name

    @name.setter
    def name(self, value):
        """
        Set the name of this site (a string).
        """
        self._name = unicode(value)

    def set_automatic_kind_name(self, tag=None):
        """
        Set the type to a string obtained with the symbols appended one
        after the other, without spaces, in alphabetical order;
        if the site has a vacancy, a X is appended at the end too.
        """
        sorted_symbol_list = list(set(self.symbols))
        sorted_symbol_list.sort()  # In-place sort
        name_string = "".join(sorted_symbol_list)
        if self.has_vacancies():
            name_string += "X"
        if tag is None:
            self.name = name_string
        else:
            self.name = "{}{}".format(name_string, tag)

    def compare_with(self, other_kind):
        """
        Compare with another Kind object to check if they are different.

        .. note:: This does NOT check the 'type' attribute. Instead, it compares
            (with reasonable thresholds, where applicable): the mass, and the list
            of symbols and of weights. Moreover, it compares the
            ``_internal_tag``, if defined (at the moment, defined automatically
            only when importing the Kind from ASE, if the atom has a non-zero tag).
            Note that the _internal_tag is only used while the class is loaded,
            but is not persisted on the database.

        :return: A tuple with two elements. The first one is True if the two sites
            are 'equivalent' (same mass, symbols and weights), False otherwise.
            The second element of the tuple is a string,
            which is either None (if the first element was True), or contains
            a 'human-readable' description of the first difference encountered
            between the two sites.
        """
        # Check length of symbols
        if len(self.symbols) != len(other_kind.symbols):
            return (False, "Different length of symbols list")

        # Check list of symbols
        for i in range(len(self.symbols)):
            if self.symbols[i] != other_kind.symbols[i]:
                return (False, "Symbol at position {:d} are different "
                               "({} vs. {})".format(
                    i + 1, self.symbols[i], other_kind.symbols[i]))
        # Check weights (assuming length of weights and of symbols have same
        # length, which should be always true
        for i in range(len(self.weights)):
            if self.weights[i] != other_kind.weights[i]:
                return (False, "Weight at position {:d} are different "
                               "({} vs. {})".format(
                    i + 1, self.weights[i], other_kind.weights[i]))
        # Check masses
        if abs(self.mass - other_kind.mass) > _mass_threshold:
            return (False, "Masses are different ({} vs. {})"
                           "".format(self.mass, other_kind.mass))

        if self._internal_tag != other_kind._internal_tag:
            return (False, "Internal tags are different ({} vs. {})"
                           "".format(self._internal_tag, other_kind._internal_tag))


        # If we got here, the two Site objects are similar enough
        # to be considered of the same kind
        return (True, "")

    @property
    def mass(self):
        """
        The mass of this species kind.

        :return: a float
        """
        return self._mass

    @mass.setter
    def mass(self, value):
        the_mass = float(value)
        if the_mass <= 0:
            raise ValueError("The mass must be positive.")
        self._mass = the_mass

    @property
    def weights(self):
        """
        Weights for this species kind. Refer also to
        :func:validate_symbols_tuple for the validation rules on the weights.
        """
        return copy.deepcopy(self._weights)

    @weights.setter
    def weights(self, value):
        """
        If value is a number, a single weight is used. Otherwise, a list or
        tuple of numbers is expected.
        None is also accepted, corresponding to the list [1.].
        """
        weights_tuple = _create_weights_tuple(value)

        if len(weights_tuple) != len(self._symbols):
            raise ValueError("Cannot change the number of weights. Use the "
                             "set_symbols_and_weights function instead.")
        validate_weights_tuple(weights_tuple, _sum_threshold)

        self._weights = weights_tuple

    def get_symbols_string(self):
        """
        Return a string that tries to match as good as possible the symbols
        of this kind. If there is only one symbol (no alloy) with 100%
        occupancy, just returns the symbol name. Otherwise, groups the full
        string in curly brackets, and try to write also the composition
        (with 2 precision only).

        .. note:: If there is a vacancy (sum of weights<1), we indicate it
            with the X symbol followed by 1-sum(weights) (still with 2
            digits precision, so it can be 0.00)

        .. note:: Note the difference with respect to the symbols and the
            symbol properties!
        """
        return get_symbols_string(self._symbols, self._weights)

    @property
    def symbol(self):
        """
        If the kind has only one symbol, return it; otherwise, raise a
        ValueError.
        """
        if len(self._symbols) == 1:
            return self._symbols[0]
        else:
            raise ValueError("This kind has more than one symbol (it is an "
                             "alloy): {}".format(self._symbols))


    @property
    def symbols(self):
        """
        List of symbols for this site. If the site is a single atom,
        pass a list of one element only, or simply the string for that atom.
        For alloys, a list of elements.

        .. note:: Note that if you change the list of symbols, the kind
            name remains unchanged.
        """
        return copy.deepcopy(self._symbols)

    @symbols.setter
    def symbols(self, value):
        """
        If value is a string, a single symbol is used. Otherwise, a list or
        tuple of strings is expected.

        I set a copy of the list, so to avoid that the content changes
        after the value is set.
        """
        symbols_tuple = _create_symbols_tuple(value)

        if len(symbols_tuple) != len(self._weights):
            raise ValueError("Cannot change the number of symbols. Use the "
                             "set_symbols_and_weights function instead.")
        validate_symbols_tuple(symbols_tuple)

        self._symbols = symbols_tuple

    def set_symbols_and_weights(self, symbols, weights):
        """
        Set the chemical symbols and the weights for the site.

        .. note:: Note that the kind name remains unchanged.
        """
        symbols_tuple = _create_symbols_tuple(symbols)
        weights_tuple = _create_weights_tuple(weights)
        if len(symbols_tuple) != len(weights_tuple):
            raise ValueError("The number of symbols and weights must coincide.")
        validate_symbols_tuple(symbols_tuple)
        validate_weights_tuple(weights_tuple, _sum_threshold)
        self._symbols = symbols_tuple
        self._weights = weights_tuple

    def is_alloy(self):
        """
        To understand if kind is an alloy.

        :return: True if the kind has more than one element (i.e.,
            len(self.symbols) != 1), False otherwise.
        """
        return len(self._symbols) != 1

    def has_vacancies(self):
        """
        Returns True if the sum of the weights is less than one.
        It uses the internal variable _sum_threshold as a threshold.

        :return: a boolean
        """
        return has_vacancies(self._weights)

    def __repr__(self):
        return '<{}: {}>'.format(self.__class__.__name__, str(self))

    def __str__(self):
        symbol = self.get_symbols_string()
        return "name '{}', symbol '{}'".format(self.name, symbol)


class Site(object):
    """
    This class contains the information about a given site of the system.

    It can be a single atom, or an alloy, or even contain vacancies.
    """

    def __init__(self, **kwargs):
        """
        Create a site.

        :param kind_name: a string that identifies the kind (species) of this site.
                This has to be found in the list of kinds of the StructureData
                object.
                Validation will be done at the StructureData level.
        :param position: the absolute position (three floats) in angstrom
        """
        self._kind_name = None
        self._position = None

        if 'site' in kwargs:
            site = kwargs.pop('site')
            if kwargs:
                raise ValueError("If you pass 'site', you cannot pass any "
                                 "further parameter to the Site constructor")
            if not isinstance(site, Site):
                raise ValueError("'site' must be of type Site")
            self.kind_name = site.kind_name
            self.position = site.position
        elif 'raw' in kwargs:
            raw = kwargs.pop('raw')
            if kwargs:
                raise ValueError("If you pass 'raw', you cannot pass any "
                                 "further parameter to the Site constructor")
            try:
                self.kind_name = raw['kind_name']
                self.position = raw['position']
            except KeyError as e:
                raise ValueError("Invalid raw object, it does not contain any "
                                 "key {}".format(e.message))
            except TypeError:
                raise ValueError("Invalid raw object, it is not a dictionary")

        else:
            try:
                self.kind_name = kwargs.pop('kind_name')
                self.position = kwargs.pop('position')
            except KeyError as e:
                raise ValueError("You need to specify {}".format(e.message))
            if kwargs:
                raise ValueError("Unrecognized parameters: {}".format(
                    kwargs.keys))

    def get_raw(self):
        """
        Return the raw version of the site, mapped to a suitable dictionary.
        This is the format that is actually used to store each site of the
        structure in the DB.

        :return: a python dictionary with the site.
        """
        return {
            'position': self.position,
            'kind_name': self.kind_name,
        }

    def get_ase(self, kinds):
        """
        Return a ase.Atom object for this site.

        :param kinds: the list of kinds from the StructureData object.

        .. note:: If any site is an alloy or has vacancies, a ValueError
            is raised (from the site.get_ase() routine).
        """
        from collections import defaultdict
        import ase

        # I create the list of tags
        tag_list = []
        used_tags = defaultdict(list)
        for k in kinds:
            # Skip alloys and vacancies
            if k.is_alloy() or k.has_vacancies():
                tag_list.append(None)
            # If the kind name is equal to the specie name,
            # then no tag should be set
            elif unicode(k.name) == unicode(k.symbols[0]):
                tag_list.append(None)
            else:
                # Name is not the specie name
                if k.name.startswith(k.symbols[0]):
                    try:
                        new_tag = int(k.name[len(k.symbols[0])])
                        tag_list.append(new_tag)
                        used_tags[k.symbols[0]].append(new_tag)
                        continue
                    except ValueError:
                        pass
                tag_list.append(k.symbols[0])  # I use a string as a placeholder

        for i in range(len(tag_list)):
            # If it is a string, it is the name of the element,
            # and I have to generate a new integer for this element
            # and replace tag_list[i] with this new integer
            if isinstance(tag_list[i], basestring):
                # I get a list of used tags for this element
                existing_tags = used_tags[tag_list[i]]
                if existing_tags:
                    new_tag = max(existing_tags) + 1
                else:  # empty list
                    new_tag = 1
                # I store it also as a used tag!
                used_tags[tag_list[i]].append(new_tag)
                # I update the tag
                tag_list[i] = new_tag

        found = False
        for k, t in zip(kinds, tag_list):
            if k.name == self.kind_name:
                kind = k
                tag = t
                found = True
                break
        if not found:
            raise ValueError("No kind '{}' has been found in the list of kinds"
                             "".format(self.kind_name))

        if kind.is_alloy() or kind.has_vacancies():
            raise ValueError("Cannot convert to ASE if the kind represents "
                             "an alloy or it has vacancies.")
        aseatom = ase.Atom(position=self.position,
                           symbol=str(kind.symbols[0]),
                           mass=kind.mass)
        if tag is not None:
            aseatom.tag = tag
        return aseatom

    @property
    def kind_name(self):
        """
        Return the kind name of this site (a string).

        The type of a site is used to decide whether two sites are identical
        (same mass, symbols, weights, ...) or not.
        """
        return self._kind_name

    @kind_name.setter
    def kind_name(self, value):
        """
        Set the type of this site (a string).
        """
        self._kind_name = unicode(value)

    @property
    def position(self):
        """
        Return the position of this site in absolute coordinates,
        in angstrom.
        """
        return copy.deepcopy(self._position)

    @position.setter
    def position(self, value):
        """
        Set the position of this site in absolute coordinates,
        in angstrom.
        """
        try:
            internal_pos = tuple(float(i) for i in value)
            if len(internal_pos) != 3:
                raise ValueError
        # value is not iterable or elements are not floats or len != 3
        except (ValueError, TypeError):
            raise ValueError("Wrong format for position, must be a list of "
                             "three float numbers.")
        self._position = internal_pos

    def __repr__(self):
        return '<{}: {}>'.format(self.__class__.__name__, str(self))

    def __str__(self):
        return "kind name '{}' @ {},{},{}".format(self.kind_name, self.position[0],
                                                  self.position[1],
                                                  self.position[2])


def get_structuredata_from_qeinput(filepath=None, text=None):
    """
    Function that receives either
    :param filepath: the filepath storing **or**
    :param text: the string of a standard QE-input file.
    An instance of :func:`StructureData` is initialized with kinds, positions and cell
    as defined in the input file.
    This function can deal with ibrav being set different from 0 and the cell being defined
    with celldm(n) or A,B,C, cosAB etc.
    """
    import re
    import numpy as np
    from aiida.common.constants import bohr_to_ang
    from aiida.common.exceptions import InputValidationError
    from aiida.common.utils import get_fortfloat

    # This regular expression finds the block where Atomic positions are defined:
    pos_block_regex = re.compile(r"""
        ^ \s* ATOMIC_POSITIONS \s*                      # Atomic positions start with that string
        [{(]? \s* (?P<units>\S+?)? \s* [)}]? \s* $\n    # The units are after the string in optional brackets
        (?P<positions>                                  # This is the block of positions
            (
                (
                    \s*                                 # White space in front of the element spec is ok
                    (
                        [A-Za-z]+[A-Za-z0-9]{0,2}       # Element spec
                        (
                            \s+                         # White space in front of the number
                            [-|+]?                      # Plus or minus in front of the number (optional)
                            (
                                (
                                    \d*                 # optional decimal in the beginning .0001 is ok, for example
                                    [\.]                # There has to be a dot followed by
                                    \d+                 # at least one decimal
                                )
                                |                       # OR
                                (
                                    \d+                 # at least one decimal, followed by
                                    [\.]?               # an optional dot ( both 1 and 1. are fine)
                                    \d*                 # And optional number of decimals (1.00001)
                                )                        # followed by optional decimals
                            )
                            ([E|e|d|D][+|-]?\d+)?       # optional exponents E+03, e-05
                        ){3}                            # I expect three float values
                        ((\s+[0-1]){3}\s*)?             # Followed by optional ifpos
                        \s*                             # Followed by optional white space
                        |
                        \#.*                            # If a line is commented out, that is also ok
                        |
                        \!.*                            # Comments also with excl. mark in fortran
                    )
                    |                                   # OR
                    \s*                                 # A line only containing white space
                 )
                [\n]                                    # line break at the end
            )+                                          # A positions block should be one or more lines
        )
        """, re.X | re.M)

    # This regular expression finds the each position in a block of positions:
    # Matches eg: Li 0.21212e-3  2.d0 -23312.
    pos_regex = re.compile(r"""
        ^                                       # Linestart
        [ \t]*                                  # Optional white space
        (?P<sym>[A-Za-z]+[A-Za-z0-9]{0,2})\s+   # get the symbol, max 3 chars, starting with a char
        (?P<x>                                  # Get x
            [\-|\+]?(\d*[\.]\d+ | \d+[\.]?\d*)
            ([E|e|d|D][+|-]?\d+)?
        )
        [ \t]+
        (?P<y>                                  # Get y
            [\-|\+]?(\d*[\.]\d+ | \d+[\.]?\d*)
            ([E|e|d|D][+|-]?\d+)?
        )
        [ \t]+
        (?P<z>                                  # Get z
            [\-|\+]?(\d*[\.]\d+ | \d+[\.]?\d*)
            ([E|e|d|D][+|-]?\d+)?
        )
        """, re.X | re.M)
    # Find the block for the cell
    cell_block_regex = re.compile(r"""
        ^ [ \t]*
        CELL_PARAMETERS [ \t]*
        [{(]? \s* (?P<units>[a-z]*) \s* [)}]? \s* [\n]
        (?P<cell>
        (
            (
                \s*             # White space in front of the element spec is ok
                (
                    (
                       \s+       # White space in front of the number
                        [-|+]?   # Plus or minus in front of the number (optional)
                        (\d*     # optional decimal in the beginning .0001 is ok, for example
                        [\.]     # There has to be a dot followed by
                        \d+)     # at least one decimal
                        |        # OR
                        (\d+     # at least one decimal, followed by
                        [\.]?    # an optional dot
                        \d*)     # followed by optional decimals
                        ([E|e|d|D][+|-]?\d+)?  # optional exponents E+03, e-05, d0, D0
                    ){3}         # I expect three float values
                    |
                    \#
                    |
                    !            # If a line is commented out, that is also ok
                )
                .*               # I do not care what is after the comment or the vector
                |                # OR
                \s*              # A line only containing white space
             )
            [\n]                 # line break at the end
        ){3}                     # I need exactly 3 vectors
    )
    """, re.X | re.M)

    # Matches each vector inside the cell block
    cell_vector_regex =  re.compile(r"""
        ^                        # Linestart
        [ \t]*                   # Optional white space
        (?P<x>                   # Get x
            [\-|\+]? ( \d*[\.]\d+ | \d+[\.]?\d*)
            ([E|e|d|D][+|-]?\d+)?
        )
        [ \t]+
        (?P<y>                   # Get y
            [\-|\+]? (\d*[\.]\d+ | \d+[\.]?\d*)
            ([E|e|d|D][+|-]?\d+)?
        )
        [ \t]+
        (?P<z>                   # Get z
            [\-|\+]? (\d*[\.]\d+ | \d+[\.]?\d*)
            ([E|e|d|D][+|-]?\d+)?
        )
        """, re.X | re.M)

    # Finds the ibrav
    ibrav_regex = re.compile('ibrav [ \t]* \= [ \t]*(?P<ibrav>\-?[ \t]* \d{1,2})', re.X)

    # Match the block where atomic species are defined:
    atomic_species_block_regex = re.compile("""
        ATOMIC_SPECIES \s+       # Prepended by ATOMIC_SPECIES
        (?P<block>
            ([ \t]*              # Space at line beginning
            [A-Za-z0-9]+         # tag for atom, max 3 characters
            [ \t]+               # Space
            ( \d*[\.]\d+  | \d+[\.]?\d* )
            ([D|d|E|e][+|-]?\d+)?                   # Mass
            [ \t]+                                  # Space
            \S+ \.(UPF | upf)                       # Pseudofile
            \s+)+
         )
         """, re.X | re.M)

    # Matches each atomic species inside the atomic specis block:
    atomic_species_regex = re.compile("""
        ^[ \t]*                  # Space at line beginning
        (?P<tag>
            [A-Za-z0-9]+         # tag for atom, max 3 characters
        )
            [ \t]+               # Space
        (?P<mass>                # Mass
            ( \d*[\.]\d+  | \d+[\.]?\d* )
            ([D|d|E|e][+|-]?\d+)?
        )
            [ \t]+               # Space
        (?P<pseudo>
            \S+ \.(UPF | upf)    # Pseudofile
        )
        """, re.X | re.M)

    valid_elements_regex = re.compile("""
        (?P<ele>
<<<<<<< HEAD
            H  | He |
            Li | Be | B  | C  | N  | O  | F  | Ne |
            Na | Mg | Al | Si | P  | S  | Cl | Ar |
            K  | Ca | Sc | Ti | V  | Cr | Mn | Fe | Co | Ni | Cu | Zn | Ga | Ge | As | Se | Br | Kr |
            Rb | Sr | Y  | Zr | Nb | Mo | Tc | Ru | Rh | Pd | Ag | Cd | In | Sn | Sb | Te | I  | Xe |
            Cs | Ba | Hf | Ta | W  | Re | Os | Ir | Pt | Au | Hg | Tl | Pb | Bi | Po | At | Rn |
            Fr | Ra | Rf | Db | Sg | Bh | Hs | Mt |

            La | Ce | Pr | Nd | Pm | Sm | Eu | Gd | Tb | Dy | Ho | Er | Tm | Yb | Lu |    # Lanthanides
            Ac | Th | Pa | U  | Np | Pu | Am | Cm | Bk | Cf | Es | Fm | Md | No | Lr |    # Actinides
=======
H  | He |
Li | Be | B  | C  | N  | O  | F  | Ne | 
Na | Mg | Al | Si | P  | S  | Cl | Ar | 
K  | Ca | Sc | Ti | V  | Cr | Mn | Fe | Co | Ni | Cu | Zn | Ga | Ge | As | Se | Br | Kr | 
Rb | Sr | Y  | Zr | Nb | Mo | Tc | Ru | Rh | Pd | Ag | Cd | In | Sn | Sb | Te | I  | Xe | 
Cs | Ba | Hf | Ta | W  | Re | Os | Ir | Pt | Au | Hg | Tl | Pb | Bi | Po | At | Rn | 
Fr | Ra | Rf | Db | Sg | Bh | Hs | Mt |

La | Ce | Pr | Nd | Pm | Sm | Eu | Gd | Tb | Dy | Ho | Er | Tm | Yb | Lu | # Lanthanides
Ac | Th | Pa | U  | Np | Pu | Am | Cm | Bk | Cf | Es | Fm | Md | No | Lr | # Actinides
>>>>>>> a9c5d480
        )
        [^a-z]  # Any specification of an element is followed by some number 
                # or capital letter or special character.
    """, re.X)
    # I need either a valid filepath or the text of the qeinput file:
    if filepath:
        with open(filepath) as f:
            txt = f.read()
    elif text:
        txt = text
    else:
        raise InputValidationError(
                'Provide either a filepath or text to be parsed'
            )

    #########  THE CELL ################

    # get ibrav and check if it is valid
    ibrav = int(ibrav_regex.search(txt).group('ibrav'))
    valid_ibravs = range(15) + [-5,-9,-12]
    if ibrav not in valid_ibravs:
        raise InputValidationError(
            'I found ibrav = {} in input, \n'
            'but it is not among the valid values\n'
            '{}'.format(ibrav, valid_ibravs))

    # First case, ibrav is 0
    if ibrav == 0:
        # The cell is defined explicitly in a block CELL_PARAMETERS
        # Match the cell block using the regex defined above:
        match = cell_block_regex.search(txt)
        if match is None:
            raise InputValidationError(
                'ibrav was found to be 0\n',
                'but I did not find the necessary block of CELL_PARAMETERS\n'
                'in the file'
            )
        valid_cell_units = ('angstrom', 'bohr', 'alat')

        # Check if unit was matched, default is bohr (a.u.)
        cell_unit = match.group('units').lower() or 'bohr'
        if cell_unit not in valid_cell_units:
            raise InputValidationError(
                '{} is not a valid  cell unit.\n'
                'Valid cell units are: {}'.format(cell_unit, valid_cell_units)
            )
        # cell was matched, transform to np.array:
        cell =  np.array(
            [
                [float(match.group(i).replace('D','e').replace('d','e'))
                    for i in ('x','y','z')
                ]
                for match
                in cell_vector_regex.finditer(match.group('cell'))
            ]
        )

        # Now, we do the convert the cell to the right units (we want angstrom):
        if cell_unit == 'angstrom':
            conversion = 1.
        elif cell_unit == 'bohr':
            conversion = bohr_to_ang
        elif cell_unit == 'alat':
            # Cell units are defined with respect to atomic lattice
            # defined either under key A or celldm(1),
            celldm1 = get_fortfloat('celldm\(1\)', txt)
            a = get_fortfloat('A', txt)
            # Check that not both were specified
            if celldm1 and a:
                raise InputValidationError('Both A and celldm(1) specified')
            if a:
                conversion = a
            elif celldm1:
                conversion = bohr_to_ang*celldm1
            else:
                raise InputValidationError(
                    'You have to define lattice vector'
                    'celldm(1) or A'
                )
        cell = conversion*cell

    # Ok, user was not nice and used ibrav > 0 to define cell using
    # either the keys celldm(n) n = 1,2,...,6  (celldm - system)
    # or A,B,C, cosAB, cosAC, cosBC (ABC-system)
    # to define the necessary cell geometry factors
    else:
        # The user should define exclusively in celldm or ABC-system
        # NOT both
        # I am only going to this for the important first lattice vector
        celldm1 = get_fortfloat('celldm\(1\)', txt)
        a = get_fortfloat('A', txt)
        if celldm1 and a:
            raise InputValidationError(
                'Both A and celldm(1) specified'
            )
        elif not(celldm1 or a):
            raise Exception('You have to define lattice vector'
                    'celldm(1) or A'
                )
        # So, depending on what is defined for the first lattice vector,
        # I define the keys that I will look for to find the other
        # geometry definitions
        try:
            if celldm1:
                keys_in_qeinput = (
                    'celldm\(2\)',
                    'celldm\(3\)',
                    'celldm\(4\)',
                    'celldm\(5\)',
                    'celldm\(6\)',
                )
                # I will do all my calculations in ABC-system and
                # therefore need a conversion factor
                # if celldm system is chosen:
                a = bohr_to_ang*celldm1
                length_conversion = a
            else:
                keys_in_qeinput = (
                    'B',
                    'C',
                    'cosAB',
                    'cosAC',
                    'cosBC',
                )
                length_conversion =  1.
            # Not all geometry definitions are needs,
            # but some are necessary depending on ibrav
            # and will be matched here:
            if abs(ibrav)  > 7:
                i = 0
                b = length_conversion*get_fortfloat(keys_in_qeinput[i],txt)
            if abs(ibrav) > 3 and ibrav not in (-5,5):
                i = 1
                c = length_conversion*get_fortfloat(keys_in_qeinput[i],txt)
            if ibrav in (12,13,14):
                i = 2
                cosg = get_fortfloat(keys_in_qeinput[i],txt)
                sing = np.sqrt(1. - cosg**2)
            if ibrav in (-12, 14):
                i = 3
                cosb = get_fortfloat(keys_in_qeinput[i],txt)
                sinb = np.sqrt(1. - cosb**2)
            if ibrav in (5, 14):
                i = 4
                cosa = 1.*get_fortfloat(keys_in_qeinput[i],txt)  
                    # The multiplication with 1.
                    # raises Exception here if None was returned by get_fortfloat
        except Exception as e:
            raise InputValidationError(
                '\nException {} raised when searching for\n'
                'key {} in qeinput, necessary when ibrav = {}'.format(
                    e,keys_in_qeinput[i], ibrav
                )
            )
    # Calculating the cell according to ibrav.
    # The comments in each case are taken from
    # http://www.quantum-espresso.org/wp-content/uploads/Doc/INPUT_PW.html#ibrav
    if ibrav == 1:
        # 1          cubic P (sc)
        # v1 = a(1,0,0),  v2 = a(0,1,0),  v3 = a(0,0,1)
        cell = np.diag([a, a, a])
    elif ibrav == 2:
        #  2          cubic F (fcc)
        #  v1 = (a/2)(-1,0,1),  v2 = (a/2)(0,1,1), v3 = (a/2)(-1,1,0)
        cell = 0.5*a*np.array([
            [-1., 0., 1.],
            [ 0., 1., 1.],
            [-1., 1., 0.],
        ])
    elif ibrav == 3:
        # cubic I (bcc)
        #  v1 = (a/2)(1,1,1),  v2 = (a/2)(-1,1,1),  v3 = (a/2)(-1,-1,1)
        cell = 0.5*a*np.array([
            [ 1., 1., 1.],
            [-1., 1., 1.],
            [-1.,-1., 0.],
        ])
    elif ibrav == 4:
        # 4          Hexagonal and Trigonal P        celldm(3)=c/a
        # v1 = a(1,0,0),  v2 = a(-1/2,sqrt(3)/2,0),  v3 = a(0,0,c/a)
        cell = a*np.array([
            [ 1. , 0.             , 0. ],
            [-0.5, 0.5*np.sqrt(3.), 0. ],
            [ 0. , 0.             , c/a]
        ])
    elif ibrav == 5:
        # 5          Trigonal R, 3fold axis c        celldm(4)=cos(alpha)
        # The crystallographic vectors form a three-fold star around
        # the z-axis, the primitive cell is a simple rhombohedron:
        # v1 = a(tx,-ty,tz),   v2 = a(0,2ty,tz),   v3 = a(-tx,-ty,tz)
        # where c=cos(alpha) is the cosine of the angle alpha between
        # any pair of crystallographic vectors, tx, ty, tz are:
        # tx=sqrt((1-c)/2), ty=sqrt((1-c)/6), tz=sqrt((1+2c)/3)
        tx = np.sqrt((1.-cosa)/2.)
        ty = np.sqrt((1.-cosa)/6.)
        tz = np.sqrt((1.+2.*cosa)/3.)
        cell = a*np.array([
            [ tx, -ty, tz],
            [ 0.,2*ty, tz],
            [-tx, -ty, tz]
        ])
    elif ibrav == -5:
        # -5          Trigonal R, 3fold axis <111>    celldm(4)=cos(alpha)
        # The crystallographic vectors form a three-fold star around
        # <111>. Defining a' = a/sqrt(3) :
        # v1 = a' (u,v,v),   v2 = a' (v,u,v),   v3 = a' (v,v,u)
        # where u and v are defined as
        # u = tz - 2*sqrt(2)*ty,  v = tz + sqrt(2)*ty
        # and tx, ty, tz as for case ibrav=5
        # Note: if you prefer x,y,z as axis in the cubic limit,
        # set  u = tz + 2*sqrt(2)*ty,  v = tz - sqrt(2)*ty
        # See also the note in flib/latgen.f90
        tx = np.sqrt((1.-c)/2.)
        ty = np.sqrt((1.-c)/6.)
        tz = np.sqrt((1.+2.*c)/3.)
        u =  tz - 2.*np.sqrt(2.)*ty
        v =  tz + np.sqrt(2.)*ty
        cell = a/np.sqrt(3.)*np.array([
            [ u, v, v],
            [ v, u, v],
            [ v, v, u]
        ])
    elif ibrav == 6:
        # 6          Tetragonal P (st)               celldm(3)=c/a
        # v1 = a(1,0,0),  v2 = a(0,1,0),  v3 = a(0,0,c/a)
        cell = a*np.array([
            [ 1., 0., 0.],
            [ 0., 1., 0.],
            [ 0., 0.,c/a]
        ])
    elif ibrav == 7:
        # 7          Tetragonal I (bct)              celldm(3)=c/a
        # v1=(a/2)(1,-1,c/a),  v2=(a/2)(1,1,c/a),  v3=(a/2)(-1,-1,c/a)
        cell = 0.5*a*np.array([
            [ 1.,-1.,c/a],
            [ 1., 1.,c/a],
            [-1.,-1.,c/a]
        ])
    elif ibrav == 8:
        # 8  Orthorhombic P       celldm(2)=b/a
        #                         celldm(3)=c/a
        #  v1 = (a,0,0),  v2 = (0,b,0), v3 = (0,0,c)
        cell = np.diag([a,b,c])
    elif ibrav == 9:
        #   9   Orthorhombic base-centered(bco) celldm(2)=b/a
        #                                         celldm(3)=c/a
        #  v1 = (a/2, b/2,0),  v2 = (-a/2,b/2,0),  v3 = (0,0,c)
        cell = np.array([
            [ 0.5*a, 0.5*b, 0.],
            [-0.5*a, 0.5*b, 0.],
            [ 0.   , 0.   , c ]
        ])
    elif ibrav == -9:
        # -9          as 9, alternate description
        #  v1 = (a/2,-b/2,0),  v2 = (a/2,-b/2,0),  v3 = (0,0,c)
        cell = np.array([
            [ 0.5*a, 0.5*b, 0.],
            [ 0.5*a,-0.5*b, 0.],
            [ 0.   , 0.   , c ]
        ])
    elif ibrav == 10:
        # 10          Orthorhombic face-centered      celldm(2)=b/a
        #                                         celldm(3)=c/a
        #  v1 = (a/2,0,c/2),  v2 = (a/2,b/2,0),  v3 = (0,b/2,c/2)
        cell = np.array([
            [ 0.5*a, 0.   , 0.5*c],
            [ 0.5*a, 0.5*b, 0.   ],
            [ 0.   , 0.5*b, 0.5*c]
        ])
    elif ibrav == 11:
        # 11          Orthorhombic body-centered      celldm(2)=b/a
        #                                        celldm(3)=c/a
        #  v1=(a/2,b/2,c/2),  v2=(-a/2,b/2,c/2),  v3=(-a/2,-b/2,c/2)
        cell = np.array([
            [ 0.5*a, 0.5*b, 0.5*c],
            [-0.5*a, 0.5*b, 0.5*c],
            [-0.5*a,-0.5*b, 0.5*c]
        ])
    elif ibrav == 12:
        # 12      Monoclinic P, unique axis c     celldm(2)=b/a
        #                                         celldm(3)=c/a,
        #                                         celldm(4)=cos(ab)
        #  v1=(a,0,0), v2=(b*cos(gamma),b*sin(gamma),0),  v3 = (0,0,c)
        #  where gamma is the angle between axis a and b.
        cell = np.array([
            [     a, 0.   , 0.   ],
            [b*cosg,b*sing, 0.   ],
            [ 0.   , 0.   , c    ]
        ])
    elif ibrav == -12:
        # -12          Monoclinic P, unique axis b     celldm(2)=b/a
        #                                         celldm(3)=c/a,
        #                                         celldm(5)=cos(ac)
        #  v1 = (a,0,0), v2 = (0,b,0), v3 = (c*cos(beta),0,c*sin(beta))
        #  where beta is the angle between axis a and c
        cell = np.array([
            [ a      , 0. , 0.    ],
            [ 0.     , b  , 0.    ],
            [ c*cosb , 0. , c*sinb]
        ])
    elif ibrav == 13:
        # 13          Monoclinic base-centered        celldm(2)=b/a
        #                                          celldm(3)=c/a,
        #                                          celldm(4)=cos(ab)
        #  v1 = (  a/2,         0,                -c/2),
        #  v2 = (b*cos(gamma), b*sin(gamma), 0),
        #  v3 = (  a/2,         0,                  c/2),
        #  where gamma is the angle between axis a and b
        cell = np.array([
            [ 0.5*a  , 0.     ,-0.5*c ],
            [ b*cosg , b*sing , 0.    ],
            [ 0.5*a  , 0.     , 0.5*c ]
        ])
    elif ibrav == 14:
        #  14       Triclinic                     celldm(2)= b/a,
        #                                         celldm(3)= c/a,
        #                                         celldm(4)= cos(bc),
        #                                         celldm(5)= cos(ac),
        #                                         celldm(6)= cos(ab)
        #  v1 = (a, 0, 0),
        #  v2 = (b*cos(gamma), b*sin(gamma), 0)
        #  v3 = (c*cos(beta),  c*(cos(alpha)-cos(beta)cos(gamma))/sin(gamma),
        #       c*sqrt( 1 + 2*cos(alpha)cos(beta)cos(gamma)
        #                 - cos(alpha)^2-cos(beta)^2-cos(gamma)^2 )/sin(gamma) )
        # where alpha is the angle between axis b and c
        #     beta is the angle between axis a and c
        #    gamma is the angle between axis a and b
        cell = np.array([
            [ a      , 0.     ,-0.5*c ],
            [ b*cosg , b*sing , 0.    ],
            [
                c*cosb,
                c*(cosa - cosb *cosg ) / sing,
                c*np.sqrt(1.+2.*cosa*cosb*cosg-cosa**2-cosb**2-cosg**2)/sing
            ]
        ])

    # Ok, I have a valid cell, so let's initialize a structuredata
    # instance and set the cell
    structuredata = StructureData()
    structuredata._set_attr('cell', cell.tolist())

    #################  KINDS ##########################

    atomic_species = atomic_species_block_regex.search(txt).group('block')
    for match in atomic_species_regex.finditer(atomic_species):
        try:
            symbols = valid_elements_regex.search(
                    match.group('pseudo')
                ).group('ele')
        except Exception as e:
            raise InputValidationError(
                'I could not read an element name in {}'.format(match.group(0))
            )
        name = match.group('tag')
        mass = match.group('mass')
        structuredata.append_kind(Kind(
            name    = name,
            symbols = symbols,
            mass    = mass,
        ))


    ################## POSITIONS #######################

    atom_block_match = pos_block_regex.search(txt)
    valid_atom_units = ('alat', 'bohr', 'angstrom', 'crystal', 'crystal_sg')
    atom_unit = atom_block_match.group('units') or 'alat'
    atom_unit = atom_unit.lower()

    if atom_unit not in valid_atom_units:
        raise InputValidationError(
            '\nFound atom unit {}, which is not\n'
            'among the valid units: {}'.format(
                atom_unit,
                ', '.join(valid_units)
            )
        )

    if atom_unit == 'crystal_sg':
        raise NotImplementedError(
            'crystal_sg is not implemented'
        )
    position_block      =   atom_block_match.group('positions')

    if not position_block:
        raise InputValidationError(
            'Could not read CARD POSITIONS'
        )

    symbols, positions  =   [],[]

<<<<<<< HEAD
    temp_regex = re.compile(
        """
            (
            \s*                                 # White space in front of the element spec is ok
            (
                [A-Za-z]+[A-Za-z0-9]{0,2}       # Element spec
                (
                    \s+                         # White space in front of the number
                    (?P<x>
                        [\-|\+]?                 # Plus or minus in front of the number (optional)
                        (\d*                        # optional decimal in the beginning .0001 is ok, for example
                        [\.]                        # There has to be a dot followed by
                        \d+)                        # at least one decimal
                        |                           # OR
                        (\d+                        # at least one decimal, followed by
                        [\.]?                       # an optional dot
                        \d*)                        # followed by optional decimals
                        ([E|e|d|D][+|-]?\d+)?       # optional exponents E+03, e-05
                    )
                    \s+                         # White space in front of the number
                    (?P<y>
                        [\-|\+]?                 # Plus or minus in front of the number (optional)
                        (\d*                        # optional decimal in the beginning .0001 is ok, for example
                        [\.]                        # There has to be a dot followed by
                        \d+)                        # at least one decimal
                        |                           # OR
                        (\d+                        # at least one decimal, followed by
                        [\.]?                       # an optional dot
                        \d*)                        # followed by optional decimals
                        ([E|e|d|D][+|-]?\d+)?       # optional exponents E+03, e-05
                    )

                    \s+                         # White space in front of the number
                    (?P<z>
                        [\-|\+]?                 # Plus or minus in front of the number (optional)
                        (\d*                        # optional decimal in the beginning .0001 is ok, for example
                        [\.]                        # There has to be a dot followed by
                        \d+)                        # at least one decimal
                        |                           # OR
                        (\d+                        # at least one decimal, followed by
                        [\.]?                       # an optional dot
                        \d*)                        # followed by optional decimals
                        ([E|e|d|D][+|-]?\d+)?       # optional exponents E+03, e-05
                    )
                    (
                    \s+
                    (?P<extra>
                        [\-|\+]?                 # Plus or minus in front of the number (optional)
                        (\d*                        # optional decimal in the beginning .0001 is ok, for example
                        [\.]                        # There has to be a dot followed by
                        \d+)                        # at least one decimal
                        |                           # OR
                        (\d+                        # at least one decimal, followed by
                        [\.]?                       # an optional dot
                        \d*)                        # followed by optional decimals
                        ([E|e|d|D][+|-]?\d+)?       # optional exponents E+03, e-05
                    )
                    )?
                )
                |
                \#                              # If a line is commented out, that is also ok
                |
                \!                               # Comments also with excl. mark in fortran
            )
            (?P<after>.*)                                  # I do not care what is after the comment or the position spec
            |                                   # OR
            \s*                                 # A line only containing white space
         )
        """, re.X
    )

=======
>>>>>>> a9c5d480
    for atom_match in pos_regex.finditer(position_block):
        symbols.append(atom_match.group('sym'))
        try:
            positions.append(
                [
                    float(atom_match.group(c).replace('D','e').replace('d','e'))
                    for c in ('x','y','z')
                ]
            )
        except Exception as e:
            raise InputValidationError(
                'I could not get position in\n'
                '{}\n'
                '({})'.format(atom_match.group(0), e)
            )
    positions = np.array(positions)

    if atom_unit == 'bohr':
        positions = bohr_to_ang*positions
    elif atom_unit == 'crystal':
        positions = np.dot(positions, cell)
    elif atom_unit == 'alat':
        positions = np.linalg.norm(cell[0])*positions

    ######### DEFINE SITES ######################

    positions = positions.tolist()
    [structuredata.append_site(Site(
            kind_name = sym,
            position  = pos,
        ))
        for sym, pos in zip(symbols, positions)
    ]
    return structuredata<|MERGE_RESOLUTION|>--- conflicted
+++ resolved
@@ -2491,31 +2491,18 @@
 
     valid_elements_regex = re.compile("""
         (?P<ele>
-<<<<<<< HEAD
-            H  | He |
-            Li | Be | B  | C  | N  | O  | F  | Ne |
-            Na | Mg | Al | Si | P  | S  | Cl | Ar |
-            K  | Ca | Sc | Ti | V  | Cr | Mn | Fe | Co | Ni | Cu | Zn | Ga | Ge | As | Se | Br | Kr |
-            Rb | Sr | Y  | Zr | Nb | Mo | Tc | Ru | Rh | Pd | Ag | Cd | In | Sn | Sb | Te | I  | Xe |
-            Cs | Ba | Hf | Ta | W  | Re | Os | Ir | Pt | Au | Hg | Tl | Pb | Bi | Po | At | Rn |
-            Fr | Ra | Rf | Db | Sg | Bh | Hs | Mt |
-
-            La | Ce | Pr | Nd | Pm | Sm | Eu | Gd | Tb | Dy | Ho | Er | Tm | Yb | Lu |    # Lanthanides
-            Ac | Th | Pa | U  | Np | Pu | Am | Cm | Bk | Cf | Es | Fm | Md | No | Lr |    # Actinides
-=======
 H  | He |
-Li | Be | B  | C  | N  | O  | F  | Ne | 
-Na | Mg | Al | Si | P  | S  | Cl | Ar | 
-K  | Ca | Sc | Ti | V  | Cr | Mn | Fe | Co | Ni | Cu | Zn | Ga | Ge | As | Se | Br | Kr | 
-Rb | Sr | Y  | Zr | Nb | Mo | Tc | Ru | Rh | Pd | Ag | Cd | In | Sn | Sb | Te | I  | Xe | 
-Cs | Ba | Hf | Ta | W  | Re | Os | Ir | Pt | Au | Hg | Tl | Pb | Bi | Po | At | Rn | 
+Li | Be | B  | C  | N  | O  | F  | Ne |
+Na | Mg | Al | Si | P  | S  | Cl | Ar |
+K  | Ca | Sc | Ti | V  | Cr | Mn | Fe | Co | Ni | Cu | Zn | Ga | Ge | As | Se | Br | Kr |
+Rb | Sr | Y  | Zr | Nb | Mo | Tc | Ru | Rh | Pd | Ag | Cd | In | Sn | Sb | Te | I  | Xe |
+Cs | Ba | Hf | Ta | W  | Re | Os | Ir | Pt | Au | Hg | Tl | Pb | Bi | Po | At | Rn |
 Fr | Ra | Rf | Db | Sg | Bh | Hs | Mt |
 
 La | Ce | Pr | Nd | Pm | Sm | Eu | Gd | Tb | Dy | Ho | Er | Tm | Yb | Lu | # Lanthanides
 Ac | Th | Pa | U  | Np | Pu | Am | Cm | Bk | Cf | Es | Fm | Md | No | Lr | # Actinides
->>>>>>> a9c5d480
         )
-        [^a-z]  # Any specification of an element is followed by some number 
+        [^a-z]  # Any specification of an element is followed by some number
                 # or capital letter or special character.
     """, re.X)
     # I need either a valid filepath or the text of the qeinput file:
@@ -2658,7 +2645,7 @@
                 sinb = np.sqrt(1. - cosb**2)
             if ibrav in (5, 14):
                 i = 4
-                cosa = 1.*get_fortfloat(keys_in_qeinput[i],txt)  
+                cosa = 1.*get_fortfloat(keys_in_qeinput[i],txt)
                     # The multiplication with 1.
                     # raises Exception here if None was returned by get_fortfloat
         except Exception as e:
@@ -2906,80 +2893,6 @@
 
     symbols, positions  =   [],[]
 
-<<<<<<< HEAD
-    temp_regex = re.compile(
-        """
-            (
-            \s*                                 # White space in front of the element spec is ok
-            (
-                [A-Za-z]+[A-Za-z0-9]{0,2}       # Element spec
-                (
-                    \s+                         # White space in front of the number
-                    (?P<x>
-                        [\-|\+]?                 # Plus or minus in front of the number (optional)
-                        (\d*                        # optional decimal in the beginning .0001 is ok, for example
-                        [\.]                        # There has to be a dot followed by
-                        \d+)                        # at least one decimal
-                        |                           # OR
-                        (\d+                        # at least one decimal, followed by
-                        [\.]?                       # an optional dot
-                        \d*)                        # followed by optional decimals
-                        ([E|e|d|D][+|-]?\d+)?       # optional exponents E+03, e-05
-                    )
-                    \s+                         # White space in front of the number
-                    (?P<y>
-                        [\-|\+]?                 # Plus or minus in front of the number (optional)
-                        (\d*                        # optional decimal in the beginning .0001 is ok, for example
-                        [\.]                        # There has to be a dot followed by
-                        \d+)                        # at least one decimal
-                        |                           # OR
-                        (\d+                        # at least one decimal, followed by
-                        [\.]?                       # an optional dot
-                        \d*)                        # followed by optional decimals
-                        ([E|e|d|D][+|-]?\d+)?       # optional exponents E+03, e-05
-                    )
-
-                    \s+                         # White space in front of the number
-                    (?P<z>
-                        [\-|\+]?                 # Plus or minus in front of the number (optional)
-                        (\d*                        # optional decimal in the beginning .0001 is ok, for example
-                        [\.]                        # There has to be a dot followed by
-                        \d+)                        # at least one decimal
-                        |                           # OR
-                        (\d+                        # at least one decimal, followed by
-                        [\.]?                       # an optional dot
-                        \d*)                        # followed by optional decimals
-                        ([E|e|d|D][+|-]?\d+)?       # optional exponents E+03, e-05
-                    )
-                    (
-                    \s+
-                    (?P<extra>
-                        [\-|\+]?                 # Plus or minus in front of the number (optional)
-                        (\d*                        # optional decimal in the beginning .0001 is ok, for example
-                        [\.]                        # There has to be a dot followed by
-                        \d+)                        # at least one decimal
-                        |                           # OR
-                        (\d+                        # at least one decimal, followed by
-                        [\.]?                       # an optional dot
-                        \d*)                        # followed by optional decimals
-                        ([E|e|d|D][+|-]?\d+)?       # optional exponents E+03, e-05
-                    )
-                    )?
-                )
-                |
-                \#                              # If a line is commented out, that is also ok
-                |
-                \!                               # Comments also with excl. mark in fortran
-            )
-            (?P<after>.*)                                  # I do not care what is after the comment or the position spec
-            |                                   # OR
-            \s*                                 # A line only containing white space
-         )
-        """, re.X
-    )
-
-=======
->>>>>>> a9c5d480
     for atom_match in pos_regex.finditer(position_block):
         symbols.append(atom_match.group('sym'))
         try:
