# -*- coding: utf-8 -*-
###########################################################################
# Copyright (c), The AiiDA team. All rights reserved.                     #
# This file is part of the AiiDA code.                                    #
#                                                                         #
# The code is hosted on GitHub at https://github.com/aiidateam/aiida_core #
# For further information on the license, see the LICENSE.txt file        #
# For further information please visit http://www.aiida.net               #
###########################################################################
from aiida.orm.data.str import Str
from aiida.orm.data.int import Int
from aiida.orm.data.list import List
from aiida.orm.data.str import Str
from aiida.orm.calculation.inline import make_inline
from aiida.work import submit
<<<<<<< HEAD
from aiida.work.class_loader import CLASS_LOADER
=======
from aiida.work.workfunctions import workfunction
>>>>>>> c142bc15
from aiida.work.workchain import WorkChain, ToContext, append_

class NestedWorkChain(WorkChain):
    """
    Nested workchain which creates a workflow where the nesting level is equal to its input.
    """
    @classmethod
    def define(cls, spec):
        super(NestedWorkChain, cls).define(spec)
        spec.input('inp', valid_type=Int)
        spec.outline(
            cls.do_submit,
            cls.finalize
        )
        spec.output('output', valid_type=Int, required=True)

    def do_submit(self):
        if self.should_submit():
            self.report('Submitting nested workchain.')
            return ToContext(
                workchain=append_(self.submit(
                    NestedWorkChain,
                    inp=self.inputs.inp - 1
                ))
            )

    def should_submit(self):
        return int(self.inputs.inp) > 0

    def finalize(self):
        if self.should_submit():
            self.report('Getting sub-workchain output.')
            sub_workchain = self.ctx.workchain[0]
            self.out('output', sub_workchain.out.output + 1)
        else:
            self.report('Bottom-level workchain reached.')
            self.out('output', Int(0))

<<<<<<< HEAD
class SerializeWorkChain(WorkChain):
    @classmethod
    def define(cls, spec):
        super(SerializeWorkChain, cls).define(spec)

        spec.input(
            'test',
            valid_type=Str,
            serialize_fct=lambda x: Str(CLASS_LOADER.class_identifier(x))
        )

        spec.outline(cls.echo)

    def echo(self):
        self.out('output', self.inputs.test)
=======
class NestedInputNamespace(WorkChain):
    @classmethod
    def define(cls, spec):
        super(NestedInputNamespace, cls).define(spec)

        spec.input('foo.bar.baz', valid_type=Int)
        spec.output('output', valid_type=Int)
        spec.outline(cls.do_echo)

    def do_echo(self):
        self.out('output', self.inputs.foo.bar.baz)
>>>>>>> c142bc15

class ListEcho(WorkChain):
    @classmethod
    def define(cls, spec):
        super(ListEcho, cls).define(spec)

        spec.input('list', valid_type=List)
        spec.output('output', valid_type=List)

        spec.outline(cls.do_echo)

    def do_echo(self):
        self.out('output', self.inputs.list)

class InlineCalcRunnerWorkChain(WorkChain):
    """
    WorkChain which calls an InlineCalculation in its step.
    """
    @classmethod
    def define(cls, spec):
        super(InlineCalcRunnerWorkChain, cls).define(spec)

        spec.input('input', valid_type=Str)
        spec.output('output', valid_type=Str)

        spec.outline(cls.do_run)

    def do_run(self):
        self.out('output', echo_inline(input_string=self.inputs.input)[1]['output'])

class WorkFunctionRunnerWorkChain(WorkChain):
    """
    WorkChain which calls a workfunction in its step
    """
    @classmethod
    def define(cls, spec):
        super(WorkFunctionRunnerWorkChain, cls).define(spec)

        spec.input('input', valid_type=Str)
        spec.output('output', valid_type=Str)

        spec.outline(cls.do_run)

    def do_run(self):
        self.out('output', echo(self.inputs.input))

@workfunction
def echo(value):
    return value

@make_inline
def echo_inline(input_string):
    return {'output': input_string}<|MERGE_RESOLUTION|>--- conflicted
+++ resolved
@@ -13,11 +13,8 @@
 from aiida.orm.data.str import Str
 from aiida.orm.calculation.inline import make_inline
 from aiida.work import submit
-<<<<<<< HEAD
 from aiida.work.class_loader import CLASS_LOADER
-=======
 from aiida.work.workfunctions import workfunction
->>>>>>> c142bc15
 from aiida.work.workchain import WorkChain, ToContext, append_
 
 class NestedWorkChain(WorkChain):
@@ -56,7 +53,6 @@
             self.report('Bottom-level workchain reached.')
             self.out('output', Int(0))
 
-<<<<<<< HEAD
 class SerializeWorkChain(WorkChain):
     @classmethod
     def define(cls, spec):
@@ -72,7 +68,7 @@
 
     def echo(self):
         self.out('output', self.inputs.test)
-=======
+
 class NestedInputNamespace(WorkChain):
     @classmethod
     def define(cls, spec):
@@ -84,7 +80,6 @@
 
     def do_echo(self):
         self.out('output', self.inputs.foo.bar.baz)
->>>>>>> c142bc15
 
 class ListEcho(WorkChain):
     @classmethod
