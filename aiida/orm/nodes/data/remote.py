# -*- coding: utf-8 -*-
###########################################################################
# Copyright (c), The AiiDA team. All rights reserved.                     #
# This file is part of the AiiDA code.                                    #
#                                                                         #
# The code is hosted on GitHub at https://github.com/aiidateam/aiida-core #
# For further information on the license, see the LICENSE.txt file        #
# For further information please visit http://www.aiida.net               #
###########################################################################
"""Data plugin that models a folder on a remote computer."""
import os

from aiida.orm import AuthInfo
from .data import Data

__all__ = ('RemoteData',)


class RemoteData(Data):
    """
    Store a link to a file or folder on a remote machine.

    Remember to pass a computer!
    """

    def __init__(self, remote_path=None, **kwargs):
        super().__init__(**kwargs)
        if remote_path is not None:
            self.set_remote_path(remote_path)

    def get_computer_name(self):
        return self.computer.name

    def get_remote_path(self):
        return self.get_attribute('remote_path')

    def set_remote_path(self, val):
        self.set_attribute('remote_path', val)

    @property
    def is_empty(self):
        """
        Check if remote folder is empty
        """
        authinfo = self.get_authinfo()
        transport = authinfo.get_transport()

        with transport:
            try:
                transport.chdir(self.get_remote_path())
            except IOError:
                # If the transport IOError the directory no longer exists and was deleted
                return True

            return not transport.listdir()

    def getfile(self, relpath, destpath):
        """
        Connects to the remote folder and retrieves the content of a file.

        :param relpath:  The relative path of the file on the remote to retrieve.
        :param destpath: The absolute path of the copied/retrieved file on the local machine.
        :return: a string with the file content
        """
        authinfo = self.get_authinfo()

        with authinfo.get_transport() as transport:
            try:
                full_path = os.path.join(self.get_remote_path(), relpath)
<<<<<<< HEAD
                content = t.getfile(full_path, destpath)
            except IOError as e:
                if e.errno == 2:  # file not existing
                    raise IOError('The required remote file {} on {} does not exist or has been deleted.'.format(
                        full_path, self.computer.name
                    ))
                else:
                    raise
=======
                transport.getfile(full_path, destpath)
            except IOError as exception:
                if exception.errno == 2:  # file does not exist
                    raise IOError(
                        'The required remote file {} on {} does not exist or has been deleted.'.format(
                            full_path, self.computer.name
                        )
                    )
                raise
>>>>>>> 6b2f4ddb

            else:
                return content

    def listdir(self, relpath='.'):
        """
        Connects to the remote folder and lists the directory content.

        :param relpath: If 'relpath' is specified, lists the content of the given subfolder.
        :return: a flat list of file/directory names (as strings).
        """
        authinfo = self.get_authinfo()

        with authinfo.get_transport() as transport:
            try:
                full_path = os.path.join(self.get_remote_path(), relpath)
                transport.chdir(full_path)
            except IOError as exception:
                if exception.errno == 2 or exception.errno == 20:  # directory not existing or not a directory
                    exc = IOError(
                        'The required remote folder {} on {} does not exist, is not a directory or has been deleted.'.
                        format(full_path, self.computer.name)
                    )
                    exc.errno = exception.errno
                    raise exc
                else:
                    raise

            try:
                return transport.listdir()
            except IOError as exception:
                if exception.errno == 2 or exception.errno == 20:  # directory not existing or not a directory
                    exc = IOError(
                        'The required remote folder {} on {} does not exist, is not a directory or has been deleted.'.
                        format(full_path, self.computer.name)
                    )
                    exc.errno = exception.errno
                    raise exc
                else:
                    raise

    def listdir_withattributes(self, path='.'):
        """
        Connects to the remote folder and lists the directory content.

        :param relpath: If 'relpath' is specified, lists the content of the given subfolder.
        :return: a list of dictionaries, where the documentation is in :py:class:Transport.listdir_withattributes.
        """
        authinfo = self.get_authinfo()

        with authinfo.get_transport() as transport:
            try:
                full_path = os.path.join(self.get_remote_path(), path)
                transport.chdir(full_path)
            except IOError as exception:
                if exception.errno == 2 or exception.errno == 20:  # directory not existing or not a directory
                    exc = IOError(
                        'The required remote folder {} on {} does not exist, is not a directory or has been deleted.'.
                        format(full_path, self.computer.name)
                    )
                    exc.errno = exception.errno
                    raise exc
                else:
                    raise

            try:
                return transport.listdir_withattributes()
            except IOError as exception:
                if exception.errno == 2 or exception.errno == 20:  # directory not existing or not a directory
                    exc = IOError(
                        'The required remote folder {} on {} does not exist, is not a directory or has been deleted.'.
                        format(full_path, self.computer.name)
                    )
                    exc.errno = exception.errno
                    raise exc
                else:
                    raise

    def _clean(self):
        """
        Remove all content of the remote folder on the remote computer
        """
        from aiida.orm.utils.remote import clean_remote

        authinfo = self.get_authinfo()
        transport = authinfo.get_transport()
        remote_dir = self.get_remote_path()

        with transport:
            clean_remote(transport, remote_dir)

    def _validate(self):
        from aiida.common.exceptions import ValidationError

        super()._validate()

        try:
            self.get_remote_path()
        except AttributeError:
            raise ValidationError("attribute 'remote_path' not set.")

        computer = self.computer
        if computer is None:
            raise ValidationError('Remote computer not set.')

    def get_authinfo(self):
        return AuthInfo.objects.get(dbcomputer=self.computer, aiidauser=self.user)<|MERGE_RESOLUTION|>--- conflicted
+++ resolved
@@ -67,16 +67,6 @@
         with authinfo.get_transport() as transport:
             try:
                 full_path = os.path.join(self.get_remote_path(), relpath)
-<<<<<<< HEAD
-                content = t.getfile(full_path, destpath)
-            except IOError as e:
-                if e.errno == 2:  # file not existing
-                    raise IOError('The required remote file {} on {} does not exist or has been deleted.'.format(
-                        full_path, self.computer.name
-                    ))
-                else:
-                    raise
-=======
                 transport.getfile(full_path, destpath)
             except IOError as exception:
                 if exception.errno == 2:  # file does not exist
@@ -86,7 +76,6 @@
                         )
                     )
                 raise
->>>>>>> 6b2f4ddb
 
             else:
                 return content
