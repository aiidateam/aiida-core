--- conflicted
+++ resolved
@@ -60,12 +60,9 @@
     group: Optional[orm.Group] = None,
     test_run: bool = False,
     backend: Optional[StorageBackend] = None,
-<<<<<<< HEAD
-    packed: bool = False,
-=======
     filter_size: int = DEFAULT_FILTER_SIZE,
     batch_size: int = DEFAULT_BATCH_SIZE,
->>>>>>> 9b69202b
+    packed: bool = False,
 ) -> Optional[int]:
     """Import an archive into the AiiDA backend.
 
@@ -1254,7 +1251,6 @@
     repository_to = backend_to.get_repository()
     repository_from = backend_from.get_repository()
     with get_progress_reporter()(desc='Adding archive files to repository', total=len(new_keys)) as progress:
-<<<<<<< HEAD
         for key, handle in repository_from.iter_object_streams(new_keys):  # type: ignore[arg-type]
             if packed:
                 backend_keys = repository_to.put_objects_from_filelike_packed([handle])
@@ -1263,10 +1259,6 @@
                 backend_key = backend_keys[0]
             else:
                 backend_key = repository_to.put_object_from_filelike(handle)
-=======
-        for key, handle in repository_from.iter_object_streams(new_keys):
-            backend_key = repository_to.put_object_from_filelike(handle)
->>>>>>> 9b69202b
             if backend_key != key:
                 raise ImportValidationError(
                     f'Archive repository key is different to backend key: {key!r} != {backend_key!r}'
