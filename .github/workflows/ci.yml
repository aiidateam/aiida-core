name: aiida-core

on: [push, pull_request]
  branch:
    - develop  # TODO: Remove before merge

jobs:

  docs:

    runs-on: ubuntu-latest
    timeout-minutes: 30

    steps:
    - uses: actions/checkout@v1

    - name: Set up Python 3.7
      uses: actions/setup-python@v1
      with:
        python-version: 3.7

    - name: Install system dependencies
      # remove occasionally problematic repositories we don't use anyway
      run: |
        sudo rm -f /etc/apt/sources.list.d/dotnetdev.list /etc/apt/sources.list.d/microsoft-prod.list
        sudo apt update
        sudo apt install texlive-base texlive-generic-recommended texlive-fonts-recommended texlive-latex-base texlive-latex-recommended texlive-latex-extra dvipng dvidvi

    - name: Install python dependencies
      run: |
        pip install numpy==1.17.4
        pip install -e .[docs,testing]

    - name: Build documentation
      env:
        READTHEDOCS: 'True'
      run:
        SPHINXOPTS='-nW' make -C docs html

  pre-commit:

    runs-on: ubuntu-latest
    timeout-minutes: 30

    steps:
    - uses: actions/checkout@v1

    - name: Set up Python 3.7
      uses: actions/setup-python@v1
      with:
        python-version: 3.7

    - name: Install system dependencies
      run: |
        sudo rm -f /etc/apt/sources.list.d/dotnetdev.list /etc/apt/sources.list.d/microsoft-prod.list
        sudo apt update
        sudo apt install libkrb5-dev ruby ruby-dev

    - name: Install python dependencies
      run: |
        pip install numpy==1.17.4
        pip install -e .[all]
        pip freeze

    - name: Run pre-commit
      run:
        pre-commit run --all-files || ( git status --short ; git diff ; exit 1 )

  tests:

    runs-on: ubuntu-latest
    timeout-minutes: 30

    strategy:
      fail-fast: false
      matrix:
        python-version: [3.5, 3.8]
        backend: ['django', 'sqlalchemy']

    steps:
    - uses: actions/checkout@v1
    - uses: CasperWA/postgresql-action@v1.2
      with:
        postgresql version: '10'
        postgresql db: test_${{ matrix.backend }}
        postgresql user: postgres
        postgresql password: ''
        postgresql auth: trust

    - name: Set up Python ${{ matrix.python-version }}
      uses: actions/setup-python@v1
      with:
        python-version: ${{ matrix.python-version }}

    - name: Install system dependencies
      run: |
        wget -O - "https://github.com/rabbitmq/signing-keys/releases/download/2.0/rabbitmq-release-signing-key.asc" | sudo apt-key add -
        echo 'deb https://dl.bintray.com/rabbitmq-erlang/debian bionic erlang' | sudo tee -a /etc/apt/sources.list.d/bintray.rabbitmq.list
        echo 'deb https://dl.bintray.com/rabbitmq/debian bionic main' | sudo tee -a /etc/apt/sources.list.d/bintray.rabbitmq.list
        sudo rm -f /etc/apt/sources.list.d/dotnetdev.list /etc/apt/sources.list.d/microsoft-prod.list
        sudo apt update
        sudo apt install postgresql-10 rabbitmq-server graphviz
        sudo systemctl status rabbitmq-server.service

    - name: Install python dependencies
      run: |
        pip install --upgrade pip
        pip install numpy==1.17.4
        pip install -e .[atomic_tools,docs,notebook,rest,testing]
        reentry scan

    - name: Setup environment
      env:
        AIIDA_TEST_BACKEND: ${{ matrix.backend }}
      run:
        .github/workflows/setup.sh

    - name: Run test suite
      env:
        AIIDA_TEST_BACKEND: ${{ matrix.backend }}
      run:
        .github/workflows/tests.sh

<<<<<<< HEAD
    - name: Freeze test environment
      run: |
        pip freeze | tee requirements-${{ matrix.backend }}-py-${{ matrix.python-version }}.txt

    - uses: actions/upload-artifact@v1
      with:
        name: requirements.txt
        path: requirements-${{ matrix.backend }}-py-${{ matrix.python-version }}.txt
=======
    - name: Upload coverage report
      if: matrix.python-version == 3.5
      uses: codecov/codecov-action@v1.0.5
      with:
        token: ${{ secrets.CODECOV_TOKEN }}
        name: aiida-pytests-py3.5-${{ matrix.backend }}
        flags: ${{ matrix.backend }}
        file: ./coverage.xml
        fail_ci_if_error: false
>>>>>>> ba839124

  verdi:

    runs-on: ubuntu-latest
    timeout-minutes: 30

    steps:
    - uses: actions/checkout@v1

    - name: Set up Python 3.7
      uses: actions/setup-python@v1
      with:
        python-version: 3.7

    - name: Install python dependencies
      run: |
        pip install numpy==1.17.4
        pip install -e .

    - name: Run verdi
      run: |
        verdi devel check-load-time
        .github/workflows/verdi.sh

  docker:
    runs-on: ubuntu-latest
    timeout-minutes: 30

    steps:
    - uses: actions/checkout@v1

    - name: Install docker
      run: |
        sudo apt-get update
        sudo apt-get install apt-transport-https ca-certificates curl software-properties-common
        curl -fsSL https://download.docker.com/linux/ubuntu/gpg | sudo apt-key add -
        sudo add-apt-repository "deb [arch=amd64] https://download.docker.com/linux/ubuntu  $(lsb_release -cs)  stable"
        sudo apt-get update
        sudo apt-get install docker-ce

    - name: Build the aiida-core image
      run:
        docker build -t aiida-core .

    - name: Run aiida-core image and test the default aiida profile and localhost computer.
      run: |
        export DOCKERID=`docker run -d aiida-core`
        docker exec --tty $DOCKERID wait-for-services
        docker logs $DOCKERID
        docker exec --tty --user aiida $DOCKERID /bin/bash -l -c 'verdi profile show default'
        docker exec --tty --user aiida $DOCKERID /bin/bash -l -c 'verdi computer show localhost'
        docker exec --tty --user aiida $DOCKERID /bin/bash -l -c 'verdi daemon status'<|MERGE_RESOLUTION|>--- conflicted
+++ resolved
@@ -121,7 +121,6 @@
       run:
         .github/workflows/tests.sh
 
-<<<<<<< HEAD
     - name: Freeze test environment
       run: |
         pip freeze | tee requirements-${{ matrix.backend }}-py-${{ matrix.python-version }}.txt
@@ -130,7 +129,7 @@
       with:
         name: requirements.txt
         path: requirements-${{ matrix.backend }}-py-${{ matrix.python-version }}.txt
-=======
+
     - name: Upload coverage report
       if: matrix.python-version == 3.5
       uses: codecov/codecov-action@v1.0.5
@@ -140,7 +139,6 @@
         flags: ${{ matrix.backend }}
         file: ./coverage.xml
         fail_ci_if_error: false
->>>>>>> ba839124
 
   verdi:
 
