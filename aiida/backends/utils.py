--- conflicted
+++ resolved
@@ -8,52 +8,4 @@
 # For further information please visit http://www.aiida.net               #
 ###########################################################################
 """Backend-agnostic utility functions"""
-AIIDA_ATTRIBUTE_SEP = '.'
-
-
-<<<<<<< HEAD
-def delete_nodes_and_connections(pks):
-    """Backend-agnostic function to delete Nodes and connections"""
-    if configuration.PROFILE.database_backend == BACKEND_DJANGO:
-        from aiida.backends.djsite.utils import delete_nodes_and_connections_django as delete_nodes_backend
-    elif configuration.PROFILE.database_backend == BACKEND_SQLA:
-        from aiida.backends.sqlalchemy.utils import delete_nodes_and_connections_sqla as delete_nodes_backend
-    else:
-        raise Exception(f'unknown backend {configuration.PROFILE.database_backend}')
-
-    delete_nodes_backend(pks)
-=======
-def create_sqlalchemy_engine(profile, **kwargs):
-    """Create SQLAlchemy engine (to be used for QueryBuilder queries)
-
-    :param kwargs: keyword arguments that will be passed on to `sqlalchemy.create_engine`.
-        See https://docs.sqlalchemy.org/en/13/core/engines.html?highlight=create_engine#sqlalchemy.create_engine for
-        more info.
-    """
-    from sqlalchemy import create_engine
-
-    from aiida.common import json
-
-    # The hostname may be `None`, which is a valid value in the case of peer authentication for example. In this case
-    # it should be converted to an empty string, because otherwise the `None` will be converted to string literal "None"
-    hostname = profile.database_hostname or ''
-    separator = ':' if profile.database_port else ''
-
-    engine_url = 'postgresql://{user}:{password}@{hostname}{separator}{port}/{name}'.format(
-        separator=separator,
-        user=profile.database_username,
-        password=profile.database_password,
-        hostname=hostname,
-        port=profile.database_port,
-        name=profile.database_name
-    )
-    return create_engine(
-        engine_url, json_serializer=json.dumps, json_deserializer=json.loads, future=True, encoding='utf-8', **kwargs
-    )
-
-
-def create_scoped_session_factory(engine, **kwargs):
-    """Create scoped SQLAlchemy session factory"""
-    from sqlalchemy.orm import scoped_session, sessionmaker
-    return scoped_session(sessionmaker(bind=engine, future=True, **kwargs))
->>>>>>> 0de3f214
+AIIDA_ATTRIBUTE_SEP = '.'