name: test-install

on:
  pull_request:
    paths:
      - 'setup.*'
      - 'environment.yml'
      - '**/requirements*.txt'
      - 'pyproject.toml'
      - 'util/dependency_management.py'
      - '.github/workflows/test-install.yml'
    branches-ignore: [gh-pages]
  schedule:
    - cron: '30 02 * * *'  # nightly build

jobs:

  validate-dependency-specification:
    # Note: The specification is also validated by the pre-commit hook.

    if: github.repository == 'aiidateam/aiida-core'
    runs-on: ubuntu-latest
    timeout-minutes: 5

    steps:
    - uses: actions/checkout@v2

    - name: Set up Python 3.9
      uses: actions/setup-python@v2
      with:
        python-version: 3.9

    - name: Install dm-script dependencies
      run: pip install packaging==20.3 click~=7.0 pyyaml~=5.1 tomlkit

    - name: Validate
      run: python ./utils/dependency_management.py validate-all

  install-with-pip:

    if: github.repository == 'aiidateam/aiida-core'
    runs-on: ubuntu-latest
    timeout-minutes: 5

    strategy:
      fail-fast: false
      matrix:
        extras: [ '', '[atomic_tools,docs,notebook,rest,tests]' ]

    steps:
    - uses: actions/checkout@v2

      # Set to Python version 3.8, as the installation with 3.9 still takes
      # significantly longer to install.
    - name: Set up Python 3.8
      uses: actions/setup-python@v2
      with:
        python-version: 3.8

    - name: Pip install
      id: pip_install
      run: |
        python -m pip --version
        python -m pip install -e .${{ matrix.extras }}
        python -m pip freeze

    - name: Test importing aiida
      if: steps.pip_install.outcome == 'success'
      run:
        python -c "import aiida"

<<<<<<< HEAD
    - name: Send Slack notification
      if: ${{ failure() && github.event_name == 'schedule' }}
      uses: kpritam/slack-job-status-action@v1
      with:
        job-status: ${{ job.status }}
        slack-bot-token: ${{ secrets.SLACK_BOT_TOKEN }}
        channel: dev-aiida-core

    - name: Warn about pip 2020 resolver issues.
      if: steps.pip_install.outcome == 'failure' && contains(matrix.pip-feature-flag, '2020-resolver')
      run: |
        echo "::warning ::Encountered issues with the pip 2020-resolver."

=======
>>>>>>> d2b255b7
  install-with-conda:

    if: github.repository == 'aiidateam/aiida-core'
    runs-on: ubuntu-latest
    name: install-with-conda

    timeout-minutes: 5

    steps:
    - uses: actions/checkout@v2

    - name: Setup Conda
      uses: s-weigand/setup-conda@v1
      with:
        python-version: 3.9
        update-conda: false
        conda-channels: conda-forge
    - run: conda --version
    - run: python --version
    - run: which python

    - name: Create conda environment
      run: |
        conda env create -f environment.yml -n test-environment
        source activate test-environment
        python -m pip install --no-deps -e .

    - name: Test importing aiida
      run: |
        source activate test-environment
        python -c "import aiida"

    - name: Send Slack notification
      if: ${{ failure() && github.event_name == 'schedule' }}
      uses: kpritam/slack-job-status-action@v1
      with:
        job-status: ${{ job.status }}
        slack-bot-token: ${{ secrets.SLACK_BOT_TOKEN }}
        channel: dev-aiida-core

  tests:

    needs: [install-with-pip, install-with-conda]
    runs-on: ubuntu-latest
    timeout-minutes: 35

    strategy:
      fail-fast: false
      matrix:
        python-version: [3.6, 3.7, 3.8, 3.9]
        backend: ['django', 'sqlalchemy']

    services:
      postgres:
        image: postgres:10
        env:
          POSTGRES_DB: test_${{ matrix.backend }}
          POSTGRES_PASSWORD: ''
          POSTGRES_HOST_AUTH_METHOD: trust
        options: >-
          --health-cmd pg_isready
          --health-interval 10s
          --health-timeout 5s
          --health-retries 5
        ports:
          - 5432:5432
      rabbitmq:
        image: rabbitmq:latest
        ports:
          - 5672:5672

    steps:
    - uses: actions/checkout@v2

    - name: Set up Python ${{ matrix.python-version }}
      uses: actions/setup-python@v2
      with:
        python-version: ${{ matrix.python-version }}

    - name: Install system dependencies
      run: |
        sudo apt update
        sudo apt install postgresql-10 graphviz

    - name: Upgrade pip and setuptools
      # It is crucial to update `setuptools` or the installation of `pymatgen` can break
      run: |
        pip install --upgrade pip setuptools
        pip --version

    - name: Install aiida-core
      run: |
        pip install -e .[atomic_tools,docs,notebook,rest,tests]
        reentry scan

    - run: pip freeze

    - name: Setup AiiDA environment
      env:
        AIIDA_TEST_BACKEND: ${{ matrix.backend }}
      run:
        .github/workflows/setup.sh

    - name: Run test suite
      env:
        AIIDA_TEST_BACKEND: ${{ matrix.backend }}
      run:
        .github/workflows/tests.sh

    - name: Send Slack notification
      if: ${{ failure() && github.event_name == 'schedule' }}
      uses: kpritam/slack-job-status-action@v1
      with:
        job-status: ${{ job.status }}
        slack-bot-token: ${{ secrets.SLACK_BOT_TOKEN }}
        channel: dev-aiida-core

    - name: Freeze test environment
      run: pip freeze | sed '1d' | tee requirements-py-${{ matrix.python-version }}.txt

    # Add python-version specific requirements/ file to the requirements.txt artifact.
    # This artifact can be used in the next step to automatically create a pull request
    # updating the requirements (in case they are  inconsistent with the setup.json file).
    - uses: actions/upload-artifact@v1
      if: matrix.backend == 'django'  # The requirements are identical between backends.
      with:
        name: requirements.txt
        path: requirements-py-${{ matrix.python-version }}.txt

# Check whether the requirements/ files are consistent with the dependency specification in the setup.json file.
# If the check fails, warn the user via a comment and try to automatically create a pull request to update the files
# (does not work on pull requests from forks).

  check-requirements:

    needs: tests

    runs-on: ubuntu-latest
    timeout-minutes: 5

    steps:
    - uses: actions/checkout@v2

    - name: Set up Python 3.9
      uses: actions/setup-python@v2
      with:
        python-version: 3.9

    - name: Install dm-script dependencies
      run: pip install packaging==20.3 click~=7.0 pyyaml~=5.1 tomlkit

    - name: Check consistency of requirements/ files
      id: check_reqs
      continue-on-error: true
      run: python ./utils/dependency_management.py check-requirements DEFAULT --no-github-annotate

#
# The following steps are only executed if the consistency check failed.
#
    - name: Create commit comment
      if: steps.check_reqs.outcome == 'Failure'  # only run if requirements/ are inconsistent
      uses: peter-evans/commit-comment@v1
      with:
        token: ${{ secrets.GITHUB_TOKEN }}
        path: setup.json
        body: |
          The requirements/ files are inconsistent!

    # Check out the base branch so that we can prepare the pull request.
    - name: Checkout base branch
      if: steps.check_reqs.outcome == 'Failure'  # only run if requirements/ are inconsistent
      uses: actions/checkout@v2
      with:
        ref: ${{ github.head_ref }}
        clean: true

    - name: Download requirements.txt files
      if: steps.check_reqs.outcome == 'Failure'  # only run if requirements/ are inconsistent
      uses: actions/download-artifact@v1
      with:
        name: requirements.txt
        path: requirements

    - name: Commit requirements files
      if: steps.check_reqs.outcome == 'Failure'  # only run if requirements/ are inconsistent
      run: |
        git add requirements/*

    - name: Create pull request for updated requirements files
      if: steps.check_reqs.outcome == 'Failure'  # only run if requirements/ are inconsistent
      id: create_update_requirements_pr
      continue-on-error: true
      uses: peter-evans/create-pull-request@v2
      with:
        committer: GitHub <noreply@github.com>
        author: ${{ github.actor }} <${{ github.actor }}@users.noreply.github.com>
        branch: update-requirements
        commit-message: "Automated update of requirements/ files."
        title: "Update requirements/ files."
        body: |
          Update requirements files to ensure that they are consistent
          with the dependencies specified in the 'setup.json' file.

          Please note, that this pull request was likely created to
          resolve the inconsistency for a specific dependency, however
          other versions that have changed since the last update will
          be included as part of this commit as well.

          Click [here](https://github.com/aiidateam/aiida-core/wiki/AiiDA-Dependency-Management) for more information.

    - name: Create PR comment on success
      if: steps.create_update_requirements_pr.outcome == 'Success'
      uses: peter-evans/create-or-update-comment@v1
      with:
        issue-number: ${{ github.event.number }}
        body: |
          I automatically created a pull request (#${{ steps.create_update_requirements_pr.outputs.pr_number }}) that adapts the
          requirements/ files according to the dependencies specified in the 'setup.json' file.

    - name: Create PR comment on failure
      if: steps.create_update_requirements_pr.outcome == 'Failure'
      uses: peter-evans/create-or-update-comment@v1
      with:
        issue-number: ${{ github.event.number }}
        body: |
          Please update the requirements/ files to ensure that they
          are consistent with the dependencies specified in the 'setup.json' file.<|MERGE_RESOLUTION|>--- conflicted
+++ resolved
@@ -69,7 +69,6 @@
       run:
         python -c "import aiida"
 
-<<<<<<< HEAD
     - name: Send Slack notification
       if: ${{ failure() && github.event_name == 'schedule' }}
       uses: kpritam/slack-job-status-action@v1
@@ -78,13 +77,6 @@
         slack-bot-token: ${{ secrets.SLACK_BOT_TOKEN }}
         channel: dev-aiida-core
 
-    - name: Warn about pip 2020 resolver issues.
-      if: steps.pip_install.outcome == 'failure' && contains(matrix.pip-feature-flag, '2020-resolver')
-      run: |
-        echo "::warning ::Encountered issues with the pip 2020-resolver."
-
-=======
->>>>>>> d2b255b7
   install-with-conda:
 
     if: github.repository == 'aiidateam/aiida-core'
