--- conflicted
+++ resolved
@@ -23,7 +23,7 @@
 
  2. Run ``verdi -p aiida2 rehash`` in order to compute hashes of all nodes in your existing database.
 
-From this point onwards, when you launch a new calculation, AiiDA will compute its hash (depending both on the type of calculation and its inputs, see :ref:`caching_matches`). 
+From this point onwards, when you launch a new calculation, AiiDA will compute its hash (depending both on the type of calculation and its inputs, see :ref:`caching_matches`).
 If another calculation with the same hash is found to be already present in the database, AiiDA will reuse its results without repeating the actual calculation.
 
 .. _fig_caching:
@@ -54,7 +54,7 @@
 The hash of a :class:`~aiida.orm.ProcessNode` will, on top of this, include the hashes of any of its input ``Data`` nodes.
 
 Once a node is stored in the database, its hash is stored in the ``_aiida_hash`` extra, and this extra is used to find matching nodes.
-If a node of the same class with the same hash already exists in the database, this is considered a cache match. 
+If a node of the same class with the same hash already exists in the database, this is considered a cache match.
 
 Use the :meth:`~aiida.orm.nodes.Node.get_hash` method to check the hash of any node.
 
@@ -64,10 +64,10 @@
     :verbatim:
 
     In [5]: calc=load_node(1234)
-    
+
     In [6]: calc.get_hash()
     Out[6]: '62eca804967c9428bdbc11c692b7b27a59bde258d9971668e19ccf13a5685eb8'
-    
+
     In [7]: calc._get_objects_to_hash()
     Out[7]:
     ['1.0.0b4',
@@ -80,7 +80,7 @@
       'parameters': '2c20fdc49672c3505cebabacfb9b1258e71e7baae5940a80d25837bee0032b59',
       'structure': 'c0f1c1d1bbcfc7746dcf7d0d675904c62a5b1759d37db77b564948fa5a788769',
       'parent_calc_folder': 'e375178ceeffcde086546d3ddbce513e0527b5fa99993091b2837201ad96569c'}]
- 
+
 
 Configuration
 -------------
@@ -100,7 +100,7 @@
       disabled:
         - aiida.orm.nodes.data.float.Float
 
-In this example, caching is enabled for ``TemplatereplacerCalculation`` and ``Str``, and disabled for all other classes. 
+In this example, caching is enabled for ``TemplatereplacerCalculation`` and ``Str``, and disabled for all other classes.
 Note that the fully qualified class import name (e.g., ``aiida.orm.nodes.data.str.Str``) must be provided, consisting of the module name and the class name.
 You can construct it by hand or (usually) get it directly from the string representation of the class
 (it is **not** the same as the type string stored in the database):
@@ -164,14 +164,7 @@
 
         for n in node.get_all_same_nodes():
             n.clear_hash()
-<<<<<<< HEAD
-3. Run your calculation again. The node in questions should no longer be reused.
-=======
-3. Run your calculation again. Now it should not use caching.
-
-If you instead think that there is a bug in the AiiDA implementation, please open an issue (with enough information to be able to reproduce the error, otherwise it is hard for us to help you) in the AiiDA GitHub repository: https://github.com/aiidateam/aiida-core/issues/new.
->>>>>>> 46febafa
-
+3. Run your calculation again. The node in question should no longer be reused.
 
 
 .. _caching_limitations:
@@ -180,13 +173,13 @@
 -----------
 
 1. The current implementation does **not** deduplicate data.
-   The current implementation of caching for data nodes clones not only the *graph representation* of the reused node; it also clones the underlying data in the database and file repository. 
+   The current implementation of caching for data nodes clones not only the *graph representation* of the reused node; it also clones the underlying data in the database and file repository.
    This could be improved in order to reduce data duplication.
 
-1. The current implementation of caching for data nodes clones not only the *graph representation* of the reused node; it also clones the underlying data in the database and file repository. 
+1. The current implementation of caching for data nodes clones not only the *graph representation* of the reused node; it also clones the underlying data in the database and file repository.
    This could be improved in order to reduce data duplication.
 
-2. The caching mechanism for calculations *should* trigger only when the inputs and the calculation to be performed are exactly the same.  
+2. The caching mechanism for calculations *should* trigger only when the inputs and the calculation to be performed are exactly the same.
    Edge cases where this assumption might be violated include cases where the calculation parser is in a different python module than the calculation and the developer made changes without updating the version number of the plugin.
 
 3. The constraint that the shape of the provenance graph should be independent of whether caching is enabled or not, imposes limitations on the possible caching operations.
@@ -194,7 +187,7 @@
 
    * **Data nodes:** Making a copy of a data node should not change its links, so AiiDA just needs to link the new node to the direct ancestors of the old node.
    * **Calculation nodes:** Calculation nodes can have inputs and create new data nodes as outputs. Again, the new node needs to replicate these links. In order to make it look as if the cloned calculation had produced its own outputs, the output nodes are copied and linked as well.
-   * **Workflow nodes:** Workflows differ from calculations in that they can *return* an input node or an output node created by a calculation. 
+   * **Workflow nodes:** Workflows differ from calculations in that they can *return* an input node or an output node created by a calculation.
      This is not compatible with the cloning model chosen for calculations (leave input nodes untouched, clone output nodes). For this reason, workflows are not cached.
-     
+
   Overall, this limitation is acceptable, since the runtime of AiiDA WorkChains is usually dominated by expensive calculations, which are covered by the caching mechanism.