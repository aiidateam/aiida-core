# -*- coding: utf-8 -*-
###########################################################################
# Copyright (c), The AiiDA team. All rights reserved.                     #
# This file is part of the AiiDA code.                                    #
#                                                                         #
# The code is hosted on GitHub at https://github.com/aiidateam/aiida_core #
# For further information on the license, see the LICENSE.txt file        #
# For further information please visit http://www.aiida.net               #
###########################################################################
"""AiiDA manager for global settings"""
from __future__ import division
from __future__ import print_function
from __future__ import absolute_import

import functools

from .configuration import get_config

__all__ = 'get_manager', 'reset_manager'

MANAGER = None


class Manager(object):  # pylint: disable=useless-object-inheritance
    """
    Manager singleton to provide global versions of commonly used profile/settings related objects
    and methods to facilitate their construction.

    In AiiDA the settings of many objects are tied to options defined in the current profile.  This
    means that certain objects should be constructed in a way that depends on the profile.  Instead of
    having disparate parts of the code accessing the profile we put together here the profile and methods
    to create objects based on the current settings.

    It is also a useful place to put objects where there can be a single 'global' (per profile) instance.

    Future plans:
      * reset manager cache when loading a new profile
    """

    def _load_backend(self, schema_check=True):
        """Load the backend for the currently configured profile and return it.

        :param schema_check: force a database schema check if the database environment has not yet been loaded
        :return: the database backend
        :rtype: :class:`aiida.orm.Backend`
        """
        from aiida.backends.profile import BACKEND_DJANGO, BACKEND_SQLA
        from aiida.backends.utils import is_dbenv_loaded, load_dbenv, _load_dbenv_noschemacheck

        profile = self.get_profile()

        if not is_dbenv_loaded():
            if schema_check:
                load_dbenv(profile.name)
            else:
                _load_dbenv_noschemacheck(profile.name)

        backend_type = profile.dictionary.AIIDADB_BACKEND

        if backend_type == BACKEND_DJANGO:
            from aiida.orm.implementation.django.backend import DjangoBackend
            self._backend = DjangoBackend()
        elif backend_type == BACKEND_SQLA:
            from aiida.orm.implementation.sqlalchemy.backend import SqlaBackend
            self._backend = SqlaBackend()
        else:
            raise RuntimeError('Invalid backend type {} in profile: {}'.format(backend_type, profile.name))

        return self._backend

    def get_backend(self):
        """
        Get the database backend

        :return: the database backend
        :rtype: :class:`aiida.orm.Backend`
        """
        if self._backend is None:
            self._load_backend()

        return self._backend

    def get_profile(self):
        """
        Get the current profile

        :return: current loaded profile instance
        :rtype: :class:`~aiida.manage.configuration.profile.Profile`
        """
        if self._profile is None:
            config = get_config()
            self._profile = config.current_profile

        return self._profile

    def get_persister(self):
        """
        Get the persister

        :return: the current persister instance
        :rtype: :class:`plumpy.Persister`
        """
        from aiida.work import persistence

        if self._persister is None:
            self._persister = persistence.AiiDAPersister()

        return self._persister

    def get_communicator(self):
        """
        Get the communicator

        :return: a global communicator instance
        :rtype: :class:`kiwipy.Communicator`
        """
        if self._communicator is None:
            self._communicator = self.create_communicator()

        return self._communicator

    def create_communicator(self, task_prefetch_count=None, with_orm=True):
        """
        Create a Communicator

        :param task_prefetch_count: optional specify how many tasks this communicator take simultaneously
        :param with_orm: if True, use ORM (de)serializers. If false, use json.
            This is used by verdi status to get a communicator without needing to load the dbenv.

        :return: the communicator instance
        :rtype: :class:`~kiwipy.rmq.communicator.RmqThreadCommunicator`
        """
<<<<<<< HEAD
        from aiida.manage.external import rmq
=======
        from aiida.orm.utils import serialize
        from aiida.work import rmq
>>>>>>> b22f5515
        import kiwipy.rmq
        profile = self.get_profile()

        if task_prefetch_count is None:
            task_prefetch_count = rmq._RMQ_TASK_PREFETCH_COUNT  # pylint: disable=protected-access

        url = rmq.get_rmq_url()
        prefix = profile.rmq_prefix

        # This needs to be here, because the verdi commands will call this function and when called in unit tests the
        # testing_mode cannot be set.
        testing_mode = profile.is_test_profile

        message_exchange = rmq.get_message_exchange_name(prefix)
        task_exchange = rmq.get_task_exchange_name(prefix)
        task_queue = rmq.get_launch_queue_name(prefix)

        if with_orm:
            from aiida.common import serialize
            encoder = functools.partial(serialize.serialize, encoding='utf-8')
            decoder = serialize.deserialize
        else:
            # used by verdi status to get a communicator without needing to load the dbenv
            import json
            encoder = functools.partial(json.dumps, encoding='utf-8')
            decoder = json.loads

        return kiwipy.rmq.RmqThreadCommunicator.connect(
            connection_params={'url': url},
            message_exchange=message_exchange,
            encoder=encoder,
            decoder=decoder,
            task_exchange=task_exchange,
            task_queue=task_queue,
            task_prefetch_count=task_prefetch_count,
            testing_mode=testing_mode,
        )

    def get_daemon_client(self):
        """
        Return the daemon client for the current profile.

        :return: the daemon client
        :rtype: :class:`aiida.daemon.client.DaemonClient`
        :raises MissingConfigurationError: if the configuration file cannot be found
        :raises ProfileConfigurationError: if the given profile does not exist
        """
        from aiida.daemon.client import DaemonClient
        if self._daemon_client is None:
            self._daemon_client = DaemonClient(self.get_profile())

        return self._daemon_client

    def get_process_controller(self):
        """
        Get a process controller

        :return: the process controller instance
        :rtype: :class:`plumpy.RemoteProcessThreadController`
        """
        import plumpy
        if self._process_controller is None:
            self._process_controller = plumpy.RemoteProcessThreadController(self.get_communicator())

        return self._process_controller

    def get_runner(self):
        """
        Get a runner that is based on the current profile settings and can be used globally by the code.

        :return: the global runner
        :rtype: :class:`aiida.work.Runner`
        """
        if self._runner is None:
            self._runner = self.create_runner()

        return self._runner

    def set_runner(self, new_runner):
        """
        Set the currently used runner

        :param new_runner: the new runner to use
        :type new_runner: :class:`aiida.work.Runner`
        """
        if self._runner is not None:
            self._runner.close()

        self._runner = new_runner

    def create_runner(self, with_persistence=True, **kwargs):
        """
        Create a new runner

        :param with_persistence: create a runner with persistence enabled
        :type with_persistence: bool
        :return: a new runner instance
        :rtype: :class:`aiida.work.Runner`
        """
        from aiida.work import runners

        config = get_config()
        profile = self.get_profile()
        poll_interval = 0.0 if profile.is_test_profile else config.option_get('runner.poll.interval')

        settings = {'rmq_submit': False, 'poll_interval': poll_interval}
        settings.update(kwargs)

        if 'communicator' not in settings:
            # Only call get_communicator if we have to as it will lazily create
            settings['communicator'] = self.get_communicator()

        if with_persistence and 'persister' not in settings:
            settings['persister'] = self.get_persister()

        return runners.Runner(**settings)

    def create_daemon_runner(self, loop=None):
        """
        Create a new daemon runner.  This is used by workers when the daemon is running and in testing.

        :param loop: the (optional) tornado event loop to use
        :type loop: :class:`tornado.ioloop.IOLoop`
        :return: a runner configured to work in the daemon configuration
        :rtype: :class:`aiida.work.Runner`
        """
        import plumpy
        from aiida.work import persistence
        from aiida.manage.external import rmq
        runner = self.create_runner(rmq_submit=True, loop=loop)
        runner_loop = runner.loop

        # Listen for incoming launch requests
        task_receiver = rmq.ProcessLauncher(
            loop=runner_loop,
            persister=self.get_persister(),
            load_context=plumpy.LoadSaveContext(runner=runner),
            loader=persistence.get_object_loader())

        def callback(*args, **kwargs):
            return plumpy.create_task(functools.partial(task_receiver, *args, **kwargs), loop=runner_loop)

        runner.communicator.add_task_subscriber(callback)

        return runner

    def close(self):
        """
        Reset the global settings entirely and release any global objects
        """
        if self._communicator is not None:
            self._communicator.stop()
        if self._runner is not None:
            self._runner.stop()

        self._backend = None
        self._config = None
        self._profile = None
        self._communicator = None
        self._daemon_client = None
        self._process_controller = None
        self._persister = None
        self._runner = None

    def __init__(self):
        super(Manager, self).__init__()
        self._backend = None  # type: aiida.orm.Backend
        self._config = None  # type: aiida.manage.configuration.config.Config
        self._daemon_client = None  # type: aiida.daemon.client.DaemonClient
        self._profile = None  # type: aiida.manage.configuration.profile.Profile
        self._communicator = None  # type: kiwipy.rmq.RmqThreadCommunicator
        self._process_controller = None  # type: plumpy.RemoteProcessThreadController
        self._persister = None  # type: aiida.work.AiiDAPersister
        self._runner = None  # type: aiida.work.Runner


def get_manager():
    global MANAGER  # pylint: disable=global-statement
    if MANAGER is None:
        MANAGER = Manager()
    return MANAGER


def reset_manager():
    global MANAGER  # pylint: disable=global-statement
    if MANAGER is not None:
        MANAGER.close()
        MANAGER = None<|MERGE_RESOLUTION|>--- conflicted
+++ resolved
@@ -130,12 +130,7 @@
         :return: the communicator instance
         :rtype: :class:`~kiwipy.rmq.communicator.RmqThreadCommunicator`
         """
-<<<<<<< HEAD
         from aiida.manage.external import rmq
-=======
-        from aiida.orm.utils import serialize
-        from aiida.work import rmq
->>>>>>> b22f5515
         import kiwipy.rmq
         profile = self.get_profile()
 
@@ -154,7 +149,7 @@
         task_queue = rmq.get_launch_queue_name(prefix)
 
         if with_orm:
-            from aiida.common import serialize
+            from aiida.orm.utils import serialize
             encoder = functools.partial(serialize.serialize, encoding='utf-8')
             decoder = serialize.deserialize
         else:
