--- conflicted
+++ resolved
@@ -7,14 +7,11 @@
 # For further information on the license, see the LICENSE.txt file        #
 # For further information please visit http://www.aiida.net               #
 ###########################################################################
-<<<<<<< HEAD
 """
 Translator for structure data
 """
 
-=======
 from __future__ import print_function
->>>>>>> fa483f5a
 from __future__ import absolute_import
 from __future__ import division
 
