name: ci-code

on:
  push:
    branches-ignore: [gh-pages]
  pull_request:
    branches-ignore: [gh-pages]
    paths-ignore: [docs/**]

# https://docs.github.com/en/actions/using-jobs/using-concurrency
concurrency:
    # only cancel in-progress jobs or runs for the current workflow - matches against branch & tags
  group: ${{ github.workflow }}-${{ github.ref }}
  cancel-in-progress: true

env:
  FORCE_COLOR: 1

jobs:

  tests:

<<<<<<< HEAD
    runs-on: ubuntu-latest
    timeout-minutes: 90
=======
    runs-on: ubuntu-24.04
    timeout-minutes: 45
>>>>>>> 73870561

    strategy:
      fail-fast: false
      matrix:
        python-version: ['3.9', '3.12']
<<<<<<< HEAD
        database-backend: [psql, sqlite]
=======
        database-backend: [psql]
        include:
        - python-version: '3.9'
          database-backend: sqlite
>>>>>>> 73870561

    services:
      postgres:
        image: postgres:10
        env:
          POSTGRES_DB: test_aiida
          POSTGRES_PASSWORD: ''
          POSTGRES_HOST_AUTH_METHOD: trust
        options: >-
          --health-cmd pg_isready
          --health-interval 10s
          --health-timeout 5s
          --health-retries 5
        ports:
        - 5432:5432
      rabbitmq:
        image: rabbitmq:3.8.14-management
        ports:
        - 5672:5672
        - 15672:15672
      slurm:
        image: xenonmiddleware/slurm:17
        ports:
        - 5001:22

    steps:
    - uses: actions/checkout@v4

    - name: Install system dependencies
      run: sudo apt update && sudo apt install postgresql graphviz

    - name: Install aiida-core
      uses: ./.github/actions/install-aiida-core
      with:
        python-version: ${{ matrix.python-version }}

    - name: Setup environment
      run: .github/workflows/setup.sh

    - name: Run test suite
      env:
        AIIDA_TEST_PROFILE: test_aiida
        AIIDA_WARN_v3: 1
      # NOTE1: Python 3.12 has a performance regression when running with code coverage
      # so run code coverage only for python 3.9.
<<<<<<< HEAD
      run: uv run pytest --db-backend ${{ matrix.database-backend }} -m 'not nightly' tests/ ${{ matrix.python-version == '3.9' && '--cov aiida' || '' }}
=======
      # TODO: Remove a workaround for VIRTUAL_ENV once the setup-uv action is updated
      # https://github.com/astral-sh/setup-uv/issues/219
      run: |
        ${{ matrix.python-version == '3.9' && 'VIRTUAL_ENV=$PWD/.venv' || '' }}
        pytest -n auto --db-backend ${{ matrix.database-backend }} -m 'not nightly' tests/ ${{ matrix.python-version == '3.9' && '--cov aiida' || '' }}
>>>>>>> 73870561

    - name: Upload coverage report
      if: matrix.python-version == 3.9 && github.repository == 'aiidateam/aiida-core'
      uses: codecov/codecov-action@v5
      with:
        token: ${{ secrets.CODECOV_TOKEN }}
        name: aiida-pytests-py3.9
        file: ./coverage.xml
        fail_ci_if_error: false  # don't fail job, if coverage upload fails
    

    - name: upterm
      uses: lhotari/action-upterm@v1
      if: ${{ failure() }}
      with:
        wait-timeout-minutes: 60

  tests-presto:

    runs-on: ubuntu-24.04
    timeout-minutes: 20

    steps:
    - uses: actions/checkout@v4

    - name: Install graphviz
      run: sudo apt update && sudo apt install graphviz

    - name: Install aiida-core
      uses: ./.github/actions/install-aiida-core
      with:
        python-version: '3.11'

    - name: Setup SSH on localhost
      run: .github/workflows/setup_ssh.sh

    - name: Run test suite
      env:
        AIIDA_WARN_v3: 0
      run: uv run pytest -m 'presto' tests/


  verdi:

    runs-on: ubuntu-24.04
    timeout-minutes: 10

    steps:
    - uses: actions/checkout@v4

    - name: Install aiida-core
      uses: ./.github/actions/install-aiida-core
      with:
        python-version: '3.12'
        from-lock: 'true'
        # NOTE: The `verdi devel check-undesired-imports` fails if
        # the 'tui' extra is installed.
        extras: ''

    - name: Run verdi tests
      run: |
        verdi devel check-load-time
        verdi devel check-undesired-imports
        .github/workflows/verdi.sh<|MERGE_RESOLUTION|>--- conflicted
+++ resolved
@@ -20,26 +20,17 @@
 
   tests:
 
-<<<<<<< HEAD
-    runs-on: ubuntu-latest
-    timeout-minutes: 90
-=======
     runs-on: ubuntu-24.04
     timeout-minutes: 45
->>>>>>> 73870561
 
     strategy:
       fail-fast: false
       matrix:
         python-version: ['3.9', '3.12']
-<<<<<<< HEAD
-        database-backend: [psql, sqlite]
-=======
         database-backend: [psql]
         include:
         - python-version: '3.9'
           database-backend: sqlite
->>>>>>> 73870561
 
     services:
       postgres:
@@ -85,15 +76,11 @@
         AIIDA_WARN_v3: 1
       # NOTE1: Python 3.12 has a performance regression when running with code coverage
       # so run code coverage only for python 3.9.
-<<<<<<< HEAD
-      run: uv run pytest --db-backend ${{ matrix.database-backend }} -m 'not nightly' tests/ ${{ matrix.python-version == '3.9' && '--cov aiida' || '' }}
-=======
       # TODO: Remove a workaround for VIRTUAL_ENV once the setup-uv action is updated
       # https://github.com/astral-sh/setup-uv/issues/219
       run: |
         ${{ matrix.python-version == '3.9' && 'VIRTUAL_ENV=$PWD/.venv' || '' }}
         pytest -n auto --db-backend ${{ matrix.database-backend }} -m 'not nightly' tests/ ${{ matrix.python-version == '3.9' && '--cov aiida' || '' }}
->>>>>>> 73870561
 
     - name: Upload coverage report
       if: matrix.python-version == 3.9 && github.repository == 'aiidateam/aiida-core'
