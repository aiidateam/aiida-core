--- conflicted
+++ resolved
@@ -170,12 +170,8 @@
         self.assertTrue(interruptable.done())
 
 
-<<<<<<< HEAD
+@pytest.mark.requires_rmq
 class TestInterruptableTask():
-=======
-@pytest.mark.requires_rmq
-class TestInterruptableTask(AiidaTestCase):
->>>>>>> 3c5abcf9
     """ Tests for InterruptableFuture and interruptable_task."""
 
     @pytest.mark.asyncio
