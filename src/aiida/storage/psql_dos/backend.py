--- conflicted
+++ resolved
@@ -12,15 +12,10 @@
 import gc
 import json
 import pathlib
-<<<<<<< HEAD
 from collections import defaultdict
+from collections.abc import Iterator, Iterable
 from contextlib import contextmanager, nullcontext
-from typing import TYPE_CHECKING, Any, Iterator, Optional, Sequence, Set, Union
-=======
-from collections.abc import Iterable, Iterator
-from contextlib import contextmanager, nullcontext
-from typing import TYPE_CHECKING, List, Optional, Set, Union
->>>>>>> e79f0a44
+from typing import TYPE_CHECKING, Any, Optional, Set, Union
 
 from disk_objectstore import Container, backup_utils
 from pydantic import BaseModel, Field
