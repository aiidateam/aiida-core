name: ci-code

on:
  push:
    branches-ignore: [gh-pages]
  pull_request:
    branches-ignore: [gh-pages]
    paths-ignore: [docs/**]

# https://docs.github.com/en/actions/using-jobs/using-concurrency
concurrency:
    # only cancel in-progress jobs or runs for the current workflow - matches against branch & tags
  group: ${{ github.workflow }}-${{ github.ref }}
  cancel-in-progress: true

env:
  FORCE_COLOR: 1

jobs:

  tests:

    runs-on: ubuntu-24.04
    timeout-minutes: 45

    strategy:
      fail-fast: false
      matrix:
        python-version: ['3.9', '3.13']
        database-backend: [psql]
        include:
        - python-version: '3.9'
          database-backend: sqlite

    services:
      postgres:
        image: postgres:10
        env:
          POSTGRES_DB: test_aiida
          POSTGRES_PASSWORD: ''
          POSTGRES_HOST_AUTH_METHOD: trust
        options: >-
          --health-cmd pg_isready
          --health-interval 10s
          --health-timeout 5s
          --health-retries 5
        ports:
        - 5432:5432
      rabbitmq:
        image: rabbitmq:3.8.14-management
        ports:
        - 5672:5672
        - 15672:15672
      slurm:
        image: xenonmiddleware/slurm:17
        ports:
        - 5001:22

    steps:
    - uses: actions/checkout@v4

    - name: Install system dependencies
      run: sudo apt update && sudo apt install postgresql graphviz

    - name: Install aiida-core
      uses: ./.github/actions/install-aiida-core
      with:
        python-version: ${{ matrix.python-version }}

    - name: Setup environment
      run: .github/workflows/setup.sh

    - name: Run test suite
      env:
        AIIDA_TEST_PROFILE: test_aiida
        AIIDA_WARN_v3: 1
      # NOTE1: Python 3.12 has a performance regression when running with code coverage
      # so run code coverage only for python 3.9.
      run: |
        pytest -n auto --db-backend ${{ matrix.database-backend }} -m 'not nightly' tests/ ${{ matrix.python-version == '3.9' && '--cov aiida' || '' }}

    - name: Upload coverage report
      if: matrix.python-version == 3.9 && github.repository == 'aiidateam/aiida-core'
      uses: codecov/codecov-action@v5
      with:
        token: ${{ secrets.CODECOV_TOKEN }}
        name: aiida-pytests-py3.9
        files: ./coverage.xml
        fail_ci_if_error: false  # don't fail job, if coverage upload fails

  tests-presto:

    runs-on: ubuntu-24.04
    timeout-minutes: 20

    steps:
    - uses: actions/checkout@v4

    - name: Install graphviz
      run: sudo apt update && sudo apt install graphviz

    - name: Install aiida-core
      uses: ./.github/actions/install-aiida-core
      with:
        python-version: '3.13'

    - name: Setup SSH on localhost
      run: .github/workflows/setup_ssh.sh

    - name: Run test suite
      env:
        AIIDA_WARN_v3: 0
      run: pytest -n auto -m 'presto' tests/


  verdi:

    runs-on: ubuntu-24.04
    timeout-minutes: 10

    steps:
    - uses: actions/checkout@v4

    - name: Install aiida-core
      uses: ./.github/actions/install-aiida-core
      with:
        python-version: '3.13'
        from-lock: 'true'
        extras: ''

    - name: Run verdi tests
      run: |
        verdi devel check-load-time
        verdi devel check-undesired-imports
        .github/workflows/verdi.sh


  test-pytest-fixtures:
    # Who watches the watchmen?
    # Here we test the pytest fixtures in isolation from the rest of aiida-core test suite,
<<<<<<< HEAD
    # since since they can be used outside of aiida core context, e.g. in plugins.
=======
    # since they can be used outside of aiida core context, e.g. in plugins.
>>>>>>> 48991abb
    # Unlike in other workflows in this file, we purposefully don't setup a test profile.

    runs-on: ubuntu-24.04
    timeout-minutes: 10

    services:
      postgres:
        image: postgres:10
        env:
          POSTGRES_DB: test_aiida
          POSTGRES_PASSWORD: ''
          POSTGRES_HOST_AUTH_METHOD: trust
        options: >-
          --health-cmd pg_isready
          --health-interval 10s
          --health-timeout 5s
          --health-retries 5
        ports:
        - 5432:5432
      rabbitmq:
        image: rabbitmq:3.8.14-management
        ports:
        - 5672:5672
        - 15672:15672

    steps:
    - uses: actions/checkout@v4

    - name: Install aiida-core
      uses: ./.github/actions/install-aiida-core
      with:
        python-version: '3.9'
        from-lock: 'true'
        extras: tests

<<<<<<< HEAD
    - name: Setup SSH
      run: .github/workflows/setup_ssh.sh

    - name: Test new pytest fixtures
      run: pytest -v --cov aiida --noconftest tests/tools/pytest_fixtures/

    - name: Test legacy pytest fixtures
      run: pytest -sv --cov aiida --noconftest src/aiida/manage/tests/test_pytest_fixtures.py
=======
    - name: Test legacy pytest fixtures
      run: pytest --cov aiida --noconftest src/aiida/manage/tests/test_pytest_fixtures.py
>>>>>>> 48991abb

    - name: Upload coverage report
      if: github.repository == 'aiidateam/aiida-core'
      uses: codecov/codecov-action@v5
      with:
        token: ${{ secrets.CODECOV_TOKEN }}
        name: test-pytest-fixtures
        files: ./coverage.xml
        fail_ci_if_error: false  # don't fail job, if coverage upload fails<|MERGE_RESOLUTION|>--- conflicted
+++ resolved
@@ -138,11 +138,7 @@
   test-pytest-fixtures:
     # Who watches the watchmen?
     # Here we test the pytest fixtures in isolation from the rest of aiida-core test suite,
-<<<<<<< HEAD
-    # since since they can be used outside of aiida core context, e.g. in plugins.
-=======
     # since they can be used outside of aiida core context, e.g. in plugins.
->>>>>>> 48991abb
     # Unlike in other workflows in this file, we purposefully don't setup a test profile.
 
     runs-on: ubuntu-24.04
@@ -178,7 +174,6 @@
         from-lock: 'true'
         extras: tests
 
-<<<<<<< HEAD
     - name: Setup SSH
       run: .github/workflows/setup_ssh.sh
 
@@ -186,11 +181,7 @@
       run: pytest -v --cov aiida --noconftest tests/tools/pytest_fixtures/
 
     - name: Test legacy pytest fixtures
-      run: pytest -sv --cov aiida --noconftest src/aiida/manage/tests/test_pytest_fixtures.py
-=======
-    - name: Test legacy pytest fixtures
       run: pytest --cov aiida --noconftest src/aiida/manage/tests/test_pytest_fixtures.py
->>>>>>> 48991abb
 
     - name: Upload coverage report
       if: github.repository == 'aiidateam/aiida-core'
