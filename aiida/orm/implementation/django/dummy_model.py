--- conflicted
+++ resolved
@@ -152,21 +152,6 @@
 
         return '<DbGroup [user-defined] "{}">'.format(self.label)
 
-<<<<<<< HEAD
-    def get_aiida_class(self):
-        from aiida.backends.djsite.db.models import DbGroup as DjangoSchemaDbGroup
-        return DjangoSchemaDbGroup(
-            id=self.id,
-            type_string=self.type_string,
-            uuid=self.uuid,
-            label=self.label,
-            time=self.time,
-            description=self.description,
-            user_id=self.user_id,
-        ).get_aiida_class()
-
-=======
->>>>>>> a6bbe32c
 
 class DbNode(Base):
     __tablename__ = "db_dbnode"
