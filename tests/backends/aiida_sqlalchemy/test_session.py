--- conflicted
+++ resolved
@@ -1,5 +1,4 @@
 # -*- coding: utf-8 -*-
-<<<<<<< HEAD
 ###########################################################################
 # Copyright (c), The AiiDA team. All rights reserved.                     #
 # This file is part of the AiiDA code.                                    #
@@ -32,6 +31,7 @@
 
     @pytest.fixture(autouse=True)
     def init_db(self, aiida_profile, backend):  # pylint: disable=unused-argument
+        """Initialize the database."""
         # pylint: disable=attribute-defined-outside-init
         aiida_profile.reset_db(with_user=False)
         self.backend = backend
@@ -213,216 +213,4 @@
     session.commit()
 
     # Check that the Node 'sees' the change
-    check_attrs_match(attr_name, dbnode_original, dbnode_reloaded)
-=======
-# ###########################################################################
-# # Copyright (c), The AiiDA team. All rights reserved.                     #
-# # This file is part of the AiiDA code.                                    #
-# #                                                                         #
-# # The code is hosted on GitHub at https://github.com/aiidateam/aiida-core #
-# # For further information on the license, see the LICENSE.txt file        #
-# # For further information please visit http://www.aiida.net               #
-# ###########################################################################
-# # pylint: disable=import-error,no-name-in-module,no-member
-# """Testing Session possible problems."""
-# import pytest
-# from sqlalchemy.orm import sessionmaker
-
-# import aiida.backends
-# from aiida.backends.utils import create_scoped_session_factory
-# from aiida.manage.manager import get_manager
-
-# class TestSessionSqla:
-#     """The following tests check that the session works as expected in some
-#     problematic examples. When a session is initialized with
-#     expire_on_commit=False allows more permissive behaviour since committed
-#     objects that remain in the session do not need refresh. The opposite
-#     happens when expire_on_commit=True.
-
-#     Moreover, 2 ways of storing objects are tested, i.e. adding the objects
-#     manually to the session and committing it & by using the build-in store
-#     method of the ORM objects.
-#     """
-
-#     @pytest.fixture(autouse=True)
-#     def init_db(self, aiida_profile, backend):  # pylint: disable=unused-argument
-#         # pylint: disable=attribute-defined-outside-init
-#         aiida_profile.reset_db(with_user=False)
-#         self.backend = backend
-#         self.test_profile = aiida_profile
-
-#     @staticmethod
-#     def set_connection(expire_on_commit=True):
-#         """Set connection to a database."""
-#         aiida.backends.sqlalchemy.get_scoped_session().expunge_all()
-#         aiida.backends.sqlalchemy.SESSION_FACTORY = create_scoped_session_factory(
-#             aiida.backends.sqlalchemy.ENGINE, expire_on_commit=expire_on_commit
-#         )
-
-#     @staticmethod
-#     def drop_connection():
-#         """Drop connection to a database."""
-#         session = aiida.backends.sqlalchemy.get_scoped_session()
-#         session.expunge_all()
-#         session.close()
-#         aiida.backends.sqlalchemy.SESSION_FACTORY = None
-
-#     def test_session_update_and_expiration_1(self):
-#         """expire_on_commit=True & adding manually and committing
-#         computer and code objects."""
-
-#         self.set_connection(expire_on_commit=True)
-#         session = aiida.backends.sqlalchemy.get_scoped_session()
-
-#         email = get_manager().get_profile().default_user
-#         user = self.backend.users.create(email=email)
-#         session.add(user.dbmodel)
-#         session.commit()
-
-#         defaults = dict(
-#             label='localhost', hostname='localhost', transport_type='core.local', scheduler_type='core.pbspro'
-#         )
-#         computer = self.backend.computers.create(**defaults)
-#         session.add(computer.dbmodel)
-#         session.commit()
-
-#         node = self.backend.nodes.create(node_type='', user=user).store()
-#         session.add(node.dbmodel)
-#         session.commit()
-
-#         self.drop_connection()
-
-#     def test_session_update_and_expiration_2(self):
-#         """expire_on_commit=True & committing computer and code objects with
-#         their built-in store function."""
-
-#         self.set_connection(expire_on_commit=True)
-#         session = aiida.backends.sqlalchemy.get_scoped_session()
-
-#         email = get_manager().get_profile().default_user
-#         user = self.backend.users.create(email=email)
-#         session.add(user.dbmodel)
-#         session.commit()
-
-#         computer = self.backend.computers.create(
-#             label='localhost', hostname='localhost', transport_type='core.local', scheduler_type='core.pbspro'
-#         )
-#         computer.store()
-
-#         self.backend.nodes.create(node_type='', user=user).store()
-#         self.drop_connection()
-
-#     def test_session_update_and_expiration_3(self):
-#         """
-#         expire_on_commit=False & adding manually and committing
-#         computer and code objects.
-#         """
-#         self.set_connection(expire_on_commit=False)
-
-#         session = aiida.backends.sqlalchemy.get_scoped_session()
-
-#         email = get_manager().get_profile().default_user
-#         user = self.backend.users.create(email=email)
-#         session.add(user.dbmodel)
-#         session.commit()
-
-#         defaults = dict(
-#             label='localhost', hostname='localhost', transport_type='core.local', scheduler_type='core.pbspro'
-#         )
-#         computer = self.backend.computers.create(**defaults)
-#         session.add(computer.dbmodel)
-#         session.commit()
-
-#         node = self.backend.nodes.create(node_type='', user=user).store()
-#         session.add(node.dbmodel)
-#         session.commit()
-
-#         self.drop_connection()
-
-#     def test_session_update_and_expiration_4(self):
-#         """expire_on_commit=False & committing computer and code objects with
-#         their built-in store function."""
-
-#         self.set_connection(expire_on_commit=False)
-
-#         session = aiida.backends.sqlalchemy.get_scoped_session()
-
-#         email = get_manager().get_profile().default_user
-#         user = self.backend.users.create(email=email)
-#         session.add(user.dbmodel)
-#         session.commit()
-
-#         defaults = dict(
-#             label='localhost', hostname='localhost', transport_type='core.local', scheduler_type='core.pbspro'
-#         )
-#         computer = self.backend.computers.create(**defaults)
-#         computer.store()
-
-#         self.backend.nodes.create(node_type='', user=user).store()
-#         self.drop_connection()
-
-#     def test_node_access_with_sessions(self):
-#         """This checks that changes to a node from a different session (e.g. different interpreter,
-#         or the daemon) are immediately reflected on the AiiDA node when read directly e.g. a change
-#         to node.description will immediately be seen.
-
-#         Tests for bug #1372"""
-#         import aiida.backends.sqlalchemy as sa
-#         from aiida.common import timezone
-
-#         session = sessionmaker(bind=sa.ENGINE, future=True)
-#         custom_session = session()
-
-#         user = self.backend.users.create(email='test@localhost').store()
-#         node = self.backend.nodes.create(node_type='', user=user).store()
-#         master_session = node.dbmodel.session
-#         assert master_session is not custom_session
-
-#         # Manually load the DbNode in a different session
-#         dbnode_reloaded = custom_session.get(sa.models.node.DbNode, node.id)
-
-#         # Now, go through one by one changing the possible attributes (of the model)
-#         # and check that they're updated when the user reads them from the aiida node
-
-#         for str_attr in ['label', 'description']:
-#             do_value_checks(custom_session, node, dbnode_reloaded, str_attr, 'original', 'changed')
-
-#         for str_attr in ['ctime', 'mtime']:
-#             do_value_checks(custom_session, node, dbnode_reloaded, str_attr, timezone.now(), timezone.now())
-
-#         # Attributes
-#         assert node.attributes == dbnode_reloaded.attributes
-#         dbnode_reloaded.attributes['test_attrs'] = 'Boo!'
-#         custom_session.commit()
-#         assert node.attributes == dbnode_reloaded.attributes
-
-#         # Extras
-#         assert node.extras == dbnode_reloaded.extras
-#         dbnode_reloaded.extras['test_extras'] = 'Boo!'
-#         custom_session.commit()
-#         assert node.attributes == dbnode_reloaded.attributes
-
-# def check_attrs_match(name, dbnode_original, dbnode_reloaded):
-#     original_attr = getattr(dbnode_original, name)
-#     reloaded_attr = getattr(dbnode_reloaded, name)
-#     assert original_attr == reloaded_attr, f"Values of '{name}' don't match ({original_attr} != {reloaded_attr})"
-
-# def do_value_checks(session, dbnode_original, dbnode_reloaded, attr_name, original, changed):
-#     """Run the value check"""
-#     try:
-#         setattr(dbnode_original, attr_name, original)
-#     except AttributeError:
-#         # This may mean that it is immutable, but we should still be able to
-#         # change it below directly through the dbnode
-#         pass
-#     # Refresh the custom session and make sure they match
-#     session.refresh(dbnode_reloaded, attribute_names=[attr_name])
-#     check_attrs_match(attr_name, dbnode_original, dbnode_reloaded)
-
-#     # Change the value in the custom session via the DbNode
-#     setattr(dbnode_reloaded, attr_name, changed)
-#     session.commit()
-
-#     # Check that the Node 'sees' the change
-#     check_attrs_match(attr_name, dbnode_original, dbnode_reloaded)
->>>>>>> 2f8ea235
+    check_attrs_match(attr_name, dbnode_original, dbnode_reloaded)