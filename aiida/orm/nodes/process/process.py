--- conflicted
+++ resolved
@@ -97,27 +97,14 @@
 
         return process_class
 
-<<<<<<< HEAD
-=======
     def set_process_type(self, process_class):
         """
         Set the process type
 
         :param process_class: the process class using this process node as storage
         """
-        class_module = process_class.__module__
-        class_name = process_class.__name__
-
-        # If the process is a registered plugin the corresponding entry point will be used as process type
-        process_type = get_entry_point_string_from_class(class_module, class_name)
-
-        # If no entry point was found, default to fully qualified path name
-        if process_type is None:
-            self.process_type = '{}.{}'.format(class_module, class_name)
-        else:
-            self.process_type = process_type
-
->>>>>>> 56344da6
+        self.process_type = process_class.build_process_type()
+
     @property
     def process_label(self):
         """
