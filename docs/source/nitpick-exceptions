### python builtins

# note: there doesn't seem to be a standard way of indicating a callable in python3
# https://stackoverflow.com/questions/23571253/how-to-define-a-callable-parameter-in-a-python-docstring
py:class callable

# For some reason, "filter" does not seem to be found
py:class filter

py:class unittest.case.TestCase
py:class unittest.runner.TextTestRunner

# required for metaclasses(?)
py:class builtins.bool
py:class builtins.float
py:class builtins.int
py:class builtins.object
py:class builtins.str
py:class builtins.dict

# typing
py:class AbstractContextManager
py:class asyncio.events.AbstractEventLoop
py:class function
py:class IO
py:class traceback
py:class _io.BufferedReader
py:class BinaryIO
py:class typing_extensions.Protocol

### AiiDA

# issues with order of object processing and type hinting
py:class aiida.engine.runners.ResultAndNode
py:class aiida.engine.runners.ResultAndPk
py:class aiida.engine.processes.workchains.workchain.WorkChainSpec
py:class aiida.manage.manager.Manager
py:class aiida.orm.entities.EntityTypes
py:class aiida.orm.nodes.node.WarnWhenNotEntered
py:class aiida.orm.implementation.querybuilder.QueryDictType
py:class aiida.orm.querybuilder.Classifier
py:class aiida.orm.utils.links.LinkQuadruple
py:class aiida.tools.importexport.dbexport.ExportReport
py:class aiida.tools.importexport.dbexport.ArchiveData
py:class aiida.tools.groups.paths.WalkNodeResult
py:meth aiida.orm.groups.GroupCollection.delete

py:class Backend
py:class BackendEntity
py:class BackendNode
py:class Base
py:class AuthInfo
py:class CalcJob
py:class CalcJobImporter
py:class CalcJobNode
py:class CollectionType
py:class Data
py:class DbImporter
py:class EntityType
py:class EntityTypes
py:class ExitCode
py:class File
py:class FilterType
py:class FolderData
py:class Group
py:class JobInfo
py:class JobState
py:class ModelType
py:class Node
py:class Orbital
py:class OrderByType
py:class Parser
py:class PersistenceError
py:class Process
py:class ProcessBuilder
py:class ProcessNode
py:class ProcessSpec
py:class Profile
py:class Port
py:class PortNamespace
py:class QueryBuilder
py:class Repository
py:class ReturnType
py:class Runner
py:class Scheduler
<<<<<<< HEAD
py:class SqlaBackend
=======
py:class SelfType
py:class TransactionType
>>>>>>> fc0b4587
py:class Transport
py:class TransportQueue
py:class WorkChain
py:class WorkChainSpec

py:class AuthInfoCollection
py:class CommentCollection
py:class ComputerCollection
py:class GroupCollection
py:class LogCollection
py:class NodeCollection
py:class UserCollection

py:class kiwipy.communications.Communicator
py:class plumpy.process_states.State
py:class plumpy.workchains._If
py:class plumpy.workchains._While

### python packages
# Note: These exceptions are needed if
# * the objects are referenced e.g. as param/return types types in method docstrings (without intersphinx mapping)
# * the documentation linked via intersphinx lists the objects at a different (usually lower) import hierarchy
py:class click.core.Group
py:class click.core.Option
py:class click.types.ParamType
py:class click.types.Choice
py:class click.types.IntParamType
py:class click.types.StringParamType
py:class click.types.Path
py:class click.types.File
py:meth  click.Option.get_default

py:class concurrent.futures._base.TimeoutError

py:class sphinx.util.docutils.SphinxDirective

py:class frozenset

py:class numpy.bool_

py:class paramiko.proxy.ProxyCommand

# These can be removed once they are properly included in the `__all__` in `plumpy`
py:class plumpy.ports.PortNamespace
py:class plumpy.utils.AttributesDict

py:class _asyncio.Future

py:class tqdm.std.tqdm

py:class IPython.core.magic.Magics

py:class HTMLParser.HTMLParser
py:class html.parser.HTMLParser

py:class disk_objectstore.container.Container

py:class django.contrib.auth.base_user.AbstractBaseUser
py:class django.contrib.auth.base_user.BaseUserManager
py:class django.contrib.auth.models.AbstractBaseUser
py:class django.contrib.auth.models.BaseUserManager
py:class django.contrib.auth.models.PermissionsMixin
py:class django.core.exceptions.MultipleObjectsReturned
py:class django.core.exceptions.ObjectDoesNotExist
py:class django.db.models.base.Model
py:class django.db.models.manager.Manager
py:class django.db.models.query.QuerySet
py:class django.db.migrations.migration.Migration

py:class flask.app.Flask

py:class sqlalchemy.ext.declarative.api.Base
py:class sqlalchemy.ext.declarative.api.Model
py:class sqlalchemy.orm.attributes.InstrumentedAttribute
py:class sqlalchemy.orm.query.Query
py:class sqlalchemy.orm.session.Session
py:class sqlalchemy.orm.util.AliasedClass
py:class sqlalchemy.sql.compiler.SQLCompiler
py:class sqlalchemy.sql.compiler.TypeCompiler
py:class sqlalchemy.sql.elements.BinaryExpression
py:class sqlalchemy.sql.elements.BooleanClauseList
py:class sqlalchemy.sql.functions.FunctionElement
py:exc sqlalchemy.orm.exc.MultipleResultsFound
py:func QueryBuilder._get_ormclass

py:class sphinx.ext.autodoc.ClassDocumenter

py:class yaml.Dumper
py:class yaml.Loader
py:class yaml.dumper.Dumper
py:class yaml.loader.Loader
py:class yaml.UnsafeLoader
py:class yaml.loader.UnsafeLoader
py:class uuid.UUID

py:class psycopg2.extensions.cursor

py:class aldjemy.orm.DbNode
py:class aldjemy.orm.DbLink
py:class aldjemy.orm.DbComputer
py:class aldjemy.orm.DbUser
py:class aldjemy.orm.DbGroup
py:class aldjemy.orm.DbAuthInfo
py:class aldjemy.orm.DbComment
py:class aldjemy.orm.DbLog
py:class aldjemy.orm.DbSetting

py:class alembic.config.Config

py:class pgsu.PGSU
py:meth  pgsu.PGSU.__init__

py:class jsonschema.exceptions._Error

py:class Session
py:class Query
py:class BackendQueryBuilder
py:class importlib_metadata.EntryPoint
py:class importlib_metadata.EntryPoints
py:class Command

py:class BooleanClauseList
py:class SQLCompiler
py:class sqlalchemy.orm.decl_api.Model
py:class sqlalchemy.sql.elements.ColumnElement<|MERGE_RESOLUTION|>--- conflicted
+++ resolved
@@ -83,12 +83,9 @@
 py:class ReturnType
 py:class Runner
 py:class Scheduler
-<<<<<<< HEAD
 py:class SqlaBackend
-=======
 py:class SelfType
 py:class TransactionType
->>>>>>> fc0b4587
 py:class Transport
 py:class TransportQueue
 py:class WorkChain
