--- conflicted
+++ resolved
@@ -526,13 +526,7 @@
 
         LOGGER.report('Initialising the storage backend.')
         try:
-<<<<<<< HEAD
-            # PRCOMMENT: Not sure what this context manager is for?
-            with contextlib.redirect_stdout(io.StringIO()):
-                profile.storage_cls.initialise(profile)
-=======
             profile.storage_cls.initialise(profile)
->>>>>>> 6ab3ed1b
         except Exception as exception:
             raise StorageMigrationError(
                 f'Storage backend initialisation failed, probably because the configuration is incorrect:\n{exception}'
