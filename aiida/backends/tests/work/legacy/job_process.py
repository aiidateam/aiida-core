# -*- coding: utf-8 -*-
###########################################################################
# Copyright (c), The AiiDA team. All rights reserved.                     #
# This file is part of the AiiDA code.                                    #
#                                                                         #
# The code is hosted on GitHub at https://github.com/aiidateam/aiida_core #
# For further information on the license, see the LICENSE.txt file        #
# For further information please visit http://www.aiida.net               #
###########################################################################

from aiida.backends.testbase import AiidaTestCase

from aiida.orm.calculation.job.simpleplugins.templatereplacer import TemplatereplacerCalculation
from aiida.work.class_loader import ClassLoader
import aiida.work.util as util
from aiida.work.legacy.job_process import JobProcess
from aiida.orm.calculation.job.simpleplugins.templatereplacer import TemplatereplacerCalculation

class TestJobProcess(AiidaTestCase):
    def setUp(self):
        super(TestJobProcess, self).setUp()
        self.assertEquals(len(util.ProcessStack.stack()), 0)

    def tearDown(self):
        super(TestJobProcess, self).tearDown()
        self.assertEquals(len(util.ProcessStack.stack()), 0)

    def test_class_loader(self):
        cl = ClassLoader()
<<<<<<< HEAD
        PwProcess = JobProcess.build(PwCalculation)

    def test_job_process_set_label_and_description(self):
        label = 'test_label'
        description = 'test_description'
        inputs = {
            '_options': {
                    'computer': self.computer,
                    'resources': {
                        'num_machines': 1,
                        'num_mpiprocs_per_machine': 1
                    },
                    'max_wallclock_seconds': 10,
                },
            '_label': label,
            '_description': description
        }

        job_class = TemplatereplacerCalculation.process()
        job_instance = job_class.new_instance(inputs)

        self.assertEquals(job_instance.calc.label, label)
        self.assertEquals(job_instance.calc.description, description)
=======
        TemplatereplacerProcess = JobProcess.build(TemplatereplacerCalculation)
>>>>>>> 3cf52808
<|MERGE_RESOLUTION|>--- conflicted
+++ resolved
@@ -14,7 +14,6 @@
 from aiida.work.class_loader import ClassLoader
 import aiida.work.util as util
 from aiida.work.legacy.job_process import JobProcess
-from aiida.orm.calculation.job.simpleplugins.templatereplacer import TemplatereplacerCalculation
 
 class TestJobProcess(AiidaTestCase):
     def setUp(self):
@@ -27,8 +26,7 @@
 
     def test_class_loader(self):
         cl = ClassLoader()
-<<<<<<< HEAD
-        PwProcess = JobProcess.build(PwCalculation)
+        TemplatereplacerProcess = JobProcess.build(TemplatereplacerCalculation)
 
     def test_job_process_set_label_and_description(self):
         label = 'test_label'
@@ -50,7 +48,4 @@
         job_instance = job_class.new_instance(inputs)
 
         self.assertEquals(job_instance.calc.label, label)
-        self.assertEquals(job_instance.calc.description, description)
-=======
-        TemplatereplacerProcess = JobProcess.build(TemplatereplacerCalculation)
->>>>>>> 3cf52808
+        self.assertEquals(job_instance.calc.description, description)