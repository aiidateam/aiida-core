# -*- coding: utf-8 -*-
from collections import Mapping
from aiida.work.ports import PortNamespace

__all__ = ['ProcessBuilder', 'JobProcessBuilder', 'ProcessBuilderNamespace']


class ProcessBuilderNamespace(Mapping):
    """
    Input namespace for the ProcessBuilder. Dynamically generates the getters and setters
    for the input ports of a given PortNamespace
    """

    def __init__(self, port_namespace):
        self._valid_fields = port_namespace.keys()
        self._port_namespace = port_namespace
        self._data = {}

        for name, port in port_namespace.items():

            if isinstance(port, PortNamespace):
                self._data[name] = ProcessBuilderNamespace(port)
                def fgetter(self, name=name):
                    return self._data.get(name)
            elif port.has_default():
                def fgetter(self, name=name, default=port.default):
                    return self._data.get(name, default)
            else:
                def fgetter(self, name=name):
                    return self._data.get(name, None)

            def fsetter(self, value):
                self._data[name] = value

            fgetter.__doc__ = str(port)
            getter = property(fgetter)
            getter.setter(fsetter)
            setattr(self.__class__, name, getter)

    def __setattr__(self, attr, value):
        """
        Any attributes without a leading underscore being set correspond to inputs and should hence
        be validated with respect to the corresponding input port from the process spec
        """
        if attr.startswith('_'):
            object.__setattr__(self, attr, value)
        else:
<<<<<<< HEAD
            port = self._port_namespace[attr]
            value = port.serialize(value)
            is_valid, message = port.validate(value)
=======
            try:
                port = self._port_namespace[attr]
            except KeyError:
                raise AttributeError('Unknown builder parameter: {}'.format(attr))
>>>>>>> d630e9c9

            is_valid, message = port.validate(value)
            if not is_valid:
                raise ValueError('invalid attribute value: {}'.format(message))

            self._data[attr] = value

    def __repr__(self):
        return self._data.__repr__()

    def __dir__(self):
        return sorted(set(self._valid_fields + [n for n in self.__dict__.keys() if n.startswith('_')]))

    def __iter__(self):
       for k, v in self._data.items():
          yield k

    def __len__(self):
        return len(self._data)

    def __getitem__(self, item):
        return self._data[item]


class ProcessBuilder(ProcessBuilderNamespace):
    """
    A process builder that helps creating a new calculation
    """
    def __init__(self, process_class):
        self._process_class = process_class
        self._process_spec = self._process_class.spec()
        super(ProcessBuilder, self).__init__(port_namespace=self._process_spec.inputs)


class JobProcessBuilder(ProcessBuilder):
    """
    A process builder specific to JobCalculation classes, that provides
    also the submit_test functionality
    """
    def __dir__(self):
        return super(JobProcessBuilder, self).__dir__() + ['submit_test']

    def submit_test(self, folder=None, subfolder_name=None):
        """
        Run a test submission by creating the files that would be generated for the real calculation in a local folder,
        without actually storing the calculation nor the input nodes. This functionality therefore also does not
        require any of the inputs nodes to be stored yet.

        :param folder: a Folder object, within which to create the calculation files. By default a folder
            will be created in the current working directory
        :param subfolder_name: the name of the subfolder to use within the directory of the ``folder`` object. By
            default a unique string will be generated based on the current datetime with the format ``yymmdd-``
            followed by an auto incrementing index
        """
        inputs = {
            'store_provenance': False
        }
        inputs.update(**self)
        process = self._process_class(inputs=inputs)

        return process._calc.submit_test(folder, subfolder_name)<|MERGE_RESOLUTION|>--- conflicted
+++ resolved
@@ -45,17 +45,11 @@
         if attr.startswith('_'):
             object.__setattr__(self, attr, value)
         else:
-<<<<<<< HEAD
-            port = self._port_namespace[attr]
-            value = port.serialize(value)
-            is_valid, message = port.validate(value)
-=======
             try:
                 port = self._port_namespace[attr]
             except KeyError:
                 raise AttributeError('Unknown builder parameter: {}'.format(attr))
->>>>>>> d630e9c9
-
+            value = port.serialize(value)
             is_valid, message = port.validate(value)
             if not is_valid:
                 raise ValueError('invalid attribute value: {}'.format(message))
