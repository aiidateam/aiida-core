--- conflicted
+++ resolved
@@ -10,19 +10,15 @@
 
 import inspect
 import plum
+import unittest
+import aiida.backends.settings as settings
 
 from aiida.backends.testbase import AiidaTestCase
-<<<<<<< HEAD
-=======
-from plum.engine.ticking import TickingEngine
-from plum.persistence.bundle import Bundle
-import plum.process_monitor
-from aiida.orm.calculation.work import WorkCalculation
->>>>>>> f7f55ce2
 from aiida.work.workchain import WorkChain, \
     ToContext, _Block, _If, _While, if_, while_, return_
 from aiida.work.workchain import _WorkChainSpec, Outputs
 from aiida.work.workfunction import workfunction
+from aiida.work.launch import run, legacy_workflow
 from aiida.orm.data.base import Int, Str, Bool
 from aiida.orm.calculation.work import WorkCalculation
 from aiida.common.links import LinkType
@@ -111,8 +107,6 @@
         self.finished_steps[function_name] = True
 
 
-<<<<<<< HEAD
-=======
 class TestContext(AiidaTestCase):
     def test_attributes(self):
         c = WorkChain.Context()
@@ -133,34 +127,6 @@
             c['new_attr']
 
 
-class IfTest(WorkChain):
-    @classmethod
-    def define(cls, spec):
-        super(IfTest, cls).define(spec)
-        spec.outline(
-            if_(cls.condition)(
-                cls.step1,
-                cls.step2
-            )
-        )
-
-    def on_create(self, pid, inputs, saved_state):
-        super(IfTest, self).on_create(pid, inputs, saved_state)
-        if saved_state is None:
-            self.ctx.s1 = False
-            self.ctx.s2 = False
-
-    def condition(self):
-        return True
-
-    def step1(self):
-        self.ctx.s1 = True
-
-    def step2(self):
-        self.ctx.s2 = True
-
-
->>>>>>> f7f55ce2
 class TestWorkchain(AiidaTestCase):
     def setUp(self):
         super(TestWorkchain, self).setUp()
@@ -169,6 +135,8 @@
     def tearDown(self):
         super(TestWorkchain, self).tearDown()
         self.assertEquals(len(ProcessStack.stack()), 0)
+        import logging
+        logging.disable(logging.NOTSET)
 
     def test_run(self):
         A = Str('A')
@@ -361,7 +329,6 @@
 
         run(MainWorkChain)
 
-<<<<<<< HEAD
     def test_tocontext_schedule_workchain(self):
         class MainWorkChain(WorkChain):
             @classmethod
@@ -369,33 +336,6 @@
                 super(MainWorkChain, cls).define(spec)
                 spec.outline(cls.run, cls.check)
                 spec.dynamic_output()
-=======
-    def test_if_block_persistence(self):
-        """ This test was created to capture issue #902 """
-        wc = IfTest.new_instance()
-
-        while not wc.ctx.s1 and not wc.has_finished():
-            wc.tick()
-        self.assertTrue(wc.ctx.s1)
-        self.assertFalse(wc.ctx.s2)
-
-        # Now bundle the thing
-        b = Bundle()
-        wc.save_instance_state(b)
-        # Abort the current one
-        wc.stop()
-        wc.destroy(execute=True)
-
-        # Load from saved tate
-        wc = IfTest.create_from(b)
-        self.assertTrue(wc.ctx.s1)
-        self.assertFalse(wc.ctx.s2)
-
-        wc.run_until_complete()
-
-    def _run_with_checkpoints(self, wf_class, inputs=None):
-        finished_steps = {}
->>>>>>> f7f55ce2
 
             def run(self):
                 return ToContext(subwc=self.runner.submit(SubWorkChain))
@@ -409,18 +349,10 @@
                 super(SubWorkChain, cls).define(spec)
                 spec.outline(cls.run)
 
-<<<<<<< HEAD
             def run(self):
                 self.out("value", Int(5))
 
         run(MainWorkChain)
-=======
-class TestWorkchainWithOldWorkflows(AiidaTestCase):
-    def setUp(self):
-        super(TestWorkchainWithOldWorkflows, self).setUp()
-        import logging
-        logging.disable(logging.CRITICAL)
->>>>>>> f7f55ce2
 
     def test_report_dbloghandler(self):
         """
@@ -523,36 +455,10 @@
         run(_TestWf)
 
 
-<<<<<<< HEAD
-=======
-class TestHelpers(AiidaTestCase):
-    """
-    Test the helper functions/classes used by workchains
-    """
-
-    def test_get_proc_outputs(self):
-        c = WorkCalculation()
-        a = Int(5)
-        b = Int(10)
-        a.add_link_from(c, u'a', link_type=LinkType.CREATE)
-        b.add_link_from(c, u'b', link_type=LinkType.CREATE)
-        c.store()
-        for n in [a, b, c]:
-            n.store()
-
-        from aiida.work.interstep import _get_proc_outputs_from_registry
-        outputs = _get_proc_outputs_from_registry(c.pk)
-        self.assertListEqual(outputs.keys(), [u'a', u'b'])
-        self.assertEquals(outputs['a'], a)
-        self.assertEquals(outputs['b'], b)
-
-
->>>>>>> f7f55ce2
 class TestWorkChainAbort(AiidaTestCase):
     """
     Test the functionality to abort a workchain
     """
-
     class AbortableWorkChain(WorkChain):
         @classmethod
         def define(cls, spec):
@@ -623,13 +529,11 @@
         self.assertEquals(process.calc.has_failed(), False)
         self.assertEquals(process.calc.has_aborted(), True)
 
-
 class TestWorkChainAbortChildren(AiidaTestCase):
     """
     Test the functionality to abort a workchain and verify that children
     are also aborted appropriately
     """
-
     class SubWorkChain(WorkChain):
         @classmethod
         def define(cls, spec):
