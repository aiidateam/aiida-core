# -*- coding: utf-8 -*-
###########################################################################
# Copyright (c), The AiiDA team. All rights reserved.                     #
# This file is part of the AiiDA code.                                    #
#                                                                         #
# The code is hosted on GitHub at https://github.com/aiidateam/aiida-core #
# For further information on the license, see the LICENSE.txt file        #
# For further information please visit http://www.aiida.net               #
###########################################################################
# pylint: disable=import-error,no-name-in-module
"""Module to manage nodes for the SQLA backend."""

<<<<<<< HEAD
from sqlalchemy import ForeignKey, text
from sqlalchemy.orm import relationship, backref
from sqlalchemy.schema import Column
from sqlalchemy.sql.schema import Index
from sqlalchemy.types import Integer, String, DateTime, Text
=======
from sqlalchemy import ForeignKey
>>>>>>> b806b7fe
# Specific to PGSQL. If needed to be agnostic
# http://docs.sqlalchemy.org/en/rel_0_9/core/custom_types.html?highlight=guid#backend-agnostic-guid-type
# Or maybe rely on sqlalchemy-utils UUID type
from sqlalchemy.dialects.postgresql import JSONB, UUID
from sqlalchemy.orm import backref, relationship
from sqlalchemy.schema import Column
from sqlalchemy.types import DateTime, Integer, String, Text

from aiida.backends.sqlalchemy.models.base import Base
from aiida.common import timezone
from aiida.common.utils import get_new_uuid


class DbNode(Base):
    """Database model to store nodes.

    Each node can be categorized according to its ``node_type``,
    which indicates what kind of data or process node it is.
    Additionally, process nodes also have a ``process_type`` that further indicates what is the specific plugin it uses.

    Nodes can also store two kind of properties:

    - ``attributes`` are determined by the ``node_type``,
      and are set before storing the node and can't be modified afterwards.
    - ``extras``, on the other hand,
      can be added and removed after the node has been stored and are usually set by the user.

    """

    __tablename__ = 'db_dbnode'

    id = Column(Integer, primary_key=True)  # pylint: disable=invalid-name
    uuid = Column(UUID(as_uuid=True), default=get_new_uuid, unique=True, nullable=False)
    node_type = Column(String(255), default='', index=True, nullable=False)
    process_type = Column(String(255), index=True)
    label = Column(
        String(255), index=True, nullable=False, default=''
    )  # Does it make sense to be nullable and have a default?
    description = Column(Text(), nullable=False, default='')
    ctime = Column(DateTime(timezone=True), default=timezone.now, nullable=False)
    mtime = Column(DateTime(timezone=True), default=timezone.now, onupdate=timezone.now, nullable=False)
    attributes = Column(JSONB)
    extras = Column(JSONB)
    repository_metadata = Column(JSONB, nullable=False, default=dict, server_default='{}')

    dbcomputer_id = Column(
        Integer,
        ForeignKey('db_dbcomputer.id', deferrable=True, initially='DEFERRED', ondelete='RESTRICT'),
        nullable=True
    )

    # This should have the same ondelete behaviour as db_computer_id, right?
    user_id = Column(
        Integer, ForeignKey('db_dbuser.id', deferrable=True, initially='DEFERRED', ondelete='restrict'), nullable=False
    )

    # pylint: disable=fixme
    # TODO SP: The 'passive_deletes=all' argument here means that SQLAlchemy
    # won't take care of automatic deleting in the DbLink table. This still
    # isn't exactly the same behaviour than with Django. The solution to
    # this is probably a ON DELETE inside the DB. On removing node with id=x,
    # we would remove all link with x as an output.

    dbcomputer = relationship('DbComputer', backref=backref('dbnodes', passive_deletes='all', cascade='merge'))

    # User
    user = relationship('DbUser', backref=backref(
        'dbnodes',
        passive_deletes='all',
        cascade='merge',
    ))

    # outputs via db_dblink table
    outputs_q = relationship(
        'DbNode',
        secondary='db_dblink',
        primaryjoin='DbNode.id == DbLink.input_id',
        secondaryjoin='DbNode.id == DbLink.output_id',
        backref=backref('inputs_q', passive_deletes=True, lazy='dynamic'),
        lazy='dynamic',
        passive_deletes=True
    )

    __tableargs__ = (
        Index(
            'db_dbnode_node_type_like',
            node_type,
            postgresql_using='btree',
            postgresql_ops={'data': 'varchar_pattern_ops'}
        ),
    )

    def __init__(self, *args, **kwargs):
        """Add three additional attributes to the base class: mtime, attributes and extras."""
        super().__init__(*args, **kwargs)
        # The behavior of an unstored Node instance should be that all its attributes should be initialized in
        # accordance with the defaults specified on the colums, i.e. if a default is specified for the `uuid` column,
        # then an unstored `DbNode` instance should have a default value for the `uuid` attribute. The exception here
        # is the `mtime`, that we do not want to be set upon instantiation, but only upon storing. However, in
        # SqlAlchemy a default *has* to be defined if one wants to get that value upon storing. But since defining a
        # default on the column in combination with the hack in `aiida.backend.SqlAlchemy.models.__init__` to force all
        # defaults to be populated upon instantiation, we have to unset the `mtime` attribute here manually.
        #
        # The only time that we allow mtime not to be null is when we explicitly pass mtime as a kwarg. This covers
        # the case that a node is constructed based on some very predefined data like when we create nodes at the
        # AiiDA import functions.
        if 'mtime' not in kwargs:
            self.mtime = None

        if self.attributes is None:
            self.attributes = {}

        if self.extras is None:
            self.extras = {}

    @property
    def outputs(self):
        return self.outputs_q.all()

    @property
    def inputs(self):
        return self.inputs_q.all()  # pylint: disable=no-member

    def get_simple_name(self, invalid_result=None):
        """
        Return a string with the last part of the type name.

        If the type is empty, use 'Node'.
        If the type is invalid, return the content of the input variable
        ``invalid_result``.

        :param invalid_result: The value to be returned if the node type is
            not recognized.
        """
        thistype = self.node_type
        # Fix for base class
        if thistype == '':
            thistype = 'node.Node.'
        if not thistype.endswith('.'):
            return invalid_result
        thistype = thistype[:-1]  # Strip final dot
        return thistype.rpartition('.')[2]

    @property
    def pk(self):
        return self.id

    def __str__(self):
        """Get string object out of DbNode object."""
        simplename = self.get_simple_name(invalid_result='Unknown')
        # node pk + type
        if self.label:
            return f'{simplename} node [{self.pk}]: {self.label}'
        return f'{simplename} node [{self.pk}]'


class DbLink(Base):
    """Database model to store links between nodes.

    Each entry in this table contains not only the ``id`` information of the two nodes that are linked,
    but also some extra properties of the link themselves.
    This includes the ``type`` of the link (see the :ref:`topics:provenance:concepts` section for all possible types)
    as well as a ``label`` which is more specific and typically determined by
    the procedure generating the process node that links the data nodes.
    """

    __tablename__ = 'db_dblink'

    id = Column(Integer, primary_key=True)  # pylint: disable=invalid-name
    input_id = Column(Integer, ForeignKey('db_dbnode.id', deferrable=True, initially='DEFERRED'), index=True)
    output_id = Column(
        Integer, ForeignKey('db_dbnode.id', ondelete='CASCADE', deferrable=True, initially='DEFERRED'), index=True
    )

    # https://docs.sqlalchemy.org/en/14/errors.html#relationship-x-will-copy-column-q-to-column-p-which-conflicts-with-relationship-s-y
    input = relationship('DbNode', primaryjoin='DbLink.input_id == DbNode.id', overlaps='inputs_q,outputs_q')
    output = relationship('DbNode', primaryjoin='DbLink.output_id == DbNode.id', overlaps='inputs_q,outputs_q')

    label = Column(String(255), index=True, nullable=False)
    type = Column(String(255), index=True, nullable=False)

    # A calculation can have both a 'return' and a 'create' link to
    # a single data output node, which would violate the unique constraint
    # defined below, since the difference in link type is not considered.
    # The distinction between the type of a 'create' and a 'return' link is not
    # implemented at the moment, so the unique constraint is disabled.
    __table_args__ = (
        # I cannot add twice the same link
        # I want unique labels among all inputs of a node
        # UniqueConstraint('output_id', 'label'),
    )

    def __str__(self):
        return '{} ({}) --> {} ({})'.format(
            self.input.get_simple_name(invalid_result='Unknown node'), self.input.pk,
            self.output.get_simple_name(invalid_result='Unknown node'), self.output.pk
        )<|MERGE_RESOLUTION|>--- conflicted
+++ resolved
@@ -10,21 +10,14 @@
 # pylint: disable=import-error,no-name-in-module
 """Module to manage nodes for the SQLA backend."""
 
-<<<<<<< HEAD
 from sqlalchemy import ForeignKey, text
-from sqlalchemy.orm import relationship, backref
-from sqlalchemy.schema import Column
-from sqlalchemy.sql.schema import Index
-from sqlalchemy.types import Integer, String, DateTime, Text
-=======
-from sqlalchemy import ForeignKey
->>>>>>> b806b7fe
 # Specific to PGSQL. If needed to be agnostic
 # http://docs.sqlalchemy.org/en/rel_0_9/core/custom_types.html?highlight=guid#backend-agnostic-guid-type
 # Or maybe rely on sqlalchemy-utils UUID type
 from sqlalchemy.dialects.postgresql import JSONB, UUID
 from sqlalchemy.orm import backref, relationship
 from sqlalchemy.schema import Column
+from sqlalchemy.sql.schema import Index
 from sqlalchemy.types import DateTime, Integer, String, Text
 
 from aiida.backends.sqlalchemy.models.base import Base
