# -*- coding: utf-8 -*-
###########################################################################
# Copyright (c), The AiiDA team. All rights reserved.                     #
# This file is part of the AiiDA code.                                    #
#                                                                         #
# The code is hosted on GitHub at https://github.com/aiidateam/aiida-core #
# For further information on the license, see the LICENSE.txt file        #
# For further information please visit http://www.aiida.net               #
###########################################################################
# pylint: disable=cyclic-import
"""AiiDA manager for global settings"""
import functools
from typing import TYPE_CHECKING, Any, Optional, Union

if TYPE_CHECKING:
<<<<<<< HEAD
    from asyncio import AbstractEventLoop
=======
    import asyncio
>>>>>>> f11598dc

    from kiwipy.rmq import RmqThreadCommunicator
    from plumpy.process_comms import RemoteProcessThreadController

    from aiida.engine.daemon.client import DaemonClient
    from aiida.engine.persistence import AiiDAPersister
    from aiida.engine.runners import Runner
    from aiida.manage.configuration.config import Config
    from aiida.manage.configuration.profile import Profile
    from aiida.orm.implementation import StorageBackend

__all__ = ('get_manager',)

MANAGER: Optional['Manager'] = None


def get_manager() -> 'Manager':
    """Return the AiiDA global manager instance."""
    global MANAGER  # pylint: disable=global-statement
    if MANAGER is None:
        MANAGER = Manager()
    return MANAGER


class Manager:  # pylint: disable=too-many-public-methods
    """Manager singleton for globally loaded resources.

    AiiDA can have the following global resources loaded:

    1. A single configuration object that contains:

        - Global options overrides
        - The name of a default profile
        - A mapping of profile names to their configuration and option overrides

    2. A single profile object that contains:

        - The name of the profile
        - The UUID of the profile
        - The configuration of the profile, for connecting to storage and processing resources
        - The option overrides for the profile

    3. A single storage backend object for the profile, to connect to data storage resources
    5. A single daemon client object for the profile, to connect to the AiiDA daemon
    4. A single communicator object for the profile, to connect to the process control resources
    6. A single process controller object for the profile, which uses the communicator to control process tasks
    7. A single runner object for the profile, which uses the process controller to start and stop processes
    8. A single persister object for the profile, which can persist running processes to the profile storage

    """

    def __init__(self) -> None:
        """Construct a new instance."""
        # note: the config currently references the global variables
        self._profile: Optional['Profile'] = None
        self._profile_storage: Optional['StorageBackend'] = None
        self._daemon_client: Optional['DaemonClient'] = None
        self._communicator: Optional['RmqThreadCommunicator'] = None
        self._process_controller: Optional['RemoteProcessThreadController'] = None
        self._persister: Optional['AiiDAPersister'] = None
        self._runner: Optional['Runner'] = None

    @staticmethod
    def get_config(create=False) -> 'Config':
        """Return the current config.

        :return: current loaded config instance
        :raises aiida.common.ConfigurationError: if the configuration file could not be found, read or deserialized

        """
        from .configuration import get_config
        return get_config(create=create)

    def get_profile(self) -> Optional['Profile']:
        """Return the current loaded profile, if any

        :return: current loaded profile instance
        """
        return self._profile

    def load_profile(self, profile: Union[None, str, 'Profile'] = None, allow_switch=False) -> 'Profile':
        """Load a global profile, unloading any previously loaded profile.

        .. note:: If a profile is already loaded and no explicit profile is specified, nothing will be done.

        :param profile: the name of the profile to load, by default will use the one marked as default in the config
        :param allow_switch: if True, will allow switching to a different profile when storage is already loaded

        :return: the loaded `Profile` instance
        :raises `aiida.common.exceptions.InvalidOperation`:
            if another profile has already been loaded and allow_switch is False
        """
        from aiida.common.exceptions import InvalidOperation
        from aiida.common.log import configure_logging
        from aiida.manage.configuration.profile import Profile

        # If a profile is already loaded and no explicit profile is specified, we do nothing
        if profile is None and self._profile:
            return self._profile

        if profile is None or isinstance(profile, str):
            profile = self.get_config().get_profile(profile)
        elif not isinstance(profile, Profile):
            raise TypeError(f'profile must be None, a string, or a Profile instance, got: {type(profile)}')

        # If a profile is loaded and the specified profile name is that of the currently loaded, do nothing
        if self._profile and (self._profile.name == profile.name):
            return self._profile

        if self._profile and self.profile_storage_loaded and not allow_switch:
            raise InvalidOperation(
                f'cannot switch to profile {profile.name!r} because profile {self._profile.name!r} storage '
                'is already loaded and allow_switch is False'
            )

        self.unload_profile()
        self._profile = profile

        # Reconfigure the logging to make sure that profile specific logging config options are taken into account.
        # Note that we do not configure with `with_orm=True` because that will force the backend to be loaded.
        # This should instead be done lazily in `Manager.get_profile_storage`.
        configure_logging()

        # Check whether a development version is being run. Note that needs to be called after ``configure_logging``
        # because this function relies on the logging being properly configured for the warning to show.
        self.check_version()

        return self._profile

    def reset_profile(self) -> None:
        """Close and reset any associated resources for the current profile."""
        self.reset_profile_storage()
        self.reset_communicator()
        self.reset_runner()

        self._daemon_client = None
        self._persister = None

    def reset_profile_storage(self) -> None:
        """Reset the profile storage.

        This will close any connections to the services used by the storage, such as database connections.
        """
        if self._profile_storage is not None:
            self._profile_storage.close()
        self._profile_storage = None

    def reset_communicator(self) -> None:
        """Reset the communicator."""
        if self._communicator is not None:
            self._communicator.close()
        self._communicator = None
        self._process_controller = None

    def reset_runner(self) -> None:
        """Reset the process runner."""
        if self._runner is not None:
            self._runner.close()
        self._runner = None

    def unload_profile(self) -> None:
        """Unload the current profile, closing any associated resources."""
        self.reset_profile()
        self._profile = None

    @property
    def profile_storage_loaded(self) -> bool:
        """Return whether a storage backend has been loaded.

        :return: boolean, True if database backend is currently loaded, False otherwise
        """
        return self._profile_storage is not None

    def get_option(self, option_name: str) -> Any:
        """Return the value of a configuration option.

        In order of priority, the option is returned from:

        1. The current profile, if loaded and the option specified
        2. The current configuration, if loaded and the option specified
        3. The default value for the option

        :param option_name: the name of the option to return
        :return: the value of the option
        :raises `aiida.common.exceptions.ConfigurationError`: if the option is not found
        """
        from aiida.common.exceptions import ConfigurationError
        from aiida.manage.configuration.options import get_option

        # try the profile
        if self._profile and option_name in self._profile.options:
            return self._profile.get_option(option_name)
        # try the config
        try:
            config = self.get_config(create=True)
        except ConfigurationError:
            pass
        else:
            if option_name in config.options:
                return config.get_option(option_name)
        # try the defaults (will raise ConfigurationError if not present)
        option = get_option(option_name)
        return option.default

    def get_backend(self) -> 'StorageBackend':
        """Return the current profile's storage backend, loading it if necessary.

        Deprecated: use `get_profile_storage` instead.
        """
        from aiida.common.warnings import warn_deprecation
        warn_deprecation('get_backend() is deprecated, use get_profile_storage() instead', version=3)
        return self.get_profile_storage()

    def get_profile_storage(self) -> 'StorageBackend':
        """Return the current profile's storage backend, loading it if necessary."""
        from aiida.common import ConfigurationError
        from aiida.common.log import configure_logging
        from aiida.manage.profile_access import ProfileAccessManager

        # if loaded, return the current storage backend (which is "synced" with the global profile)
        if self._profile_storage is not None:
            return self._profile_storage

        # get the currently loaded profile
        profile = self.get_profile()
        if profile is None:
            raise ConfigurationError(
                'Could not determine the current profile. Consider loading a profile using `aiida.load_profile()`.'
            )

        # request access to the profile (for example, if it is being used by a maintenance operation)
        ProfileAccessManager(profile).request_access()

        # retrieve the storage backend to use for the current profile
        storage_cls = profile.storage_cls

        # now we can actually instatiate the backend and set the global variable, note:
        # if the storage is not reachable, this will raise an exception
        # if the storage schema is not at the latest version, this will except and the user will be informed to migrate
        self._profile_storage = storage_cls(profile)

        # Reconfigure the logging with `with_orm=True` to make sure that profile specific logging configuration options
        # are taken into account and the `DbLogHandler` is configured.
        configure_logging(with_orm=True)

        return self._profile_storage

    def get_persister(self) -> 'AiiDAPersister':
        """Return the persister

        :return: the current persister instance

        """
        from aiida.engine import persistence

        if self._persister is None:
            self._persister = persistence.AiiDAPersister()

        return self._persister

    def get_communicator(self) -> 'RmqThreadCommunicator':
        """Return the communicator

        :return: a global communicator instance

        """
        if self._communicator is None:
            self._communicator = self.create_communicator()

        return self._communicator

    def create_communicator(self, task_prefetch_count: Optional[int] = None) -> 'RmqThreadCommunicator':
        """Create a Communicator.

        :param task_prefetch_count: optional specify how many tasks this communicator take simultaneously

        :return: the communicator instance

        """
        import kiwipy.rmq

        from aiida.common import ConfigurationError
        from aiida.manage.external import rmq
        from aiida.orm.utils import serialize

        profile = self.get_profile()
        if profile is None:
            raise ConfigurationError(
                'Could not determine the current profile. Consider loading a profile using `aiida.load_profile()`.'
            )

        if task_prefetch_count is None:
            task_prefetch_count = self.get_option('daemon.worker_process_slots')

        prefix = profile.rmq_prefix

        encoder = functools.partial(serialize.serialize, encoding='utf-8')
        decoder = serialize.deserialize_unsafe

        communicator = kiwipy.rmq.RmqThreadCommunicator.connect(
            connection_params={'url': profile.get_rmq_url()},
            message_exchange=rmq.get_message_exchange_name(prefix),
            encoder=encoder,
            decoder=decoder,
            task_exchange=rmq.get_task_exchange_name(prefix),
            task_queue=rmq.get_launch_queue_name(prefix),
            task_prefetch_count=task_prefetch_count,
            async_task_timeout=self.get_option('rmq.task_timeout'),
            # This is needed because the verdi commands will call this function and when called in unit tests the
            # testing_mode cannot be set.
            testing_mode=profile.is_test_profile,
        )

        # Check whether a compatible version of RabbitMQ is being used.
        self.check_rabbitmq_version(communicator)

        return communicator

    def get_daemon_client(self) -> 'DaemonClient':
        """Return the daemon client for the current profile.

        :return: the daemon client

        :raises aiida.common.MissingConfigurationError: if the configuration file cannot be found
        :raises aiida.common.ProfileConfigurationError: if the given profile does not exist
        """
        from aiida.common import ConfigurationError
        from aiida.engine.daemon.client import DaemonClient

        if self._daemon_client is None:
            profile = self.get_profile()
            if profile is None:
                raise ConfigurationError(
                    'Could not determine the current profile. Consider loading a profile using `aiida.load_profile()`.'
                )
            self._daemon_client = DaemonClient(profile)

        return self._daemon_client

    def get_process_controller(self) -> 'RemoteProcessThreadController':
        """Return the process controller

        :return: the process controller instance

        """
        from plumpy.process_comms import RemoteProcessThreadController
        if self._process_controller is None:
            self._process_controller = RemoteProcessThreadController(self.get_communicator())

        return self._process_controller

    def get_runner(self, **kwargs) -> 'Runner':
        """Return a runner that is based on the current profile settings and can be used globally by the code.

        :return: the global runner

        """
        if self._runner is None:
            self._runner = self.create_runner(**kwargs)

        return self._runner

    def set_runner(self, new_runner: 'Runner') -> None:
        """Set the currently used runner

        :param new_runner: the new runner to use

        """
        if self._runner is not None:
            self._runner.close()

        self._runner = new_runner

    def create_runner(self, with_persistence: bool = True, **kwargs: Any) -> 'Runner':
        """Create and return a new runner

        :param with_persistence: create a runner with persistence enabled

        :return: a new runner instance

        """
        from aiida.common import ConfigurationError
        from aiida.engine import runners

        profile = self.get_profile()
        if profile is None:
            raise ConfigurationError(
                'Could not determine the current profile. Consider loading a profile using `aiida.load_profile()`.'
            )
        poll_interval = 0.0 if profile.is_test_profile else self.get_option('runner.poll.interval')

        settings = {'rmq_submit': False, 'poll_interval': poll_interval}
        settings.update(kwargs)

        if profile.process_control_backend == 'rabbitmq' and 'communicator' not in settings:
            # Only call get_communicator if we have to as it will lazily create
            settings['communicator'] = self.get_communicator()

        if with_persistence and 'persister' not in settings:
            settings['persister'] = self.get_persister()

        return runners.Runner(**settings)

<<<<<<< HEAD
    def create_daemon_runner(self, loop: Optional['AbstractEventLoop'] = None) -> 'Runner':
=======
    def create_daemon_runner(self, loop: Optional['asyncio.AbstractEventLoop'] = None) -> 'Runner':
>>>>>>> f11598dc
        """Create and return a new daemon runner.

        This is used by workers when the daemon is running and in testing.

        :param loop: the (optional) asyncio event loop to use

        :return: a runner configured to work in the daemon configuration

        """
        from plumpy.persistence import LoadSaveContext

        from aiida.engine import persistence
        from aiida.manage.external.rmq.launcher import ProcessLauncher

        runner = self.create_runner(rmq_submit=True, loop=loop)
        runner_loop = runner.loop

        # Listen for incoming launch requests
        task_receiver = ProcessLauncher(
            loop=runner_loop,
            persister=self.get_persister(),
            load_context=LoadSaveContext(runner=runner),
            loader=persistence.get_object_loader()
        )

        assert runner.communicator is not None, 'communicator not set for runner'
        runner.communicator.add_task_subscriber(task_receiver)

        return runner

    def check_rabbitmq_version(self, communicator: 'RmqThreadCommunicator'):
        """Check the version of RabbitMQ that is being connected to and emit warning if it is not compatible."""
        from aiida.cmdline.utils import echo

        show_warning = self.get_option('warnings.rabbitmq_version')
        version = get_rabbitmq_version(communicator)

        if show_warning and not is_rabbitmq_version_supported(communicator):
            echo.echo_warning(f'RabbitMQ v{version} is not supported and will cause unexpected problems!')
            echo.echo_warning('It can cause long-running workflows to crash and jobs to be submitted multiple times.')
            echo.echo_warning('See https://github.com/aiidateam/aiida-core/wiki/RabbitMQ-version-to-use for details.')
            return version, False

        return version, True

    def check_version(self):
        """Check the currently installed version of ``aiida-core`` and warn if it is a post release development version.

        The ``aiida-core`` package maintains the protocol that the ``main`` branch will use a post release version
        number. This means it will always append `.post0` to the version of the latest release. This should mean that if
        this protocol is maintained properly, this method will print a warning if the currently installed version is a
        post release development branch and not an actual release.
        """
        from packaging.version import parse

        from aiida import __version__
        from aiida.cmdline.utils import echo

        # Showing of the warning can be turned off by setting the following option to false.
        show_warning = self.get_option('warnings.development_version')
        version = parse(__version__)

        if version.is_postrelease and show_warning:
            echo.echo_warning(f'You are currently using a post release development version of AiiDA: {version}')
            echo.echo_warning('Be aware that this is not recommended for production and is not officially supported.')
            echo.echo_warning('Databases used with this version may not be compatible with future releases of AiiDA')
            echo.echo_warning('as you might not be able to automatically migrate your data.\n')


def is_rabbitmq_version_supported(communicator: 'RmqThreadCommunicator') -> bool:
    """Return whether the version of RabbitMQ configured for the current profile is supported.

    Versions 3.5 and below are not supported at all, whereas versions 3.8.15 and above are not compatible with a default
    configuration of the RabbitMQ server.

    :return: boolean whether the current RabbitMQ version is supported.
    """
    from packaging.version import parse
    version = get_rabbitmq_version(communicator)
    return parse('3.6.0') <= version < parse('3.8.15')


def get_rabbitmq_version(communicator: 'RmqThreadCommunicator'):
    """Return the version of the RabbitMQ server that the current profile connects to.

    :return: :class:`packaging.version.Version`
    """
    from packaging.version import parse
    return parse(communicator.server_properties['version'].decode('utf-8'))<|MERGE_RESOLUTION|>--- conflicted
+++ resolved
@@ -13,11 +13,7 @@
 from typing import TYPE_CHECKING, Any, Optional, Union
 
 if TYPE_CHECKING:
-<<<<<<< HEAD
-    from asyncio import AbstractEventLoop
-=======
     import asyncio
->>>>>>> f11598dc
 
     from kiwipy.rmq import RmqThreadCommunicator
     from plumpy.process_comms import RemoteProcessThreadController
@@ -421,11 +417,7 @@
 
         return runners.Runner(**settings)
 
-<<<<<<< HEAD
-    def create_daemon_runner(self, loop: Optional['AbstractEventLoop'] = None) -> 'Runner':
-=======
     def create_daemon_runner(self, loop: Optional['asyncio.AbstractEventLoop'] = None) -> 'Runner':
->>>>>>> f11598dc
         """Create and return a new daemon runner.
 
         This is used by workers when the daemon is running and in testing.
