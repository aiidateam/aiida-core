[build-system]
build-backend = 'flit_core.buildapi'
requires = ['flit_core >=3.4,<4']

[project]
authors = [{name = 'The AiiDA team', email = 'developers@aiida.net'}]
classifiers = [
  'Development Status :: 5 - Production/Stable',
  'Framework :: AiiDA',
  'License :: OSI Approved :: MIT License',
  'Operating System :: POSIX :: Linux',
  'Operating System :: MacOS :: MacOS X',
  'Programming Language :: Python',
  'Programming Language :: Python :: 3.9',
  'Programming Language :: Python :: 3.10',
  'Programming Language :: Python :: 3.11',
  'Programming Language :: Python :: 3.12',
  'Topic :: Scientific/Engineering'
]
dependencies = [
  'alembic~=1.2',
  'archive-path~=0.4.2',
  'circus~=0.18.0',
  'click-spinner~=0.1.8',
  'click~=8.1',
  'disk-objectstore~=1.2',
  'docstring-parser',
  'get-annotations~=0.1;python_version<"3.10"',
  'graphviz~=0.19',
  'ipython>=7',
  'jedi<0.19',
  'jinja2~=3.0',
  'kiwipy[rmq]~=0.8.4',
  'importlib-metadata~=6.0',
  'numpy~=1.21',
  'paramiko~=3.0',
  'plumpy',
  'pgsu~=0.3.0',
  'psutil~=5.6',
  'psycopg[binary]~=3.0',
  'pydantic~=2.4',
  'pytz~=2021.1',
  'pyyaml~=6.0',
  'requests~=2.0',
  'sqlalchemy~=2.0',
  'tabulate>=0.8.0,<0.10.0',
  'tqdm~=4.45',
  'typing-extensions~=4.0;python_version<"3.10"',
  'upf_to_json~=0.9.2',
  'wrapt~=1.11'
]
description = 'AiiDA is a workflow manager for computational science with a strong focus on provenance, performance and extensibility.'
dynamic = ['version']  # read from aiida/__init__.py
keywords = ['aiida', 'workflows']
license = {file = 'LICENSE.txt'}
name = 'aiida-core'
readme = 'README.md'
requires-python = '>=3.9'

[project.entry-points.'aiida.brokers']
'core.rabbitmq' = 'aiida.brokers.rabbitmq.broker:RabbitmqBroker'

[project.entry-points.'aiida.calculations']
'core.arithmetic.add' = 'aiida.calculations.arithmetic.add:ArithmeticAddCalculation'
'core.templatereplacer' = 'aiida.calculations.templatereplacer:TemplatereplacerCalculation'
'core.transfer' = 'aiida.calculations.transfer:TransferCalculation'

[project.entry-points.'aiida.calculations.importers']
'core.arithmetic.add' = 'aiida.calculations.importers.arithmetic.add:ArithmeticAddCalculationImporter'

[project.entry-points.'aiida.calculations.monitors']
'core.always_kill' = 'aiida.calculations.monitors.base:always_kill'

[project.entry-points.'aiida.cmdline.computer.configure']
'core.local' = 'aiida.transports.plugins.local:CONFIGURE_LOCAL_CMD'
'core.ssh' = 'aiida.transports.plugins.ssh:CONFIGURE_SSH_CMD'

[project.entry-points.'aiida.cmdline.data']
'core.array' = 'aiida.cmdline.commands.cmd_data.cmd_array:array'
'core.bands' = 'aiida.cmdline.commands.cmd_data.cmd_bands:bands'
'core.cif' = 'aiida.cmdline.commands.cmd_data.cmd_cif:cif'
'core.dict' = 'aiida.cmdline.commands.cmd_data.cmd_dict:dictionary'
'core.remote' = 'aiida.cmdline.commands.cmd_data.cmd_remote:remote'
'core.singlefile' = 'aiida.cmdline.commands.cmd_data.cmd_singlefile:singlefile'
'core.structure' = 'aiida.cmdline.commands.cmd_data.cmd_structure:structure'
'core.trajectory' = 'aiida.cmdline.commands.cmd_data.cmd_trajectory:trajectory'
'core.upf' = 'aiida.cmdline.commands.cmd_data.cmd_upf:upf'

[project.entry-points.'aiida.cmdline.data.structure.import']

[project.entry-points.'aiida.data']
'core.array' = 'aiida.orm.nodes.data.array.array:ArrayData'
'core.array.bands' = 'aiida.orm.nodes.data.array.bands:BandsData'
'core.array.kpoints' = 'aiida.orm.nodes.data.array.kpoints:KpointsData'
'core.array.projection' = 'aiida.orm.nodes.data.array.projection:ProjectionData'
'core.array.trajectory' = 'aiida.orm.nodes.data.array.trajectory:TrajectoryData'
'core.array.xy' = 'aiida.orm.nodes.data.array.xy:XyData'
'core.base' = 'aiida.orm.nodes.data:BaseType'
'core.bool' = 'aiida.orm.nodes.data.bool:Bool'
'core.cif' = 'aiida.orm.nodes.data.cif:CifData'
'core.code' = 'aiida.orm.nodes.data.code.legacy:Code'
'core.code.containerized' = 'aiida.orm.nodes.data.code.containerized:ContainerizedCode'
'core.code.installed' = 'aiida.orm.nodes.data.code.installed:InstalledCode'
'core.code.portable' = 'aiida.orm.nodes.data.code.portable:PortableCode'
'core.dict' = 'aiida.orm.nodes.data.dict:Dict'
'core.enum' = 'aiida.orm.nodes.data.enum:EnumData'
'core.float' = 'aiida.orm.nodes.data.float:Float'
'core.folder' = 'aiida.orm.nodes.data.folder:FolderData'
'core.int' = 'aiida.orm.nodes.data.int:Int'
'core.jsonable' = 'aiida.orm.nodes.data.jsonable:JsonableData'
'core.list' = 'aiida.orm.nodes.data.list:List'
'core.numeric' = 'aiida.orm.nodes.data.numeric:NumericType'
'core.orbital' = 'aiida.orm.nodes.data.orbital:OrbitalData'
'core.remote' = 'aiida.orm.nodes.data.remote.base:RemoteData'
'core.remote.stash' = 'aiida.orm.nodes.data.remote.stash.base:RemoteStashData'
'core.remote.stash.folder' = 'aiida.orm.nodes.data.remote.stash.folder:RemoteStashFolderData'
'core.singlefile' = 'aiida.orm.nodes.data.singlefile:SinglefileData'
'core.str' = 'aiida.orm.nodes.data.str:Str'
'core.structure' = 'aiida.orm.nodes.data.structure:StructureData'
'core.upf' = 'aiida.orm.nodes.data.upf:UpfData'

[project.entry-points.'aiida.groups']
'core' = 'aiida.orm.groups:Group'
'core.auto' = 'aiida.orm.groups:AutoGroup'
'core.import' = 'aiida.orm.groups:ImportGroup'
'core.upf' = 'aiida.orm.groups:UpfFamily'

[project.entry-points.'aiida.node']
'data' = 'aiida.orm.nodes.data.data:Data'
'process' = 'aiida.orm.nodes.process.process:ProcessNode'
'process.calculation' = 'aiida.orm.nodes.process.calculation.calculation:CalculationNode'
'process.calculation.calcfunction' = 'aiida.orm.nodes.process.calculation.calcfunction:CalcFunctionNode'
'process.calculation.calcjob' = 'aiida.orm.nodes.process.calculation.calcjob:CalcJobNode'
'process.workflow' = 'aiida.orm.nodes.process.workflow.workflow:WorkflowNode'
'process.workflow.workchain' = 'aiida.orm.nodes.process.workflow.workchain:WorkChainNode'
'process.workflow.workfunction' = 'aiida.orm.nodes.process.workflow.workfunction:WorkFunctionNode'

[project.entry-points.'aiida.parsers']
'core.arithmetic.add' = 'aiida.parsers.plugins.arithmetic.add:ArithmeticAddParser'
'core.templatereplacer' = 'aiida.parsers.plugins.templatereplacer.parser:TemplatereplacerParser'

[project.entry-points.'aiida.schedulers']
'core.direct' = 'aiida.schedulers.plugins.direct:DirectScheduler'
'core.lsf' = 'aiida.schedulers.plugins.lsf:LsfScheduler'
'core.pbspro' = 'aiida.schedulers.plugins.pbspro:PbsproScheduler'
'core.sge' = 'aiida.schedulers.plugins.sge:SgeScheduler'
'core.slurm' = 'aiida.schedulers.plugins.slurm:SlurmScheduler'
'core.torque' = 'aiida.schedulers.plugins.torque:TorqueScheduler'

[project.entry-points.'aiida.storage']
'core.psql_dos' = 'aiida.storage.psql_dos.backend:PsqlDosBackend'
'core.sqlite_dos' = 'aiida.storage.sqlite_dos.backend:SqliteDosStorage'
'core.sqlite_temp' = 'aiida.storage.sqlite_temp.backend:SqliteTempBackend'
'core.sqlite_zip' = 'aiida.storage.sqlite_zip.backend:SqliteZipBackend'

[project.entry-points.'aiida.tools.calculations']

[project.entry-points.'aiida.tools.data.orbitals']
'core.orbital' = 'aiida.tools.data.orbital.orbital:Orbital'
'core.realhydrogen' = 'aiida.tools.data.orbital.realhydrogen:RealhydrogenOrbital'

[project.entry-points.'aiida.tools.dbexporters']

[project.entry-points.'aiida.tools.dbimporters']
'core.cod' = 'aiida.tools.dbimporters.plugins.cod:CodDbImporter'
'core.icsd' = 'aiida.tools.dbimporters.plugins.icsd:IcsdDbImporter'
'core.materialsproject' = 'aiida.tools.dbimporters.plugins.materialsproject:MaterialsProjectImporter'
'core.mpds' = 'aiida.tools.dbimporters.plugins.mpds:MpdsDbImporter'
'core.mpod' = 'aiida.tools.dbimporters.plugins.mpod:MpodDbImporter'
'core.nninc' = 'aiida.tools.dbimporters.plugins.nninc:NnincDbImporter'
'core.oqmd' = 'aiida.tools.dbimporters.plugins.oqmd:OqmdDbImporter'
'core.pcod' = 'aiida.tools.dbimporters.plugins.pcod:PcodDbImporter'
'core.tcod' = 'aiida.tools.dbimporters.plugins.tcod:TcodDbImporter'

[project.entry-points.'aiida.transports']
'core.local' = 'aiida.transports.plugins.local:LocalTransport'
'core.ssh' = 'aiida.transports.plugins.ssh:SshTransport'
'core.ssh_auto' = 'aiida.transports.plugins.ssh_auto:SshAutoTransport'

[project.entry-points.'aiida.workflows']
'core.arithmetic.add_multiply' = 'aiida.workflows.arithmetic.add_multiply:add_multiply'
'core.arithmetic.multiply_add' = 'aiida.workflows.arithmetic.multiply_add:MultiplyAddWorkChain'

[project.optional-dependencies]
atomic_tools = [
  'PyCifRW~=4.4',
  'ase~=3.18',
  'matplotlib~=3.3,>=3.3.4',
  'pymatgen>=2022.1.20',
  'pymysql~=0.9.3',
  'seekpath~=1.9,>=1.9.3',
  'spglib>=1.14,<3.0'
]
bpython = [
  'bpython~=0.18.0'
]
docs = [
  'pydata-sphinx-theme~=0.15.1',
  'sphinx~=7.2.0',
  'sphinx-copybutton~=0.5.0',
  'sphinx-design~=0.5.0',
  'sphinx-notfound-page~=1.0',
  'sphinxext-rediraffe~=0.2.4',
  'sphinx-sqlalchemy~=0.2.0',
  'sphinx-intl~=2.1.0',
  'myst-nb~=1.0.0'
]
notebook = [
  'jupyter-client~=8.0',
  'jupyter~=1.0',
  'notebook~=6.1,>=6.1.5'
]
pre-commit = [
  'aiida-core[atomic_tools,rest,tests,tui]',
  'mypy~=1.13.0',
  'packaging~=23.0',
  'pre-commit~=3.5',
  'sqlalchemy[mypy]~=2.0',
  'tomli',
  'types-PyYAML'
]
rest = [
  'flask-cors~=3.0',
  'flask-restful~=0.3.7',
  'flask~=2.2',
  'pyparsing~=3.0',
  'python-memcached~=1.59',
  'seekpath~=1.9,>=1.9.3'
]
ssh_kerberos = [
  'gssapi~=1.6',
  'pyasn1~=0.4.8'
]
tests = [
  'aiida-export-migration-tests==0.9.0',
  'pg8000~=1.13',
  'pgtest~=1.3,>=1.3.1',
  'pytest~=7.0',
  'pytest-asyncio~=0.12,<0.17',
  'pytest-timeout~=2.0',
  'pytest-cov~=4.1',
  'pytest-rerunfailures~=12.0',
  'pytest-benchmark~=4.0',
  'pytest-regressions~=2.2',
  'pytest-xdist~=3.6',
  'pympler~=1.0',
  'coverage~=7.0',
  'sphinx~=7.2.0',
  'watchdog~=6.0',
  'docutils~=0.20'
]
tui = [
  'trogon'
]

[project.scripts]
runaiida = 'aiida.cmdline.commands.cmd_run:run'
verdi = 'aiida.cmdline.commands.cmd_verdi:verdi'

[project.urls]
Changelog = 'https://github.com/aiidateam/aiida-core/blob/main/CHANGELOG.md'
Documentation = 'https://aiida.readthedocs.io'
Home = 'http://www.aiida.net/'
Source = 'https://github.com/aiidateam/aiida-core'

[tool.flit.module]
name = 'aiida'

[tool.flit.sdist]
exclude = [
  'docs/',
  'tests/'
]

[tool.mypy]
disallow_any_generics = false
disallow_incomplete_defs = false
disallow_subclassing_any = false
disallow_untyped_calls = false
# these options reduce the strictness and should eventually be removed
disallow_untyped_defs = false
enable_error_code = [
  'ignore-without-code',
  'redundant-expr',
  'truthy-bool'
]
plugins = ['sqlalchemy.ext.mypy.plugin']
scripts_are_modules = true
show_error_codes = true
show_traceback = true
# strictness
strict = true
warn_return_any = false
warn_unreachable = true

[[tool.mypy.overrides]]
implicit_reexport = true
module = 'aiida'

[[tool.mypy.overrides]]
disallow_untyped_decorators = false
module = 'aiida.cmdline.commands.*'

[[tool.mypy.overrides]]
check_untyped_defs = false
module = 'tests.*'

[[tool.mypy.overrides]]
ignore_missing_imports = true
module = [
  'ase.*',
  'bpython.*',
  'bs4.*',
  'CifFile.*',
  'circus.*',
  'click_spinner.*',
  'docutils.*',
  'flask_cors.*',
  'flask_restful.*',
  'get_annotations.*',
  'graphviz.*',
  'importlib._bootstrap.*',
  'IPython.*',
  'kiwipy.*',
  'matplotlib.*',
  'mayavi.*',
  'MySQLdb.*',
  'numpy.*',
  'paramiko.*',
  'pgsu.*',
  'pgtest.*',
  'phonopy.*',
  'psutil.*',
  'psycopg.*',
  'pymatgen.*',
  'pymysql.*',
  'pyparsing.*',
  'pympler.*',
  'pytz.*',
  'requests.*',
  'ruamel.*',
  'scipy.*',
  'seekpath.*',
  'spglib.*',
  'sphinxcontrib.details.*',
  'tabulate.*',
  'tqdm.*',
  'trogon.*',
  'wrapt.*',
  'upf_to_json.*'
]

[[tool.mypy.overrides]]
ignore_errors = true
module = 'plumpy'

[tool.pytest.ini_options]
addopts = '--benchmark-skip --durations=50 --durations-min=1 --strict-config --strict-markers -ra --cov-report xml --cov-append '
filterwarnings = [
  'ignore:.*and will be removed in NumPy 2.0.*:DeprecationWarning:ase:',
  'ignore:datetime.datetime.utcfromtimestamp:DeprecationWarning:pytz|dateutil|tqdm|aio_pika:',
  'ignore:datetime.datetime.utcnow:DeprecationWarning:aio_pika|pytz|pgtest:',
  'ignore::DeprecationWarning:babel:',
  'ignore::DeprecationWarning:frozendict:',
  'ignore::DeprecationWarning:sqlalchemy:',
  'ignore::DeprecationWarning:yaml:',
  'ignore::DeprecationWarning:pymatgen:',
  'ignore::DeprecationWarning:jsonbackend:',
  'ignore::DeprecationWarning:pkg_resources:',
  'ignore:ast.* is deprecated.*:DeprecationWarning:docstring_parser:',
  'ignore::SyntaxWarning:CifFile:',
  'ignore::pytest.PytestCollectionWarning',
  'ignore:Creating AiiDA configuration folder.*:UserWarning',
  'ignore:Object of type .* not in session, .* operation along .* will not proceed:sqlalchemy.exc.SAWarning',
  'ignore:Identity map already had an identity for .* inside of an event handler within the flush?:sqlalchemy.exc.SAWarning',
  'ignore:The `aiida.orm.nodes.data.upf` module is deprecated.*:aiida.common.warnings.AiidaDeprecationWarning',
  'ignore:The `Code` class is deprecated.*:aiida.common.warnings.AiidaDeprecationWarning',
  'default::ResourceWarning'
]
markers = [
  'nightly: long running tests that should rarely be affected and so only run nightly',
  'requires_rmq: requires a connection (on port 5672) to RabbitMQ',
  'requires_psql: requires a connection to PostgreSQL DB',
  'presto: automatic marker meaning "not requires_rmq and not requires_psql"',
  'sphinx: set parameters for the sphinx `app` fixture'
]
minversion = '7.0'
testpaths = [
  'tests'
]
<<<<<<< HEAD
timeout = 30
=======
timeout = 240
>>>>>>> 5e8bbe1a
xfail_strict = true

[tool.ruff]
exclude = [
  'docs/source/topics/processes/include/snippets/functions/parse_docstring_expose_ipython.py',
  'docs/source/topics/processes/include/snippets/functions/signature_plain_python_call_illegal.py'
]
line-length = 120

[tool.ruff.format]
quote-style = 'single'

[tool.ruff.lint]
ignore = [
  'F403',  # Star imports unable to detect undefined names
  'F405',  # Import may be undefined or defined from star imports
  'PLR0911',  # Too many return statements
  'PLR0912',  # Too many branches
  'PLR0913',  # Too many arguments in function definition
  'PLR0915',  # Too many statements
  'PLR2004',  # Magic value used in comparison
  'RUF005',  # Consider iterable unpacking instead of concatenation
  'RUF012'  # Mutable class attributes should be annotated with `typing.ClassVar`
]
select = [
  'E',  # pydocstyle
  'W',  # pydocstyle
  'F',  # pyflakes
  'I',  # isort
  'N',  # pep8-naming
  'PLC',  # pylint-convention
  'PLE',  # pylint-error
  'PLR',  # pylint-refactor
  'PLW',  # pylint-warning
  'RUF'  # ruff
]

[tool.tox]
legacy_tox_ini = """
[tox]
minversion = 3.18.0
envlist = py39

[testenv]
usedevelop=True
deps =
    py39: -rrequirements/requirements-py-3.9.txt
    py310: -rrequirements/requirements-py-3.10.txt
    py311: -rrequirements/requirements-py-3.11.txt
    py312: -rrequirements/requirements-py-3.12.txt

[testenv:py{39,310,311,312}-presto]
passenv =
    PYTHONASYNCIODEBUG
setenv =
    AIIDA_WARN_v3 =
commands = pytest -m 'presto' {posargs}

[testenv:py{39,310,311,312}]
passenv =
    PYTHONASYNCIODEBUG
setenv =
    AIIDA_WARN_v3 =
commands = pytest {posargs}

[testenv:py{39,310,311,312}-verdi]
passenv =
    AIIDA_TEST_BACKEND
setenv =
    AIIDA_PATH = {toxinidir}/.tox/.aiida
commands = verdi {posargs}

[testenv:py{39,310,311,312}-docs-{clean,update}]
description =
    clean: Build the documentation (remove any existing build)
    update: Build the documentation (modify any existing build)
passenv = RUN_APIDOC
setenv =
    update: RUN_APIDOC = False
changedir = docs
allowlist_externals = make
commands =
    clean: make clean
    make debug

[testenv:py{39,310,311,312}-docs-live]
# tip: remove apidocs before using this feature (`cd docs; make clean`)
description = Build the documentation and launch browser (with live updates)
deps =
    py39: -rrequirements/requirements-py-3.9.txt
    py310: -rrequirements/requirements-py-3.10.txt
    py311: -rrequirements/requirements-py-3.11.txt
    py312: -rrequirements/requirements-py-3.12.txt
    sphinx-autobuild
setenv =
    RUN_APIDOC = False
commands =
    sphinx-autobuild \
        --re-ignore build/.* \
        --port 0 --open-browser \
        -n -b {posargs:html} docs/source/ docs/build/{posargs:html}

[testenv:py{39,310,311,312}-pre-commit]
description = Run the pre-commit checks
extras = pre-commit
commands = pre-commit run {posargs}

[testenv:molecule]
description = Run the molecule containerised tests
skip_install = true
parallel_show_output = true
deps =
    ansible~=2.10.0
    docker~=4.2
    molecule[docker]~=3.1.0
setenv =
    MOLECULE_GLOB = .molecule/*/config_local.yml
passenv =
    AIIDA_TEST_BACKEND
    AIIDA_TEST_WORKERS
commands = molecule {posargs:test}
"""

[tool.uv.sources]
plumpy = {git = "https://github.com/unkcpz/plumpy", branch = "rmq-out"}<|MERGE_RESOLUTION|>--- conflicted
+++ resolved
@@ -388,11 +388,7 @@
 testpaths = [
   'tests'
 ]
-<<<<<<< HEAD
-timeout = 30
-=======
 timeout = 240
->>>>>>> 5e8bbe1a
 xfail_strict = true
 
 [tool.ruff]
