from collections import namedtuple
from contextlib import contextmanager
import logging
import plumpy
import tornado.ioloop

<<<<<<< HEAD
import aiida.orm
from . import ports
from . import class_loader
=======
from aiida.orm import load_node, load_workflow
>>>>>>> d630e9c9
from . import futures
from . import persistence
from . import rmq
from . import transports
from . import utils

__all__ = ['Runner', 'DaemonRunner', 'new_runner', 'set_runner', 'get_runner']

ResultAndNode = namedtuple('ResultAndNode', ['result', 'node'])
ResultAndPid = namedtuple('ResultAndPid', ['result', 'pid'])

_runner = None


def new_runner(**kwargs):
    """
    Create a default runner optionally passing keyword arguments

    :param kwargs: arguments to be passed to Runner constructor
    :return: a new runner instance 
    """
    if 'rmq_config' not in kwargs:
        kwargs['rmq_config'] = rmq.get_rmq_config()

    return Runner(**kwargs)


def get_runner():
    """
    Get the global runner instance

    :returns: the global runner
    """
    global _runner
    if _runner is None or _runner.is_closed():
        _runner = new_runner()
    return _runner


<<<<<<< HEAD
def _create_inputs_dictionary(process, *args, **kwargs):
    """ Create an inputs dictionary for a process or workfunction """
    if utils.is_workfunction(process):
        inputs = convert_to_inputs(process, *args, **kwargs)
    else:
        inputs = process.spec().inputs.serialize(kwargs)
        assert len(args) == 0, "Processes do not take positional arguments"
=======
def set_runner(runner):
    """
    Set the global runner instance
>>>>>>> d630e9c9

    :param runner: the runner instance to set as the global runner
    """
    global _runner
    _runner = runner

class Runner(object):

    _persister = None
    _rmq_connector = None
    _communicator = None
    _closed = False

    def __init__(self, rmq_config=None, poll_interval=0., loop=None,
                 rmq_submit=False, enable_persistence=True, persister=None):
        self._loop = loop if loop is not None else tornado.ioloop.IOLoop()
        self._poll_interval = poll_interval
        self._rmq_submit = rmq_submit
        self._transport = transports.TransportQueue(self._loop)

        if enable_persistence:
            self._persister = persister if persister is not None else persistence.AiiDAPersister()

        if rmq_config is not None:
            self._setup_rmq(**rmq_config)
        elif self._rmq_submit:
            logger = logging.getLogger(__name__)
            logger.warning('Disabling rmq submission, no RMQ config provided')
            self._rmq_submit = False

        # Save kwargs for creating child runners
        self._kwargs = {
            'rmq_config': rmq_config,
            'poll_interval': poll_interval,
            'rmq_submit': rmq_submit,
            'enable_persistence': enable_persistence
        }

    def __enter__(self):
        return self

    def __exit__(self, exc_type, exc_val, exc_tb):
        self.close()

    @property
    def loop(self):
        return self._loop

    @property
    def rmq(self):
        return self._rmq

    @property
    def transport(self):
        return self._transport

    @property
    def persister(self):
        return self._persister

    @property
    def communicator(self):
        return self._communicator

    def is_closed(self):
        return self._closed

    def start(self):
        """ Start the internal event loop """
        self._loop.start()

    def stop(self):
        """ Stop the internal event loop """
        self._loop.stop()

    def run_until_complete(self, future):
        """ Run the loop until the future has finished and return the result """
        with utils.loop_scope(self._loop):
            return self._loop.run_sync(lambda: future)

    def close(self):
        assert not self._closed

        self.stop()
        if self._rmq_connector is not None:
            self._rmq_connector.disconnect()
        self._closed = True

    def instantiate_process(self, process, *args, **inputs):
        """
        Return an instance of the process with the given runner and inputs. The function can deal with various types
        of the `process`:

            * Process instance: will simply return the instance
            * JobCalculation class: will construct the JobProcess and instantiate it
            * ProcessBuilder instance: will instantiate the Process from the class and inputs defined within it
            * Process class: will instantiate with the specified inputs

        If anything else is passed, a ValueError will be raised

        :param self: instance of a Runner
        :param process: Process instance or class, JobCalculation class or ProcessBuilder instance
        :param inputs: the inputs for the process to be instantiated with
        """
        from aiida.orm.calculation.job import JobCalculation
        from aiida.work.process_builder import ProcessBuilder
        from aiida.work.processes import Process

        if isinstance(process, Process):
            assert len(args) == 0
            assert len(inputs) == 0
            assert self is process.runner
            return process

        if isinstance(process, ProcessBuilder):
            builder = process
            process_class = builder._process_class
            inputs.update(**builder)
        elif issubclass(process, JobCalculation):
            process_class = process.process()
        elif issubclass(process, Process):
            process_class = process
        else:
            raise ValueError(
                'invalid process {}, needs to be Process, JobCalculation or ProcessBuilder'.format(type(process)))

        process = process_class(runner=self, inputs=inputs)

        return process

    def submit(self, process, *args, **inputs):
        """
        Submit the process with the supplied inputs to this runner immediately returning control to
        the interpreter. The return value will be the calculation node of the submitted process

        :param process: the process class to submit
        :param inputs: the inputs to be passed to the process
        :return: the calculation node of the process
        """
        assert not utils.is_workfunction(process), 'Cannot submit a workfunction'
        assert not self._closed

        process = self.instantiate_process(process, *args, **inputs)
        if self._rmq_submit:
            self.persister.save_checkpoint(process)
            process.close()
            self.rmq.continue_process(process.pid)
        else:
            # Run in this runner
            self.loop.add_callback(process.step_until_terminated)

        return process.calc

    def _run(self, process, *args, **inputs):
        """
        Run the process with the supplied inputs in this runner that will block until the process is completed.
        The return value will be the results of the completed process

        :param process: the process class or workfunction to run
        :param inputs: the inputs to be passed to the process
        :return: tuple of the outputs of the process and the calculation node
        """
        assert not self._closed

        if utils.is_workfunction(process):
            result, node = process.run_get_node(*args, **inputs)
            return result, node

        with utils.loop_scope(self.loop):
            process = self.instantiate_process(process, *args, **inputs)
            process.execute()
            return process.outputs, process.calc

    def run(self, process, *args, **inputs):
        """
        Run the process with the supplied inputs in this runner that will block until the process is completed.
        The return value will be the results of the completed process

        :param process: the process class or workfunction to run
        :param inputs: the inputs to be passed to the process
        :return: the outputs of the process 
        """
        result, node = self._run(process, *args, **inputs)
        return result

    def run_get_node(self, process, *args, **inputs):
        """
        Run the process with the supplied inputs in this runner that will block until the process is completed.
        The return value will be the results of the completed process

        :param process: the process class or workfunction to run
        :param inputs: the inputs to be passed to the process
        :return: tuple of the outputs of the process and the calculation node
        """
        result, node = self._run(process, *args, **inputs)
        return ResultAndNode(result, node)

    def run_get_pid(self, process, *args, **inputs):
        """
        Run the process with the supplied inputs in this runner that will block until the process is completed.
        The return value will be the results of the completed process

        :param process: the process class or workfunction to run
        :param inputs: the inputs to be passed to the process
        :return: tuple of the outputs of the process and process pid
        """
        result, node = self._run(process, *args, **inputs)
        return ResultAndPid(result, node.pk)

    def call_on_legacy_workflow_finish(self, pk, callback):
        legacy_wf = load_workflow(pk=pk)
        self._poll_legacy_wf(legacy_wf, callback)

    def call_on_calculation_finish(self, pk, callback):
        calc_node = load_node(pk=pk)
        self._poll_calculation(calc_node, callback)

    def get_calculation_future(self, pk):
        """
        Get a future for an orm Calculation.  The future will have the calculation node
        as the result when finished.

        :return: A future representing the completion of the calculation node
        """
        return futures.CalculationFuture(
            pk, self._loop, self._poll_interval, self._communicator)

    @contextmanager
    def child_runner(self):
        runner = self._create_child_runner()
        try:
            yield runner
        finally:
            runner.close()

    def _setup_rmq(self, url, prefix=None, task_prefetch_count=None, testing_mode=False):
        self._rmq_connector = plumpy.rmq.RmqConnector(amqp_url=url, loop=self._loop)

        self._rmq_communicator = plumpy.rmq.RmqCommunicator(
            self._rmq_connector,
            exchange_name=rmq.get_message_exchange_name(prefix),
            task_queue=rmq.get_launch_queue_name(prefix),
            testing_mode=testing_mode,
            task_prefetch_count=task_prefetch_count
        )

        self._rmq = rmq.ProcessControlPanel(
            prefix=prefix,
            rmq_connector=self._rmq_connector,
            testing_mode=testing_mode)
        self._communicator = self._rmq._communicator

        # Establish RMQ connection
        self._communicator.connect()

    def _create_child_runner(self):
        return Runner(**self._kwargs)

    def _poll_legacy_wf(self, workflow, callback):
        if workflow.has_finished_ok() or workflow.has_failed():
            self._loop.add_callback(callback, workflow.pk)
        else:
            self._loop.call_later(self._poll_interval, self._poll_legacy_wf, workflow, callback)

    def _poll_calculation(self, calc_node, callback):
        if calc_node.is_terminated:
            self._loop.add_callback(callback, calc_node.pk)
        else:
            self._loop.call_later(self._poll_interval, self._poll_calculation, calc_node, callback)


class DaemonRunner(Runner):
    """
    A sub class of Runner suited for a daemon runner
    """

    def __init__(self, *args, **kwargs):
        kwargs['rmq_submit'] = True
        super(DaemonRunner, self).__init__(*args, **kwargs)

    def _setup_rmq(self, url, prefix=None, task_prefetch_count=None, testing_mode=False):
        super(DaemonRunner, self)._setup_rmq(url, prefix, task_prefetch_count, testing_mode)

        # Create a context for loading new processes
        load_context = plumpy.LoadSaveContext(runner=self)

        # Listen for incoming launch requests
        task_receiver = rmq.ProcessLauncher(
            loop=self.loop,
            persister=self.persister,
            load_context=load_context,
            loader=persistence.get_object_loader()
        )
        self.communicator.add_task_subscriber(task_receiver)<|MERGE_RESOLUTION|>--- conflicted
+++ resolved
@@ -4,13 +4,7 @@
 import plumpy
 import tornado.ioloop
 
-<<<<<<< HEAD
-import aiida.orm
-from . import ports
-from . import class_loader
-=======
 from aiida.orm import load_node, load_workflow
->>>>>>> d630e9c9
 from . import futures
 from . import persistence
 from . import rmq
@@ -30,7 +24,7 @@
     Create a default runner optionally passing keyword arguments
 
     :param kwargs: arguments to be passed to Runner constructor
-    :return: a new runner instance 
+    :return: a new runner instance
     """
     if 'rmq_config' not in kwargs:
         kwargs['rmq_config'] = rmq.get_rmq_config()
@@ -50,19 +44,9 @@
     return _runner
 
 
-<<<<<<< HEAD
-def _create_inputs_dictionary(process, *args, **kwargs):
-    """ Create an inputs dictionary for a process or workfunction """
-    if utils.is_workfunction(process):
-        inputs = convert_to_inputs(process, *args, **kwargs)
-    else:
-        inputs = process.spec().inputs.serialize(kwargs)
-        assert len(args) == 0, "Processes do not take positional arguments"
-=======
 def set_runner(runner):
     """
     Set the global runner instance
->>>>>>> d630e9c9
 
     :param runner: the runner instance to set as the global runner
     """
@@ -243,7 +227,7 @@
 
         :param process: the process class or workfunction to run
         :param inputs: the inputs to be passed to the process
-        :return: the outputs of the process 
+        :return: the outputs of the process
         """
         result, node = self._run(process, *args, **inputs)
         return result
