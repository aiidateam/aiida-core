###########################################################################
# Copyright (c), The AiiDA team. All rights reserved.                     #
# This file is part of the AiiDA code.                                    #
#                                                                         #
# The code is hosted on GitHub at https://github.com/aiidateam/aiida-core #
# For further information on the license, see the LICENSE.txt file        #
# For further information please visit http://www.aiida.net               #
###########################################################################
"""Utilities for this backend."""

import json
import zipfile
from pathlib import Path
from typing import Any, Dict, Optional, Union
<<<<<<< HEAD
from collections import deque
=======
>>>>>>> 36c71028

from sqlalchemy import event
from sqlalchemy.future.engine import Engine, create_engine

from aiida.common.exceptions import AiidaException, CorruptStorage, UnreachableStorage

META_FILENAME = 'metadata.json'
"""The filename containing meta information about the storage instance."""

DB_FILENAME = 'db.sqlite3'
"""The filename of the SQLite database."""

REPO_FOLDER = 'repo'
"""The name of the folder containing the repository files."""


def sqlite_enforce_foreign_keys(dbapi_connection, _):
    """Enforce foreign key constraints, when using sqlite backend (off by default).

    See: https://www.sqlite.org/pragma.html#pragma_foreign_keys
    """
    cursor = dbapi_connection.cursor()
    cursor.execute('PRAGMA foreign_keys=ON;')
    cursor.close()


def sqlite_case_sensitive_like(dbapi_connection, _):
    """Enforce case sensitive like operations (off by default).

    See: https://www.sqlite.org/pragma.html#pragma_case_sensitive_like
    """
    cursor = dbapi_connection.cursor()
    cursor.execute('PRAGMA case_sensitive_like=ON;')
    cursor.close()


def _contains(lhs: Union[dict, list], rhs: Union[dict, list]):
    if isinstance(lhs, dict) and isinstance(rhs, dict):
        for key in rhs:
            if key not in lhs or not _contains(lhs[key], rhs[key]):
                return False
        return True

    elif isinstance(lhs, list) and isinstance(rhs, list):
        for item in rhs:
            if not any(_contains(e, item) for e in lhs):
                return False
        return True
    else:
        return lhs == rhs


def _json_contains(lhs: Union[str, bytes, bytearray, dict, list], rhs: Union[str, bytes, bytearray, dict, list]):
    try:
        if isinstance(lhs, (str, bytes, bytearray)):
            lhs = json.loads(lhs)
        if isinstance(rhs, (str, bytes, bytearray)):
            rhs = json.loads(rhs)
    except json.JSONDecodeError:
        return 0
    return int(_contains(lhs, rhs))


def register_json_contains(dbapi_connection, _):
    dbapi_connection.create_function('json_contains', 2, _json_contains)


def create_sqla_engine(path: Union[str, Path], *, enforce_foreign_keys: bool = True, **kwargs) -> Engine:
    """Create a new engine instance."""
    engine = create_engine(f'sqlite:///{path}', json_serializer=json.dumps, json_deserializer=json.loads, **kwargs)
    event.listen(engine, 'connect', sqlite_case_sensitive_like)
    if enforce_foreign_keys:
        event.listen(engine, 'connect', sqlite_enforce_foreign_keys)
    event.listen(engine, 'connect', register_json_contains)
    return engine


def extract_metadata(path: Union[str, Path], *, search_limit: Optional[int] = 10) -> Dict[str, Any]:
    """Extract the metadata dictionary from the archive.

    :param search_limit: the maximum number of records to search for the metadata file in a zip file.
    """
    import tarfile

    from archive_path import read_file_in_tar, read_file_in_zip

    path = Path(path)
    if not path.exists():
        raise UnreachableStorage(f'path not found: {path}')

    if path.is_dir():
        if not path.joinpath(META_FILENAME).is_file():
            raise CorruptStorage('Could not find metadata file')
        try:
            metadata = json.loads(path.joinpath(META_FILENAME).read_text(encoding='utf8'))
        except Exception as exc:
            raise CorruptStorage(f'Could not read metadata: {exc}') from exc
    elif path.is_file() and zipfile.is_zipfile(path):
        try:
            metadata = json.loads(read_file_in_zip(path, META_FILENAME, search_limit=search_limit))
        except Exception as exc:
            raise CorruptStorage(f'Could not read metadata: {exc}') from exc
    elif path.is_file() and tarfile.is_tarfile(path):
        try:
            metadata = json.loads(read_file_in_tar(path, META_FILENAME))
        except Exception as exc:
            raise CorruptStorage(f'Could not read metadata: {exc}') from exc
    else:
        raise CorruptStorage('Path not a folder, zip or tar file')

    if not isinstance(metadata, dict):
        raise CorruptStorage(f'Metadata is not a dictionary: {type(metadata)}')

    return metadata


def read_version(path: Union[str, Path], *, search_limit: Optional[int] = None) -> str:
    """Read the version of the storage instance from the path.

    This is intended to work for all versions of the storage format.

    :param path: path to storage instance, either a folder, zip file or tar file.
    :param search_limit: the maximum number of records to search for the metadata file in a zip file.

    :raises: ``UnreachableStorage`` if a version cannot be read from the file
    """
    metadata = extract_metadata(path, search_limit=search_limit)
    if 'export_version' in metadata:
        return metadata['export_version']

    raise CorruptStorage("Metadata does not contain 'export_version' key")


class ReadOnlyError(AiidaException):
    """Raised when a write operation is called on a read-only archive."""

    def __init__(self, msg='sqlite_zip storage is read-only'):
        super().__init__(msg)<|MERGE_RESOLUTION|>--- conflicted
+++ resolved
@@ -12,10 +12,6 @@
 import zipfile
 from pathlib import Path
 from typing import Any, Dict, Optional, Union
-<<<<<<< HEAD
-from collections import deque
-=======
->>>>>>> 36c71028
 
 from sqlalchemy import event
 from sqlalchemy.future.engine import Engine, create_engine
