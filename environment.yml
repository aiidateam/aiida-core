--- conflicted
+++ resolved
@@ -20,12 +20,8 @@
 - python-graphviz~=0.13
 - ipython~=7.20
 - jinja2~=2.10
-<<<<<<< HEAD
 - jsonschema~=3.0
-- kiwipy[rmq]~=0.7.1
-=======
 - kiwipy[rmq]~=0.7.2
->>>>>>> 8dfe6e7f
 - numpy~=1.17
 - pamqp~=2.3
 - paramiko>=2.7.2,~=2.7
