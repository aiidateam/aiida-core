--- conflicted
+++ resolved
@@ -160,11 +160,7 @@
         logic that is required.
         """
         self.set_schema_generation_database(SCHEMA_GENERATION_VALUE)
-<<<<<<< HEAD
-        self.set_schema_version_database(self.get_schema_version_head())
-=======
         self.set_schema_version_backend(self.get_schema_version_head())
->>>>>>> 370358d7
 
     def _migrate_database_version(self):
         """Migrate the database to the current schema version.
@@ -183,13 +179,8 @@
         """
 
     @abc.abstractmethod
-<<<<<<< HEAD
-    def get_schema_version_head(self):
-        """Return the head schema version for this backend, i.e. the latest schema this backend can be migrated to."""
-=======
     def get_schema_version_head(self) -> str:
         """Return the head schema version for this backend, i.e. the latest schema this backend can be migrated to"""
->>>>>>> 370358d7
 
     @abc.abstractmethod
     def get_schema_version_reset(self, schema_generation_code):
@@ -200,11 +191,7 @@
         """
 
     @abc.abstractmethod
-<<<<<<< HEAD
-    def get_schema_version_backend(self):
-=======
     def get_schema_version_backend(self) -> str:
->>>>>>> 370358d7
         """Return the schema version of the currently configured backend instance."""
 
     @abc.abstractmethod
