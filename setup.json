--- conflicted
+++ resolved
@@ -46,12 +46,7 @@
         "psycopg2-binary~=2.8.3",
         "python-dateutil~=2.8",
         "pytz~=2021.1",
-<<<<<<< HEAD
-        "pyyaml~=5.1",
-=======
         "pyyaml~=5.4",
-        "reentry~=1.3",
->>>>>>> c78e0e27
         "simplejson~=3.16",
         "sqlalchemy-utils~=0.37.2",
         "sqlalchemy~=1.3.10",
