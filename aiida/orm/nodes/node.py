# -*- coding: utf-8 -*-
###########################################################################
# Copyright (c), The AiiDA team. All rights reserved.                     #
# This file is part of the AiiDA code.                                    #
#                                                                         #
# The code is hosted on GitHub at https://github.com/aiidateam/aiida-core #
# For further information on the license, see the LICENSE.txt file        #
# For further information please visit http://www.aiida.net               #
###########################################################################
# pylint: disable=too-many-lines,too-many-arguments
"""Package for node ORM classes."""
import datetime
from functools import cached_property
import importlib
from logging import Logger
from typing import (
    TYPE_CHECKING,
    Any,
    ClassVar,
    Dict,
    Generic,
    Iterator,
    List,
    Optional,
    Sequence,
    Tuple,
    Type,
    TypeVar,
    Union,
)
from uuid import UUID

from aiida.common import exceptions
from aiida.common.escaping import sql_string_match
from aiida.common.hashing import make_hash
from aiida.common.lang import classproperty, type_check
from aiida.common.links import LinkType
from aiida.common.warnings import warn_deprecation
from aiida.manage import get_manager
from aiida.orm.extras import EntityExtras
from aiida.orm.utils.links import LinkManager, LinkTriple
from aiida.orm.utils.node import AbstractNodeMeta

from ..comments import Comment
from ..computers import Computer
from ..entities import Collection as EntityCollection
<<<<<<< HEAD
from ..entities import Entity, EntityAttributesMixin
=======
from ..entities import Entity, EntityExtrasMixin
>>>>>>> d0c34f5f
from ..querybuilder import QueryBuilder
from ..users import User
from .attributes import NodeAttributes
from .repository import NodeRepository

if TYPE_CHECKING:
    from ..implementation import BackendNode, StorageBackend

__all__ = ('Node',)

NodeType = TypeVar('NodeType', bound='Node')


class NodeCollection(EntityCollection[NodeType], Generic[NodeType]):
    """The collection of nodes."""

    @staticmethod
    def _entity_base_cls() -> Type['Node']:  # type: ignore
        return Node

    def delete(self, pk: int) -> None:
        """Delete a `Node` from the collection with the given id

        :param pk: the node id
        """
        node = self.get(id=pk)

        if not node.is_stored:
            return

        if node.get_incoming().all():
            raise exceptions.InvalidOperation(f'cannot delete Node<{node.pk}> because it has incoming links')

        if node.get_outgoing().all():
            raise exceptions.InvalidOperation(f'cannot delete Node<{node.pk}> because it has outgoing links')

        self._backend.nodes.delete(pk)

    def iter_repo_keys(self,
                       filters: Optional[dict] = None,
                       subclassing: bool = True,
                       batch_size: int = 100) -> Iterator[str]:
        """Iterate over all repository object keys for this ``Node`` class

        .. note:: keys will not be deduplicated, wrap in a ``set`` to achieve this

        :param filters: Filters for the node query
        :param subclassing: Whether to include subclasses of the given class
        :param batch_size: The number of nodes to fetch data for at once
        """
        from aiida.repository import Repository
        query = QueryBuilder(backend=self.backend)
        query.append(self.entity_type, subclassing=subclassing, filters=filters, project=['repository_metadata'])
        for metadata, in query.iterall(batch_size=batch_size):
            for key in Repository.flatten(metadata).values():
                if key is not None:
                    yield key


class NodeBase:
    """A namespace for node related functionality, that is not directly related to its user-facing properties."""

    def __init__(self, node: 'Node') -> None:
        """Construct a new instance of the base namespace."""
        self._node: 'Node' = node

    @cached_property
    def repository(self) -> 'NodeRepository':
        """Return the repository for this node."""
        return NodeRepository(self._node)

    @cached_property
<<<<<<< HEAD
    def extras(self) -> 'EntityExtras':
        """Return the extras of this node."""
        return EntityExtras(self._node)


class Node(Entity['BackendNode'], EntityAttributesMixin, metaclass=AbstractNodeMeta):
=======
    def comments(self) -> 'NodeComments':
        """Return an interface to interact with the comments of this node."""
        return NodeComments(self._node)

    @cached_property
    def attributes(self) -> 'NodeAttributes':
        """Return an interface to interact with the attributes of this node."""
        return NodeAttributes(self._node)


class Node(Entity['BackendNode'], EntityExtrasMixin, metaclass=AbstractNodeMeta):
>>>>>>> d0c34f5f
    """
    Base class for all nodes in AiiDA.

    Stores attributes starting with an underscore.

    Caches files and attributes before the first save, and saves everything
    only on store(). After the call to store(), attributes cannot be changed.

    Only after storing (or upon loading from uuid) extras can be modified
    and in this case they are directly set on the db.

    In the plugin, also set the _plugin_type_string, to be set in the DB in
    the 'type' field.
    """
    # pylint: disable=too-many-public-methods

    # The keys in the extras that are used to store the hash of the node and whether it should be used in caching.
    _HASH_EXTRA_KEY: str = '_aiida_hash'
    _VALID_CACHE_KEY: str = '_aiida_valid_cache'

    # added by metaclass
    _plugin_type_string: ClassVar[str]
    _query_type_string: ClassVar[str]

    # This will be set by the metaclass call
    _logger: Optional[Logger] = None

    # A tuple of attribute names that can be updated even after node is stored
    # Requires Sealable mixin, but needs empty tuple for base class
    _updatable_attributes: Tuple[str, ...] = tuple()

    # A tuple of attribute names that will be ignored when creating the hash.
    _hash_ignored_attributes: Tuple[str, ...] = tuple()

    # Flag that determines whether the class can be cached.
    _cachable = False

    # Flag that determines whether the class can be stored.
    _storable = False
    _unstorable_message = 'only Data, WorkflowNode, CalculationNode or their subclasses can be stored'

    # These are to be initialized in the `initialization` method
    _incoming_cache: Optional[List[LinkTriple]] = None

    Collection = NodeCollection

    @classproperty
    def objects(cls: Type[NodeType]) -> NodeCollection[NodeType]:  # type: ignore # pylint: disable=no-self-argument
        return NodeCollection.get_cached(cls, get_manager().get_profile_storage())  # type: ignore[arg-type]

    def __init__(
        self,
        backend: Optional['StorageBackend'] = None,
        user: Optional[User] = None,
        computer: Optional[Computer] = None,
        **kwargs: Any
    ) -> None:
        backend = backend or get_manager().get_profile_storage()

        if computer and not computer.is_stored:
            raise ValueError('the computer is not stored')

        computer = computer.backend_entity if computer else None
        user = user if user else User.objects(backend).get_default()

        if user is None:
            raise ValueError('the user cannot be None')

        backend_entity = backend.nodes.create(
            node_type=self.class_node_type, user=user.backend_entity, computer=computer, **kwargs
        )
        super().__init__(backend_entity)

    @cached_property
    def base(self) -> NodeBase:
        """Return the node base namespace."""
        return NodeBase(self)

    def _check_mutability_attributes(self, keys: Optional[List[str]] = None) -> None:  # pylint: disable=unused-argument
        """Check if the entity is mutable and raise an exception if not.

        This is called from `NodeAttributes` methods that modify the attributes.

        :param keys: the keys that will be mutated, or all if None
        """
        if self.is_stored:
            raise exceptions.ModificationNotAllowed('the attributes of a stored entity are immutable')

    def __eq__(self, other: Any) -> bool:
        """Fallback equality comparison by uuid (can be overwritten by specific types)"""
        if isinstance(other, Node) and self.uuid == other.uuid:
            return True
        return super().__eq__(other)

    def __hash__(self) -> int:
        """Python-Hash: Implementation that is compatible with __eq__"""
        return UUID(self.uuid).int

    def __repr__(self) -> str:
        return f'<{self.__class__.__name__}: {str(self)}>'

    def __str__(self) -> str:
        if not self.is_stored:
            return f'uuid: {self.uuid} (unstored)'

        return f'uuid: {self.uuid} (pk: {self.pk})'

    def __copy__(self):
        """Copying a Node is not supported in general, but only for the Data sub class."""
        raise exceptions.InvalidOperation('copying a base Node is not supported')

    def __deepcopy__(self, memo):
        """Deep copying a Node is not supported in general, but only for the Data sub class."""
        raise exceptions.InvalidOperation('deep copying a base Node is not supported')

    def initialize(self) -> None:
        """
        Initialize internal variables for the backend node

        This needs to be called explicitly in each specific subclass implementation of the init.
        """
        super().initialize()

        # A cache of incoming links represented as a list of LinkTriples instances
        self._incoming_cache = []

    def _validate(self) -> bool:
        """Validate information stored in Node object.

        For the :py:class:`~aiida.orm.Node` base class, this check is always valid.
        Subclasses can override this method to perform additional checks
        and should usually call ``super()._validate()`` first!

        This method is called automatically before storing the node in the DB.
        Therefore, use :py:meth:`~aiida.orm.nodes.attributes.NodeAttributes.get()` and similar methods that
        automatically read either from the DB or from the internal attribute cache.
        """
        # pylint: disable=no-self-use
        return True

    def validate_storability(self) -> None:
        """Verify that the current node is allowed to be stored.

        :raises `aiida.common.exceptions.StoringNotAllowed`: if the node does not match all requirements for storing
        """
        from aiida.plugins.entry_point import is_registered_entry_point

        if not self._storable:
            raise exceptions.StoringNotAllowed(self._unstorable_message)

        if not is_registered_entry_point(self.__module__, self.__class__.__name__, groups=('aiida.node', 'aiida.data')):
            raise exceptions.StoringNotAllowed(
                f'class `{self.__module__}:{self.__class__.__name__}` does not have a registered entry point. '
                'Check that the corresponding plugin is installed '
                'and that the entry point shows up in `verdi plugin list`.'
            )

    @classproperty
    def class_node_type(cls) -> str:
        """Returns the node type of this node (sub) class."""
        # pylint: disable=no-self-argument,no-member
        return cls._plugin_type_string

    @property
    def logger(self) -> Optional[Logger]:
        """Return the logger configured for this Node.

        :return: Logger object
        """
        return self._logger

    @property
    def uuid(self) -> str:
        """Return the node UUID.

        :return: the string representation of the UUID

        """
        return self.backend_entity.uuid

    @property
    def node_type(self) -> str:
        """Return the node type.

        :return: the node type
        """
        return self.backend_entity.node_type

    @property
    def process_type(self) -> Optional[str]:
        """Return the node process type.

        :return: the process type
        """
        return self.backend_entity.process_type

    @process_type.setter
    def process_type(self, value: str) -> None:
        """Set the node process type.

        :param value: the new value to set
        """
        self.backend_entity.process_type = value

    @property
    def label(self) -> str:
        """Return the node label.

        :return: the label
        """
        return self.backend_entity.label

    @label.setter
    def label(self, value: str) -> None:
        """Set the label.

        :param value: the new value to set
        """
        self.backend_entity.label = value

    @property
    def description(self) -> str:
        """Return the node description.

        :return: the description
        """
        return self.backend_entity.description

    @description.setter
    def description(self, value: str) -> None:
        """Set the description.

        :param value: the new value to set
        """
        self.backend_entity.description = value

    @property
    def computer(self) -> Optional[Computer]:
        """Return the computer of this node."""
        if self.backend_entity.computer:
            return Computer.from_backend_entity(self.backend_entity.computer)

        return None

    @computer.setter
    def computer(self, computer: Optional[Computer]) -> None:
        """Set the computer of this node.

        :param computer: a `Computer`
        """
        if self.is_stored:
            raise exceptions.ModificationNotAllowed('cannot set the computer on a stored node')

        type_check(computer, Computer, allow_none=True)

        self.backend_entity.computer = None if computer is None else computer.backend_entity

    @property
    def user(self) -> User:
        """Return the user of this node."""
        return User.from_backend_entity(self.backend_entity.user)

    @user.setter
    def user(self, user: User) -> None:
        """Set the user of this node.

        :param user: a `User`
        """
        if self.is_stored:
            raise exceptions.ModificationNotAllowed('cannot set the user on a stored node')

        type_check(user, User)
        self.backend_entity.user = user.backend_entity

    @property
    def ctime(self) -> datetime.datetime:
        """Return the node ctime.

        :return: the ctime
        """
        return self.backend_entity.ctime

    @property
    def mtime(self) -> datetime.datetime:
        """Return the node mtime.

        :return: the mtime
        """
        return self.backend_entity.mtime

    def add_incoming(self, source: 'Node', link_type: LinkType, link_label: str) -> None:
        """Add a link of the given type from a given node to ourself.

        :param source: the node from which the link is coming
        :param link_type: the link type
        :param link_label: the link label
        :raise TypeError: if `source` is not a Node instance or `link_type` is not a `LinkType` enum
        :raise ValueError: if the proposed link is invalid
        """
        self.validate_incoming(source, link_type, link_label)
        source.validate_outgoing(self, link_type, link_label)

        if self.is_stored and source.is_stored:
            self.backend_entity.add_incoming(source.backend_entity, link_type, link_label)
        else:
            self._add_incoming_cache(source, link_type, link_label)

    def validate_incoming(self, source: 'Node', link_type: LinkType, link_label: str) -> None:
        """Validate adding a link of the given type from a given node to ourself.

        This function will first validate the types of the inputs, followed by the node and link types and validate
        whether in principle a link of that type between the nodes of these types is allowed.

        Subsequently, the validity of the "degree" of the proposed link is validated, which means validating the
        number of links of the given type from the given node type is allowed.

        :param source: the node from which the link is coming
        :param link_type: the link type
        :param link_label: the link label
        :raise TypeError: if `source` is not a Node instance or `link_type` is not a `LinkType` enum
        :raise ValueError: if the proposed link is invalid
        """
        from aiida.orm.utils.links import validate_link

        validate_link(source, self, link_type, link_label, backend=self.backend)

        # Check if the proposed link would introduce a cycle in the graph following ancestor/descendant rules
        if link_type in [LinkType.CREATE, LinkType.INPUT_CALC, LinkType.INPUT_WORK]:
            builder = QueryBuilder(backend=self.backend).append(
                Node, filters={'id': self.pk}, tag='parent').append(
                Node, filters={'id': source.pk}, tag='child', with_ancestors='parent')  # yapf:disable
            if builder.count() > 0:
                raise ValueError('the link you are attempting to create would generate a cycle in the graph')

    def validate_outgoing(self, target: 'Node', link_type: LinkType, link_label: str) -> None:  # pylint: disable=unused-argument,no-self-use
        """Validate adding a link of the given type from ourself to a given node.

        The validity of the triple (source, link, target) should be validated in the `validate_incoming` call.
        This method will be called afterwards and can be overriden by subclasses to add additional checks that are
        specific to that subclass.

        :param target: the node to which the link is going
        :param link_type: the link type
        :param link_label: the link label
        :raise TypeError: if `target` is not a Node instance or `link_type` is not a `LinkType` enum
        :raise ValueError: if the proposed link is invalid
        """
        type_check(link_type, LinkType, f'link_type should be a LinkType enum but got: {type(link_type)}')
        type_check(target, Node, f'target should be a `Node` instance but got: {type(target)}')

    def _add_incoming_cache(self, source: 'Node', link_type: LinkType, link_label: str) -> None:
        """Add an incoming link to the cache.

        .. note: the proposed link is not validated in this function, so this should not be called directly
            but it should only be called by `Node.add_incoming`.

        :param source: the node from which the link is coming
        :param link_type: the link type
        :param link_label: the link label
        :raise aiida.common.UniquenessError: if the given link triple already exists in the cache
        """
        assert self._incoming_cache is not None, 'incoming_cache not initialised'

        link_triple = LinkTriple(source, link_type, link_label)

        if link_triple in self._incoming_cache:
            raise exceptions.UniquenessError(f'the link triple {link_triple} is already present in the cache')

        self._incoming_cache.append(link_triple)

    def get_stored_link_triples(
        self,
        node_class: Type['Node'] = None,
        link_type: Union[LinkType, Sequence[LinkType]] = (),
        link_label_filter: Optional[str] = None,
        link_direction: str = 'incoming',
        only_uuid: bool = False
    ) -> List[LinkTriple]:
        """Return the list of stored link triples directly incoming to or outgoing of this node.

        Note this will only return link triples that are stored in the database. Anything in the cache is ignored.

        :param node_class: If specified, should be a class, and it filters only elements of that (subclass of) type
        :param link_type: Only get inputs of this link type, if empty tuple then returns all inputs of all link types.
        :param link_label_filter: filters the incoming nodes by its link label. This should be a regex statement as
            one would pass directly to a QueryBuilder filter statement with the 'like' operation.
        :param link_direction: `incoming` or `outgoing` to get the incoming or outgoing links, respectively.
        :param only_uuid: project only the node UUID instead of the instance onto the `NodeTriple.node` entries
        """
        if not isinstance(link_type, tuple):
            link_type = (link_type,)

        if link_type and not all(isinstance(t, LinkType) for t in link_type):
            raise TypeError(f'link_type should be a LinkType or tuple of LinkType: got {link_type}')

        node_class = node_class or Node
        node_filters: Dict[str, Any] = {'id': {'==': self.id}}
        edge_filters: Dict[str, Any] = {}

        if link_type:
            edge_filters['type'] = {'in': [t.value for t in link_type]}

        if link_label_filter:
            edge_filters['label'] = {'like': link_label_filter}

        builder = QueryBuilder(backend=self.backend)
        builder.append(Node, filters=node_filters, tag='main')

        node_project = ['uuid'] if only_uuid else ['*']
        if link_direction == 'outgoing':
            builder.append(
                node_class,
                with_incoming='main',
                project=node_project,
                edge_project=['type', 'label'],
                edge_filters=edge_filters
            )
        else:
            builder.append(
                node_class,
                with_outgoing='main',
                project=node_project,
                edge_project=['type', 'label'],
                edge_filters=edge_filters
            )

        return [LinkTriple(entry[0], LinkType(entry[1]), entry[2]) for entry in builder.all()]

    def get_incoming(
        self,
        node_class: Type['Node'] = None,
        link_type: Union[LinkType, Sequence[LinkType]] = (),
        link_label_filter: Optional[str] = None,
        only_uuid: bool = False
    ) -> LinkManager:
        """Return a list of link triples that are (directly) incoming into this node.

        :param node_class: If specified, should be a class or tuple of classes, and it filters only
            elements of that specific type (or a subclass of 'type')
        :param link_type: If specified should be a string or tuple to get the inputs of this
            link type, if None then returns all inputs of all link types.
        :param link_label_filter: filters the incoming nodes by its link label.
            Here wildcards (% and _) can be passed in link label filter as we are using "like" in QB.
        :param only_uuid: project only the node UUID instead of the instance onto the `NodeTriple.node` entries
        """
        assert self._incoming_cache is not None, 'incoming_cache not initialised'

        if not isinstance(link_type, tuple):
            link_type = (link_type,)

        if self.is_stored:
            link_triples = self.get_stored_link_triples(
                node_class, link_type, link_label_filter, 'incoming', only_uuid=only_uuid
            )
        else:
            link_triples = []

        # Get all cached link triples
        for link_triple in self._incoming_cache:

            if only_uuid:
                link_triple = LinkTriple(link_triple.node.uuid, link_triple.link_type, link_triple.link_label)

            if link_triple in link_triples:
                raise exceptions.InternalError(
                    f'Node<{self.pk}> has both a stored and cached link triple {link_triple}'
                )

            if not link_type or link_triple.link_type in link_type:
                if link_label_filter is not None:
                    if sql_string_match(string=link_triple.link_label, pattern=link_label_filter):
                        link_triples.append(link_triple)
                else:
                    link_triples.append(link_triple)

        return LinkManager(link_triples)

    def get_outgoing(
        self,
        node_class: Type['Node'] = None,
        link_type: Union[LinkType, Sequence[LinkType]] = (),
        link_label_filter: Optional[str] = None,
        only_uuid: bool = False
    ) -> LinkManager:
        """Return a list of link triples that are (directly) outgoing of this node.

        :param node_class: If specified, should be a class or tuple of classes, and it filters only
            elements of that specific type (or a subclass of 'type')
        :param link_type: If specified should be a string or tuple to get the inputs of this
            link type, if None then returns all outputs of all link types.
        :param link_label_filter: filters the outgoing nodes by its link label.
            Here wildcards (% and _) can be passed in link label filter as we are using "like" in QB.
        :param only_uuid: project only the node UUID instead of the instance onto the `NodeTriple.node` entries
        """
        link_triples = self.get_stored_link_triples(node_class, link_type, link_label_filter, 'outgoing', only_uuid)
        return LinkManager(link_triples)

    def has_cached_links(self) -> bool:
        """Feturn whether there are unstored incoming links in the cache.

        :return: boolean, True when there are links in the incoming cache, False otherwise
        """
        assert self._incoming_cache is not None, 'incoming_cache not initialised'
        return bool(self._incoming_cache)

    def store_all(self, with_transaction: bool = True) -> 'Node':
        """Store the node, together with all input links.

        Unstored nodes from cached incoming linkswill also be stored.

        :parameter with_transaction: if False, do not use a transaction because the caller will already have opened one.
        """
        assert self._incoming_cache is not None, 'incoming_cache not initialised'

        if self.is_stored:
            raise exceptions.ModificationNotAllowed(f'Node<{self.id}> is already stored')

        # For each node of a cached incoming link, check that all its incoming links are stored
        for link_triple in self._incoming_cache:
            link_triple.node.verify_are_parents_stored()

        for link_triple in self._incoming_cache:
            if not link_triple.node.is_stored:
                link_triple.node.store(with_transaction=with_transaction)

        return self.store(with_transaction)

    def store(self, with_transaction: bool = True) -> 'Node':  # pylint: disable=arguments-differ
        """Store the node in the database while saving its attributes and repository directory.

        After being called attributes cannot be changed anymore! Instead, extras can be changed only AFTER calling
        this store() function.

        :note: After successful storage, those links that are in the cache, and for which also the parent node is
            already stored, will be automatically stored. The others will remain unstored.

        :parameter with_transaction: if False, do not use a transaction because the caller will already have opened one.
        """
        from aiida.manage.caching import get_use_cache

        if not self.is_stored:

            # Call `validate_storability` directly and not in `_validate` in case sub class forgets to call the super.
            self.validate_storability()
            self._validate()

            # Verify that parents are already stored. Raises if this is not the case.
            self.verify_are_parents_stored()

            # Determine whether the cache should be used for the process type of this node.
            use_cache = get_use_cache(identifier=self.process_type)

            # Clean the values on the backend node *before* computing the hash in `_get_same_node`. This will allow
            # us to set `clean=False` if we are storing normally, since the values will already have been cleaned
            self._backend_entity.clean_values()

            # Retrieve the cached node.
            same_node = self._get_same_node() if use_cache else None

            if same_node is not None:
                self._store_from_cache(same_node, with_transaction=with_transaction)
            else:
                self._store(with_transaction=with_transaction, clean=True)

            if self.backend.autogroup.is_to_be_grouped(self):
                group = self.backend.autogroup.get_or_create_group()
                group.add_nodes(self)

        return self

    def _store(self, with_transaction: bool = True, clean: bool = True) -> 'Node':
        """Store the node in the database while saving its attributes and repository directory.

        :param with_transaction: if False, do not use a transaction because the caller will already have opened one.
        :param clean: boolean, if True, will clean the attributes and extras before attempting to store
        """
        self.base.repository._store()  # pylint: disable=protected-access

        links = self._incoming_cache
        self._backend_entity.store(links, with_transaction=with_transaction, clean=clean)

        self._incoming_cache = []
        self._backend_entity.set_extra(self._HASH_EXTRA_KEY, self.get_hash())

        return self

    def verify_are_parents_stored(self) -> None:
        """Verify that all `parent` nodes are already stored.

        :raise aiida.common.ModificationNotAllowed: if one of the source nodes of incoming links is not stored.
        """
        assert self._incoming_cache is not None, 'incoming_cache not initialised'

        for link_triple in self._incoming_cache:
            if not link_triple.node.is_stored:
                raise exceptions.ModificationNotAllowed(
                    f'Cannot store because source node of link triple {link_triple} is not stored'
                )

    def _store_from_cache(self, cache_node: 'Node', with_transaction: bool) -> None:
        """Store this node from an existing cache node.

        .. note::

            With the current implementation of the backend repository, which automatically deduplicates the content that
            it contains, we do not have to copy the contents of the source node. Since the content should be exactly
            equal, the repository will already contain it and there is nothing to copy. We simply replace the current
            ``repository`` instance with a clone of that of the source node, which does not actually copy any files.

        """
        from aiida.orm.utils.mixins import Sealable
        assert self.node_type == cache_node.node_type

        # Make sure the node doesn't have any RETURN links
        if cache_node.get_outgoing(link_type=LinkType.RETURN).all():
            raise ValueError('Cannot use cache from nodes with RETURN links.')

        self.label = cache_node.label
        self.description = cache_node.description

        # Make sure to reinitialize the repository instance of the clone to that of the source node.
        self.base.repository._copy(cache_node.base.repository)  # pylint: disable=protected-access

        for key, value in cache_node.base.attributes.all.items():
            if key != Sealable.SEALED_KEY:
                self.base.attributes.set(key, value)

        self._store(with_transaction=with_transaction, clean=False)
        self._add_outputs_from_cache(cache_node)
        self.base.extras.set('_aiida_cached_from', cache_node.uuid)

    def _add_outputs_from_cache(self, cache_node: 'Node') -> None:
        """Replicate the output links and nodes from the cached node onto this node."""
        for entry in cache_node.get_outgoing(link_type=LinkType.CREATE):
            new_node = entry.node.clone()
            new_node.add_incoming(self, link_type=LinkType.CREATE, link_label=entry.link_label)
            new_node.store()

    def get_hash(self, ignore_errors: bool = True, **kwargs: Any) -> Optional[str]:
        """Return the hash for this node based on its attributes.

        :param ignore_errors: return ``None`` on ``aiida.common.exceptions.HashingError`` (logging the exception)
        """
        if not self.is_stored:
            raise exceptions.InvalidOperation('You can get the hash only after having stored the node')

        return self._get_hash(ignore_errors=ignore_errors, **kwargs)

    def _get_hash(self, ignore_errors: bool = True, **kwargs: Any) -> Optional[str]:
        """
        Return the hash for this node based on its attributes.

        This will always work, even before storing.

        :param ignore_errors: return ``None`` on ``aiida.common.exceptions.HashingError`` (logging the exception)
        """
        try:
            return make_hash(self._get_objects_to_hash(), **kwargs)
        except exceptions.HashingError:
            if not ignore_errors:
                raise
            if self.logger:
                self.logger.exception('Node hashing failed')
            return None

    def _get_objects_to_hash(self) -> List[Any]:
        """Return a list of objects which should be included in the hash."""
        top_level_module = self.__module__.split('.', 1)[0]
        try:
            version = importlib.import_module(top_level_module).__version__
        except (ImportError, AttributeError) as exc:
            raise exceptions.HashingError("The node's package version could not be determined") from exc
        objects = [
            version,
            {
                key: val
                for key, val in self.base.attributes.items()
                if key not in self._hash_ignored_attributes and key not in self._updatable_attributes  # pylint: disable=unsupported-membership-test
            },
            self.base.repository.hash(),
            self.computer.uuid if self.computer is not None else None
        ]
        return objects

    def rehash(self) -> None:
        """Regenerate the stored hash of the Node."""
        self.base.extras.set(self._HASH_EXTRA_KEY, self.get_hash())

    def clear_hash(self) -> None:
        """Sets the stored hash of the Node to None."""
        self.base.extras.set(self._HASH_EXTRA_KEY, None)

    def get_cache_source(self) -> Optional[str]:
        """Return the UUID of the node that was used in creating this node from the cache, or None if it was not cached.

        :return: source node UUID or None
        """
        return self.base.extras.get('_aiida_cached_from', None)

    @property
    def is_created_from_cache(self) -> bool:
        """Return whether this node was created from a cached node.

        :return: boolean, True if the node was created by cloning a cached node, False otherwise
        """
        return self.get_cache_source() is not None

    def _get_same_node(self) -> Optional['Node']:
        """Returns a stored node from which the current Node can be cached or None if it does not exist

        If a node is returned it is a valid cache, meaning its `_aiida_hash` extra matches `self.get_hash()`.
        If there are multiple valid matches, the first one is returned.
        If no matches are found, `None` is returned.

        :return: a stored `Node` instance with the same hash as this code or None

        Note: this should be only called on stored nodes, or internally from .store() since it first calls
        clean_value() on the attributes to normalise them.
        """
        try:
            return next(self._iter_all_same_nodes(allow_before_store=True))
        except StopIteration:
            return None

    def get_all_same_nodes(self) -> List['Node']:
        """Return a list of stored nodes which match the type and hash of the current node.

        All returned nodes are valid caches, meaning their `_aiida_hash` extra matches `self.get_hash()`.

        Note: this can be called only after storing a Node (since at store time attributes will be cleaned with
        `clean_value` and the hash should become idempotent to the action of serialization/deserialization)
        """
        return list(self._iter_all_same_nodes())

    def _iter_all_same_nodes(self, allow_before_store=False) -> Iterator['Node']:
        """
        Returns an iterator of all same nodes.

        Note: this should be only called on stored nodes, or internally from .store() since it first calls
        clean_value() on the attributes to normalise them.
        """
        if not allow_before_store and not self.is_stored:
            raise exceptions.InvalidOperation('You can get the hash only after having stored the node')

        node_hash = self._get_hash()

        if not node_hash or not self._cachable:
            return iter(())

        builder = QueryBuilder(backend=self.backend)
        builder.append(self.__class__, filters={f'extras.{self._HASH_EXTRA_KEY}': node_hash}, subclassing=False)

        return (node for node in builder.all(flat=True) if node.is_valid_cache)  # type: ignore[misc,union-attr]

    @property
    def is_valid_cache(self) -> bool:
        """Hook to exclude certain ``Node`` classes from being considered a valid cache.

        The base class assumes that all node instances are valid to cache from, unless the ``_VALID_CACHE_KEY`` extra
        has been set to ``False`` explicitly. Subclasses can override this property with more specific logic, but should
        probably also consider the value returned by this base class.
        """
        return self.base.extras.get(self._VALID_CACHE_KEY, True)

    @is_valid_cache.setter
    def is_valid_cache(self, valid: bool) -> None:
        """Set whether this node instance is considered valid for caching or not.

        If a node instance has this property set to ``False``, it will never be used in the caching mechanism, unless
        the subclass overrides the ``is_valid_cache`` property and ignores it implementation completely.

        :param valid: whether the node is valid or invalid for use in caching.
        """
        type_check(valid, bool)
        self.base.extras.set(self._VALID_CACHE_KEY, valid)

    def get_description(self) -> str:
        """Return a string with a description of the node.

        :return: a description string
        """
        # pylint: disable=no-self-use
        return ''

    _deprecated_repo_methods = {
        'copy_tree': 'copy_tree',
        'delete_object': 'delete_object',
        'get_object': 'get_object',
        'get_object_content': 'get_object_content',
        'glob': 'glob',
        'list_objects': 'list_objects',
        'list_object_names': 'list_object_names',
        'open': 'open',
        'put_object_from_filelike': 'put_object_from_filelike',
        'put_object_from_file': 'put_object_from_file',
        'put_object_from_tree': 'put_object_from_tree',
        'walk': 'walk',
        'repository_metadata': 'metadata',
    }

<<<<<<< HEAD
    _deprecated_extra_methods = {
        'extras': 'all',
        'get_extra': 'get',
        'get_extra_many': 'get_many',
        'set_extra': 'set',
        'set_extra_many': 'set_many',
        'reset_extras': 'reset',
        'delete_extra': 'delete',
        'delete_extra_many': 'delete_many',
        'clear_extras': 'clear',
        'extras_items': 'items',
        'extras_keys': 'keys',
=======
    _deprecated_attr_methods = {
        'attributes': 'all',
        'get_attribute': 'get',
        'get_attribute_many': 'get_many',
        'set_attribute': 'set',
        'set_attribute_many': 'set_many',
        'reset_attributes': 'reset',
        'delete_attribute': 'delete',
        'delete_attribute_many': 'delete_many',
        'clear_attributes': 'clear',
        'attributes_items': 'items',
        'attributes_keys': 'keys',
    }

    _deprecated_comment_methods = {
        'add_comment': 'add',
        'get_comment': 'get',
        'get_comments': 'all',
        'remove_comment': 'remove',
        'update_comment': 'update',
>>>>>>> d0c34f5f
    }

    def __getattr__(self, name: str) -> Any:
        """
        This method is called when an attribute is not found in the instance.

        It allows for the handling of deprecated mixin methods.
        """
<<<<<<< HEAD
        if name in self._deprecated_extra_methods:
            new_name = self._deprecated_extra_methods[name]
            kls = self.__class__.__name__
            warn_deprecation(
                f'`{kls}.{name}` is deprecated, use `{kls}.base.extras.{new_name}` instead.', version=3, stacklevel=3
            )
            return getattr(self.base.extras, new_name)
=======
        if name in self._deprecated_attr_methods:
            new_name = self._deprecated_attr_methods[name]
            kls = self.__class__.__name__
            warn_deprecation(
                f'`{kls}.{name}` is deprecated, use `{kls}.base.attributes.{new_name}` instead.',
                version=3,
                stacklevel=3
            )
            return getattr(self.base.attributes, new_name)
>>>>>>> d0c34f5f

        if name in self._deprecated_repo_methods:
            new_name = self._deprecated_repo_methods[name]
            kls = self.__class__.__name__
            warn_deprecation(
                f'`{kls}.{name}` is deprecated, use `{kls}.base.repository.{new_name}` instead.',
                version=3,
                stacklevel=3
            )
            return getattr(self.base.repository, new_name)

<<<<<<< HEAD
        raise AttributeError(name)
=======
        if name in self._deprecated_comment_methods:
            new_name = self._deprecated_comment_methods[name]
            kls = self.__class__.__name__
            warn_deprecation(
                f'`{kls}.{name}` is deprecated, use `{kls}.base.comments.{new_name}` instead.', version=3, stacklevel=3
            )
            return getattr(self.base.comments, new_name)

        raise AttributeError(name)


class NodeComments:
    """Interface for comments of a node instance."""

    def __init__(self, node: Node) -> None:
        """Initialize the comments interface."""
        self._node = node

    def add(self, content: str, user: Optional[User] = None) -> Comment:
        """Add a new comment.

        :param content: string with comment
        :param user: the user to associate with the comment, will use default if not supplied
        :return: the newly created comment
        """
        user = user or User.objects(self._node.backend).get_default()
        return Comment(node=self._node, user=user, content=content).store()

    def get(self, identifier: int) -> Comment:
        """Return a comment corresponding to the given identifier.

        :param identifier: the comment pk
        :raise aiida.common.NotExistent: if the comment with the given id does not exist
        :raise aiida.common.MultipleObjectsError: if the id cannot be uniquely resolved to a comment
        :return: the comment
        """
        return Comment.objects(self._node.backend).get(dbnode_id=self._node.pk, id=identifier)

    def all(self) -> List[Comment]:
        """Return a sorted list of comments for this node.

        :return: the list of comments, sorted by pk
        """
        return Comment.objects(self._node.backend).find(filters={'dbnode_id': self._node.pk}, order_by=[{'id': 'asc'}])

    def update(self, identifier: int, content: str) -> None:
        """Update the content of an existing comment.

        :param identifier: the comment pk
        :param content: the new comment content
        :raise aiida.common.NotExistent: if the comment with the given id does not exist
        :raise aiida.common.MultipleObjectsError: if the id cannot be uniquely resolved to a comment
        """
        comment = Comment.objects(self._node.backend).get(dbnode_id=self._node.pk, id=identifier)
        comment.set_content(content)

    def remove(self, identifier: int) -> None:  # pylint: disable=no-self-use
        """Delete an existing comment.

        :param identifier: the comment pk
        """
        Comment.objects(self._node.backend).delete(identifier)
>>>>>>> d0c34f5f
<|MERGE_RESOLUTION|>--- conflicted
+++ resolved
@@ -37,18 +37,13 @@
 from aiida.common.links import LinkType
 from aiida.common.warnings import warn_deprecation
 from aiida.manage import get_manager
-from aiida.orm.extras import EntityExtras
 from aiida.orm.utils.links import LinkManager, LinkTriple
 from aiida.orm.utils.node import AbstractNodeMeta
 
 from ..comments import Comment
 from ..computers import Computer
 from ..entities import Collection as EntityCollection
-<<<<<<< HEAD
-from ..entities import Entity, EntityAttributesMixin
-=======
-from ..entities import Entity, EntityExtrasMixin
->>>>>>> d0c34f5f
+from ..extras import EntityExtras
 from ..querybuilder import QueryBuilder
 from ..users import User
 from .attributes import NodeAttributes
@@ -121,14 +116,6 @@
         return NodeRepository(self._node)
 
     @cached_property
-<<<<<<< HEAD
-    def extras(self) -> 'EntityExtras':
-        """Return the extras of this node."""
-        return EntityExtras(self._node)
-
-
-class Node(Entity['BackendNode'], EntityAttributesMixin, metaclass=AbstractNodeMeta):
-=======
     def comments(self) -> 'NodeComments':
         """Return an interface to interact with the comments of this node."""
         return NodeComments(self._node)
@@ -138,9 +125,13 @@
         """Return an interface to interact with the attributes of this node."""
         return NodeAttributes(self._node)
 
-
-class Node(Entity['BackendNode'], EntityExtrasMixin, metaclass=AbstractNodeMeta):
->>>>>>> d0c34f5f
+    @cached_property
+    def extras(self) -> 'EntityExtras':
+        """Return an interface to interact with the extras of this node."""
+        return EntityExtras(self._node)
+
+
+class Node(Entity['BackendNode'], metaclass=AbstractNodeMeta):
     """
     Base class for all nodes in AiiDA.
 
@@ -941,20 +932,6 @@
         'repository_metadata': 'metadata',
     }
 
-<<<<<<< HEAD
-    _deprecated_extra_methods = {
-        'extras': 'all',
-        'get_extra': 'get',
-        'get_extra_many': 'get_many',
-        'set_extra': 'set',
-        'set_extra_many': 'set_many',
-        'reset_extras': 'reset',
-        'delete_extra': 'delete',
-        'delete_extra_many': 'delete_many',
-        'clear_extras': 'clear',
-        'extras_items': 'items',
-        'extras_keys': 'keys',
-=======
     _deprecated_attr_methods = {
         'attributes': 'all',
         'get_attribute': 'get',
@@ -969,13 +946,26 @@
         'attributes_keys': 'keys',
     }
 
+    _deprecated_extra_methods = {
+        'extras': 'all',
+        'get_extra': 'get',
+        'get_extra_many': 'get_many',
+        'set_extra': 'set',
+        'set_extra_many': 'set_many',
+        'reset_extras': 'reset',
+        'delete_extra': 'delete',
+        'delete_extra_many': 'delete_many',
+        'clear_extras': 'clear',
+        'extras_items': 'items',
+        'extras_keys': 'keys',
+    }
+
     _deprecated_comment_methods = {
         'add_comment': 'add',
         'get_comment': 'get',
         'get_comments': 'all',
         'remove_comment': 'remove',
         'update_comment': 'update',
->>>>>>> d0c34f5f
     }
 
     def __getattr__(self, name: str) -> Any:
@@ -984,7 +974,6 @@
 
         It allows for the handling of deprecated mixin methods.
         """
-<<<<<<< HEAD
         if name in self._deprecated_extra_methods:
             new_name = self._deprecated_extra_methods[name]
             kls = self.__class__.__name__
@@ -992,7 +981,7 @@
                 f'`{kls}.{name}` is deprecated, use `{kls}.base.extras.{new_name}` instead.', version=3, stacklevel=3
             )
             return getattr(self.base.extras, new_name)
-=======
+
         if name in self._deprecated_attr_methods:
             new_name = self._deprecated_attr_methods[name]
             kls = self.__class__.__name__
@@ -1002,7 +991,6 @@
                 stacklevel=3
             )
             return getattr(self.base.attributes, new_name)
->>>>>>> d0c34f5f
 
         if name in self._deprecated_repo_methods:
             new_name = self._deprecated_repo_methods[name]
@@ -1014,9 +1002,6 @@
             )
             return getattr(self.base.repository, new_name)
 
-<<<<<<< HEAD
-        raise AttributeError(name)
-=======
         if name in self._deprecated_comment_methods:
             new_name = self._deprecated_comment_methods[name]
             kls = self.__class__.__name__
@@ -1078,5 +1063,4 @@
 
         :param identifier: the comment pk
         """
-        Comment.objects(self._node.backend).delete(identifier)
->>>>>>> d0c34f5f
+        Comment.objects(self._node.backend).delete(identifier)