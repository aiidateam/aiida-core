###########################################################################
# Copyright (c), The AiiDA team. All rights reserved.                     #
# This file is part of the AiiDA code.                                    #
#                                                                         #
# The code is hosted on GitHub at https://github.com/aiidateam/aiida-core #
# For further information on the license, see the LICENSE.txt file        #
# For further information please visit http://www.aiida.net               #
###########################################################################
"""GroupNodeMapping to handle group-node relationships during dumping."""

from __future__ import annotations

from dataclasses import dataclass, field
from typing import Dict, List, Optional, Set, Union, cast

from aiida import orm
<<<<<<< HEAD
from aiida.common.utils import DEFAULT_FILTER_SIZE, batch_iter
=======
from aiida.common.log import AIIDA_LOGGER
>>>>>>> 586f3725
from aiida.tools._dumping.utils import GroupChanges, GroupInfo, GroupModificationInfo, NodeMembershipChange

LOGGER = AIIDA_LOGGER.getChild('tools._dumping.mapping')


@dataclass
class GroupNodeMapping:
    """Stores the mapping between groups and their member nodes."""

    # Map of group UUID to set of node UUIDs
    group_to_nodes: Dict[str, Set[str]] = field(default_factory=dict)

    # Map of node UUID to set of group UUIDs (for faster lookups)
    node_to_groups: Dict[str, Set[str]] = field(default_factory=dict)

    def to_dict(self) -> Dict:
        """Convert to serializable dictionary."""
        return {
            'group_to_nodes': {group_uuid: list(node_uuids) for group_uuid, node_uuids in self.group_to_nodes.items()},
            'node_to_groups': {node_uuid: list(group_uuids) for node_uuid, group_uuids in self.node_to_groups.items()},
        }

    @classmethod
    def from_dict(cls, data: Dict) -> 'GroupNodeMapping':
        """Create from serialized dictionary.

        :param data: Dictionary representation of the mapping
        """
        mapping = cls()

        # Load group_to_nodes mapping if present
        if 'group_to_nodes' in data and isinstance(data['group_to_nodes'], dict):
            for group_uuid, node_uuids in data['group_to_nodes'].items():
                for node_uuid in node_uuids:
                    # Just add to the group_to_nodes mapping, we'll rebuild node_to_groups after
                    if group_uuid not in mapping.group_to_nodes:
                        mapping.group_to_nodes[group_uuid] = set()
                    mapping.group_to_nodes[group_uuid].add(node_uuid)

        # Load node_to_groups mapping if present (or rebuild it)
        if 'node_to_groups' in data and isinstance(data['node_to_groups'], dict):
            for node_uuid, group_uuids in data['node_to_groups'].items():
                for group_uuid in group_uuids:
                    if node_uuid not in mapping.node_to_groups:
                        mapping.node_to_groups[node_uuid] = set()
                    mapping.node_to_groups[node_uuid].add(group_uuid)
        else:
            # If node_to_groups is missing, rebuild it from group_to_nodes
            for group_uuid, node_uuids in mapping.group_to_nodes.items():
                for node_uuid in node_uuids:
                    if node_uuid not in mapping.node_to_groups:
                        mapping.node_to_groups[node_uuid] = set()
                    mapping.node_to_groups[node_uuid].add(group_uuid)

        return mapping

    @classmethod
    def build_from_db(cls, groups: Optional[Union[List[orm.Group], List[str], List[int]]] = None) -> 'GroupNodeMapping':
        """Build a mapping from the current database state.

        :param groups: If provided, only build mapping for these specific groups.
            If None, build mapping for all groups.
        :return: Populated ``GroupNodeMapping`` instance
        """

        mapping = cls()

        if groups is not None:
            # Only query the specified groups
            if all(isinstance(g, orm.Group) for g in groups):
                orm_groups = cast(List[orm.Group], groups)
                group_uuids = [g.uuid for g in orm_groups]
            else:
                group_uuids = [orm.load_group(g).uuid for g in groups]
<<<<<<< HEAD

            # Batch the query to avoid database parameter limits
            for _, uuid_batch in batch_iter(group_uuids, DEFAULT_FILTER_SIZE):
                qb = orm.QueryBuilder()
                qb.append(orm.Group, tag='group', project=['uuid'], filters={'uuid': {'in': uuid_batch}})
                qb.append(orm.Node, with_group='group', project=['uuid'])
                for group_uuid, node_uuid in qb.all():
                    mapping._add_node_to_group(group_uuid, node_uuid)
=======
            qb.append(orm.Group, tag='group', project=['uuid'], filters={'uuid': {'in': group_uuids}})
            LOGGER.report(f'Querying node memberships for {len(group_uuids)} group(s)...')
>>>>>>> 586f3725
        else:
            # Query all groups
            qb = orm.QueryBuilder()
            qb.append(orm.Group, tag='group', project=['uuid'])
<<<<<<< HEAD
            qb.append(orm.Node, with_group='group', project=['uuid'])
            for group_uuid, node_uuid in qb.all():
                mapping._add_node_to_group(group_uuid, node_uuid)
=======
            LOGGER.report('Querying node memberships for all groups in profile...')

        qb.append(orm.Node, with_group='group', project=['uuid'])

        LOGGER.report('Retrieving group-node relationships from database...')
        results = qb.all()
        LOGGER.report(f'Processing {len(results)} group-node relationships...')

        for group_uuid, node_uuid in results:
            mapping._add_node_to_group(group_uuid, node_uuid)
>>>>>>> 586f3725

        LOGGER.report('Completed group-node mapping.')
        return mapping

    def diff(self, other: 'GroupNodeMapping') -> GroupChanges:
        """Calculate differences between this mapping and another.

        :param other: Other ``GroupNodeMapping`` instance to compare to
        :return: Populated ``GroupChanges`` object
        """
        deleted_groups_info: List[GroupInfo] = []
        new_groups_info: List[GroupInfo] = []
        modified_groups_info: List[GroupModificationInfo] = []
        node_membership_changes: Dict[str, NodeMembershipChange] = {}

        self_group_uuids = set(self.group_to_nodes.keys())
        other_group_uuids = set(other.group_to_nodes.keys())

        # Deleted groups
        for group_uuid in self_group_uuids - other_group_uuids:
            deleted_groups_info.append(
                GroupInfo(
                    uuid=group_uuid,
                    node_count=len(self.group_to_nodes.get(group_uuid, set())),
                    # as group deleted, cannot be loaded from DB, so no label can be set via
                    # label=orm.load_group(group_uuid).label
                )
            )

        # New groups
        for group_uuid in other_group_uuids - self_group_uuids:
            new_groups_info.append(
                GroupInfo(
                    uuid=group_uuid,
                    node_count=len(other.group_to_nodes.get(group_uuid, set())),
                    label=orm.load_group(group_uuid).label,
                )
            )

        # Modified groups
        for group_uuid in self_group_uuids & other_group_uuids:
            self_nodes = self.group_to_nodes.get(group_uuid, set())
            other_nodes = other.group_to_nodes.get(group_uuid, set())

            added_nodes = list(other_nodes - self_nodes)
            removed_nodes = list(self_nodes - other_nodes)

            if added_nodes or removed_nodes:
                modified_groups_info.append(
                    GroupModificationInfo(
                        uuid=group_uuid,
                        label=orm.load_group(group_uuid).label,
                        nodes_added=added_nodes,
                        nodes_removed=removed_nodes,
                    )
                )

                # Track detailed node membership changes
                for node_uuid in added_nodes:
                    if node_uuid not in node_membership_changes:
                        node_membership_changes[node_uuid] = NodeMembershipChange()
                    node_membership_changes[node_uuid].added_to.append(group_uuid)

                for node_uuid in removed_nodes:
                    if node_uuid not in node_membership_changes:
                        node_membership_changes[node_uuid] = NodeMembershipChange()
                    node_membership_changes[node_uuid].removed_from.append(group_uuid)

        # Construct and return the GroupChangeInfo object
        group_changes = GroupChanges(
            deleted=deleted_groups_info,
            new=new_groups_info,
            modified=modified_groups_info,
            node_membership=node_membership_changes,
        )

        return group_changes

    def _add_node_to_group(self, group_uuid: str, node_uuid: str) -> None:
        """Add a node to a group in the mapping.

        :param group_uuid: The group to add to
        :param node_uuid: The node to be added
        """

        # Add to group->nodes mapping
        if group_uuid not in self.group_to_nodes:
            self.group_to_nodes[group_uuid] = set()
        self.group_to_nodes[group_uuid].add(node_uuid)

        # Add to node->groups mapping
        if node_uuid not in self.node_to_groups:
            self.node_to_groups[node_uuid] = set()
        self.node_to_groups[node_uuid].add(group_uuid)

    def _remove_node_from_group(self, group_uuid: str, node_uuid: str) -> None:
        """Remove a node from a group in the mapping.

        :param group_uuid: The group from which the node should be removed
        :param node_uuid: The node to be removed
        """

        # Remove from group->nodes mapping
        if group_uuid in self.group_to_nodes and node_uuid in self.group_to_nodes[group_uuid]:
            self.group_to_nodes[group_uuid].remove(node_uuid)
            # Clean up empty entries
            if not self.group_to_nodes[group_uuid]:
                del self.group_to_nodes[group_uuid]

        # Remove from node->groups mapping
        if node_uuid in self.node_to_groups and group_uuid in self.node_to_groups[node_uuid]:
            self.node_to_groups[node_uuid].remove(group_uuid)
            # Clean up empty entries
            if not self.node_to_groups[node_uuid]:
                del self.node_to_groups[node_uuid]

    def _remove_group(self, group_uuid: str) -> None:
        """Remove a group and all its node associations.

        :param group_uuid: The node to be removed
        """
        if group_uuid not in self.group_to_nodes:
            return

        # Get all nodes in this group
        nodes = self.group_to_nodes[group_uuid].copy()

        # Remove group from each node's groups
        for node_uuid in nodes:
            if node_uuid in self.node_to_groups:
                if group_uuid in self.node_to_groups[node_uuid]:
                    self.node_to_groups[node_uuid].remove(group_uuid)
                # Clean up empty entries
                if not self.node_to_groups[node_uuid]:
                    del self.node_to_groups[node_uuid]

        # Remove the group entry
        del self.group_to_nodes[group_uuid]<|MERGE_RESOLUTION|>--- conflicted
+++ resolved
@@ -14,11 +14,8 @@
 from typing import Dict, List, Optional, Set, Union, cast
 
 from aiida import orm
-<<<<<<< HEAD
+from aiida.common.log import AIIDA_LOGGER
 from aiida.common.utils import DEFAULT_FILTER_SIZE, batch_iter
-=======
-from aiida.common.log import AIIDA_LOGGER
->>>>>>> 586f3725
 from aiida.tools._dumping.utils import GroupChanges, GroupInfo, GroupModificationInfo, NodeMembershipChange
 
 LOGGER = AIIDA_LOGGER.getChild('tools._dumping.mapping')
@@ -93,7 +90,6 @@
                 group_uuids = [g.uuid for g in orm_groups]
             else:
                 group_uuids = [orm.load_group(g).uuid for g in groups]
-<<<<<<< HEAD
 
             # Batch the query to avoid database parameter limits
             for _, uuid_batch in batch_iter(group_uuids, DEFAULT_FILTER_SIZE):
@@ -102,30 +98,19 @@
                 qb.append(orm.Node, with_group='group', project=['uuid'])
                 for group_uuid, node_uuid in qb.all():
                     mapping._add_node_to_group(group_uuid, node_uuid)
-=======
-            qb.append(orm.Group, tag='group', project=['uuid'], filters={'uuid': {'in': group_uuids}})
             LOGGER.report(f'Querying node memberships for {len(group_uuids)} group(s)...')
->>>>>>> 586f3725
         else:
             # Query all groups
             qb = orm.QueryBuilder()
             qb.append(orm.Group, tag='group', project=['uuid'])
-<<<<<<< HEAD
+            LOGGER.report('Querying node memberships for all groups in profile...')
             qb.append(orm.Node, with_group='group', project=['uuid'])
-            for group_uuid, node_uuid in qb.all():
-                mapping._add_node_to_group(group_uuid, node_uuid)
-=======
-            LOGGER.report('Querying node memberships for all groups in profile...')
-
-        qb.append(orm.Node, with_group='group', project=['uuid'])
-
-        LOGGER.report('Retrieving group-node relationships from database...')
+            LOGGER.report('Retrieving group-node relationships from database...')
         results = qb.all()
         LOGGER.report(f'Processing {len(results)} group-node relationships...')
 
         for group_uuid, node_uuid in results:
             mapping._add_node_to_group(group_uuid, node_uuid)
->>>>>>> 586f3725
 
         LOGGER.report('Completed group-node mapping.')
         return mapping
