###########################################################################
# Copyright (c), The AiiDA team. All rights reserved.                     #
# This file is part of the AiiDA code.                                    #
#                                                                         #
# The code is hosted on GitHub at https://github.com/aiidateam/aiida-core #
# For further information on the license, see the LICENSE.txt file        #
# For further information please visit http://www.aiida.net               #
###########################################################################
"""Data plugin representing an executable code stored in AiiDA's storage.

This plugin should be used for executables that are not already installed on the target computer, but instead are
available on the machine where AiiDA is running. The plugin assumes that the code is self-contained by a single
directory containing all the necessary files, including a main executable. When constructing a ``PortableCode``, passing
the absolute filepath as ``filepath_files`` will make sure that all the files contained within are uploaded to AiiDA's
storage. The ``filepath_executable`` should indicate the filename of the executable within that directory. Each time a
:class:`aiida.engine.CalcJob` is run using a ``PortableCode``, the uploaded files will be automatically copied to the
working directory on the selected computer and the executable will be run there.
"""

from __future__ import annotations

import contextlib
import logging
import pathlib
import typing as t

from pydantic import field_validator

from aiida.common import exceptions
from aiida.common.folders import Folder
from aiida.common.lang import type_check
from aiida.common.pydantic import MetadataField
from aiida.orm import Computer

from .abstract import AbstractCode
from .legacy import Code

__all__ = ('PortableCode',)
_LOGGER = logging.getLogger(__name__)


class PortableCode(Code):
    """Data plugin representing an executable code stored in AiiDA's storage."""

    _EMIT_CODE_DEPRECATION_WARNING: bool = False
    _KEY_ATTRIBUTE_FILEPATH_EXECUTABLE: str = 'filepath_executable'

    class Model(AbstractCode.Model):
        """Model describing required information to create an instance."""

        filepath_files: t.Union[str, pathlib.Path] = MetadataField(
            ...,
            title='Code directory',
            description='Filepath to directory containing code files.',
            short_name='-F',
            priority=2,
        )
        filepath_executable: str = MetadataField(
            ...,
            title='Filepath executable',
            description='Relative filepath of executable with directory of code files.',
            short_name='-X',
            priority=1,
        )

        @field_validator('filepath_files')
        @classmethod
        def validate_filepath_files(cls, value: str) -> pathlib.Path:
            """Validate that ``filepath_files`` is an existing directory."""
            filepath = pathlib.Path(value)
            if not filepath.exists():
                raise ValueError(f'The filepath `{value}` does not exist.')
            if not filepath.is_dir():
                raise ValueError(f'The filepath `{value}` is not a directory.')
            return filepath

    def __init__(self, filepath_executable: str, filepath_files: pathlib.Path | str, **kwargs):
        """Construct a new instance.

        .. note:: If the files necessary for this code are not all located in a single directory or the directory
            contains files that should not be uploaded, and so the ``filepath_files`` cannot be used. One can use the
            methods of the :class:`aiida.orm.nodes.repository.NodeRepository` class. This can be accessed through the
            ``base.repository`` attribute of the instance after it has been constructed. For example::

                code = PortableCode(filepath_executable='some_name.exe')
                code.put_object_from_file()
                code.put_object_from_filelike()
                code.put_object_from_tree()

        :param filepath_executable: The relative filepath of the executable within the directory of uploaded files.
        :param filepath_files: The filepath to the directory containing all the files of the code.
        """
        super().__init__(**kwargs)
        type_check(filepath_files, pathlib.Path)
        self.filepath_executable = filepath_executable  # type: ignore[assignment]
        # self.base.repository.put_object_from_tree(str(filepath_files))
        self.filepath_files = filepath_files

    def _validate(self):
        """Validate the instance by checking that an executable is defined and it is part of the repository files.

        :raises :class:`aiida.common.exceptions.ValidationError`: If the state of the node is invalid.
        """
        super(Code, self)._validate()  # Change to ``super()._validate()`` once deprecated ``Code`` class is removed.

        try:
            filepath_executable = self.filepath_executable
        except TypeError as exception:
            raise exceptions.ValidationError('The `filepath_executable` is not set.') from exception

        objects = self.base.repository.list_object_names()

        if str(filepath_executable) not in objects:
            raise exceptions.ValidationError(
                f'The executable `{filepath_executable}` is not one of the uploaded files: {objects}'
            )

    def can_run_on_computer(self, computer: Computer) -> bool:
        """Return whether the code can run on a given computer.

        A ``PortableCode`` should be able to be run on any computer in principle.

        :param computer: The computer.
        :return: ``True`` if the provided computer is the same as the one configured for this code.
        """
        return True

    def get_executable(self) -> pathlib.PurePosixPath:
        """Return the executable that the submission script should execute to run the code.

        :return: The executable to be called in the submission script.
        """
        return self.filepath_executable

    def validate_working_directory(self, folder: Folder):
        """Validate content of the working directory created by the :class:`~aiida.engine.CalcJob` plugin.

        This method will be called by :meth:`~aiida.engine.processes.calcjobs.calcjob.CalcJob.presubmit` when a new
        calculation job is launched, passing the :class:`~aiida.common.folders.Folder` that was used by the plugin used
        for the calculation to create the input files for the working directory. This method can be overridden by
        implementations of the ``AbstractCode`` class that need to validate the contents of that folder.

        :param folder: A sandbox folder that the ``CalcJob`` plugin wrote input files to that will be copied to the
            working directory for the corresponding calculation job instance.
        :raises PluginInternalError: The ``CalcJob`` plugin created a file that has the same relative filepath as the
            executable for this portable code.
        """
        if str(self.filepath_executable) in folder.get_content_list():
            raise exceptions.PluginInternalError(
                f'The plugin created a file {self.filepath_executable} that is also the executable name!'
            )

    @property
    def full_label(self) -> str:
        """Return the full label of this code.

        The full label can be just the label itself but it can be something else. However, it at the very least has to
        include the label of the code.

        :return: The full label of the code.
        """
        return self.label

    @property
    def filepath_executable(self) -> pathlib.PurePosixPath:
        """Return the relative filepath of the executable that this code represents.

        :return: The relative filepath of the executable.
        """
        return pathlib.PurePosixPath(self.base.attributes.get(self._KEY_ATTRIBUTE_FILEPATH_EXECUTABLE))

    @filepath_executable.setter
    def filepath_executable(self, value: str) -> None:
        """Set the relative filepath of the executable that this code represents.

        :param value: The relative filepath of the executable within the directory of uploaded files.
        """
        type_check(value, str)

        if pathlib.PurePosixPath(value).is_absolute():
            raise ValueError('The `filepath_executable` should not be absolute.')

        self.base.attributes.set(self._KEY_ATTRIBUTE_FILEPATH_EXECUTABLE, value)

<<<<<<< HEAD
    @property
    def filepath_files(self) -> str | pathlib.Path:
        """Return the absolute path of the directory that contains the code files.

        :return: The directory of the code files required for the `filepath_executable`.
        """
        return self._filepath_files

    @filepath_files.setter
    def filepath_files(self, value: t.Union[str, pathlib.Path]) -> None:
        """Set the absolute path of the directory that contains the code files.

        :param value: The absolute filepath of the directory of the uploaded code files.
        """
        type_check(value, (str, pathlib.Path))

        if not pathlib.PurePosixPath(value).is_absolute():
            raise ValueError('`filepath_files` must be an absolute path.')

        if not pathlib.Path(value).is_dir():
            raise ValueError('`filepath_files` must be an existing directory.')

        self.base.repository.erase()
        self.base.repository.put_object_from_tree(str(value))
        self._filepath_files = value
=======
    def _prepare_yaml(self, *args, **kwargs):
        """Export code to a YAML file."""
        try:
            target = pathlib.Path().cwd() / f'{self.label}'
            setattr(self, 'filepath_files', str(target))
            result = super()._prepare_yaml(*args, **kwargs)[0]

            extra_files = {}
            node_repository = self.base.repository

            # Logic taken from `copy_tree` method of the `Repository` class and adapted to return
            # the relative file paths and their utf-8 encoded content as `extra_files` dictionary
            path = '.'
            for root, dirnames, filenames in node_repository.walk():
                for filename in filenames:
                    rel_output_file_path = root.relative_to(path) / filename
                    full_output_file_path = target / rel_output_file_path
                    full_output_file_path.parent.mkdir(exist_ok=True, parents=True)

                    extra_files[str(full_output_file_path)] = node_repository.get_object_content(
                        str(rel_output_file_path), mode='rb'
                    )
            _LOGGER.warning(f'Repository files for PortableCode <{self.pk}> dumped to folder `{target}`.')

        finally:
            with contextlib.suppress(AttributeError):
                delattr(self, 'filepath_files')

        return result, extra_files
>>>>>>> 98ffc331
<|MERGE_RESOLUTION|>--- conflicted
+++ resolved
@@ -182,33 +182,6 @@
 
         self.base.attributes.set(self._KEY_ATTRIBUTE_FILEPATH_EXECUTABLE, value)
 
-<<<<<<< HEAD
-    @property
-    def filepath_files(self) -> str | pathlib.Path:
-        """Return the absolute path of the directory that contains the code files.
-
-        :return: The directory of the code files required for the `filepath_executable`.
-        """
-        return self._filepath_files
-
-    @filepath_files.setter
-    def filepath_files(self, value: t.Union[str, pathlib.Path]) -> None:
-        """Set the absolute path of the directory that contains the code files.
-
-        :param value: The absolute filepath of the directory of the uploaded code files.
-        """
-        type_check(value, (str, pathlib.Path))
-
-        if not pathlib.PurePosixPath(value).is_absolute():
-            raise ValueError('`filepath_files` must be an absolute path.')
-
-        if not pathlib.Path(value).is_dir():
-            raise ValueError('`filepath_files` must be an existing directory.')
-
-        self.base.repository.erase()
-        self.base.repository.put_object_from_tree(str(value))
-        self._filepath_files = value
-=======
     def _prepare_yaml(self, *args, **kwargs):
         """Export code to a YAML file."""
         try:
@@ -237,5 +210,4 @@
             with contextlib.suppress(AttributeError):
                 delattr(self, 'filepath_files')
 
-        return result, extra_files
->>>>>>> 98ffc331
+        return result, extra_files