--- conflicted
+++ resolved
@@ -20,24 +20,18 @@
 class TestBackend:
     """Test backend."""
 
-<<<<<<< HEAD
-    @property
-    def transaction(self):
-        return self.backend.transaction()  # pylint: disable=no-member
-=======
     @pytest.fixture(autouse=True)
     def init_test(self, backend):
         """Set up the backend."""
         self.backend = backend  # pylint: disable=attribute-defined-outside-init
->>>>>>> 0de3f214
 
     def test_transaction_nesting(self):
         """Test that transaction nesting works."""
         user = orm.User('initial@email.com').store()
-        with self.transaction:
+        with self.backend.transaction():
             user.email = 'pre-failure@email.com'
             try:
-                with self.transaction:
+                with self.backend.transaction():
                     user.email = 'failure@email.com'
                     assert user.email == 'failure@email.com'
                     raise RuntimeError
@@ -52,12 +46,8 @@
         user2 = orm.User('user2@email.com').store()
 
         try:
-<<<<<<< HEAD
-            with self.transaction:
-=======
             with self.backend.transaction():
                 assert self.backend.in_transaction
->>>>>>> 0de3f214
                 user1.email = 'broken1@email.com'
                 user2.email = 'broken2@email.com'
                 raise RuntimeError
@@ -71,7 +61,7 @@
         user1 = orm.User('user_store@email.com')
         assert user1.is_stored is False
 
-        with self.transaction:
+        with self.backend.transaction():
             assert user1.is_stored is False
             user1.store()
             assert user1.is_stored is True
@@ -83,7 +73,7 @@
 
         user2 = orm.User('user_store_fail@email.com')
         try:
-            with self.transaction:
+            with self.backend.transaction():
                 user2.store()
                 raise RuntimeError
         except RuntimeError:
