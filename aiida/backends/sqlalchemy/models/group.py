--- conflicted
+++ resolved
@@ -66,13 +66,4 @@
         if self.type_string:
             return '<DbGroup [type: {}] "{}">'.format(self.type_string, self.label)
 
-<<<<<<< HEAD
         return '<DbGroup [user-defined] "{}">'.format(self.label)
-
-    def get_aiida_class(self):
-        from aiida.orm.implementation.sqlalchemy.backend import SqlaBackend
-        backend = SqlaBackend()
-        return backend.groups.from_dbmodel(self)
-=======
-        return '<DbGroup [user-defined] "{}">'.format(self.name)
->>>>>>> a6bbe32c
