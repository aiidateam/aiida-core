name: test-install

on:
  pull_request:
    paths:
    - environment.yml
    - pyproject.toml
    - util/dependency_management.py
    - .github/workflows/test-install.yml
    branches-ignore: [gh-pages]
  schedule:
  - cron: 30 02 * * *      # nightly build

# https://docs.github.com/en/actions/using-jobs/using-concurrency
concurrency:
  # only cancel in-progress jobs or runs for the current workflow - matches against branch & tags
  group: ${{ github.workflow }}-${{ github.ref }}
  cancel-in-progress: true

jobs:

  validate-dependency-specification:
    # Note: The specification is also validated by the pre-commit hook.

    if: github.repository == 'aiidateam/aiida-core'
    runs-on: ubuntu-latest
    timeout-minutes: 5

    steps:
    - uses: actions/checkout@v4

    - name: Set up Python 3.11
      uses: actions/setup-python@v5
      with:
        python-version: '3.9'

    - name: Set up uv
      uses: astral-sh/setup-uv@v4
      with:
        version: 0.5.5

    - name: Install utils/ dependencies
      run: uv pip install --system -r utils/requirements.txt

    - name: Validate uv lockfile
      run: uv lock --locked

    - name: Validate conda environment file
      run: python ./utils/dependency_management.py validate-environment-yml

  create-conda-environment:
    # Verify that we can create a valid conda environment from the environment.yml file.

    needs: [validate-dependency-specification]
    if: github.repository == 'aiidateam/aiida-core'
    runs-on: ubuntu-latest
    timeout-minutes: 5

    steps:
    - uses: actions/checkout@v4

    - name: Setup Conda
      uses: conda-incubator/setup-miniconda@v3
      with:
        channels: conda-forge

    - run: conda --version

    - name: Test conda environment
      run: |
        conda env create --dry-run -f environment.yml -n test-environment

  install-with-pip:

    if: github.repository == 'aiidateam/aiida-core'
    runs-on: ubuntu-latest
    timeout-minutes: 15

    strategy:
      fail-fast: false
      matrix:
        extras: ['', '[atomic_tools,docs,notebook,rest,tests,tui]']

    steps:
    - uses: actions/checkout@v4

    - name: Set up Python 3.9
      uses: actions/setup-python@v5
      with:
        python-version: '3.9'

    - name: Pip install
      id: pip_install
      run: |
        python -m pip --version
        python -m pip install -e .${{ matrix.extras }}
        python -m pip freeze

    - name: Test importing aiida
      if: steps.pip_install.outcome == 'success'
      run: python -c "import aiida"

  install-with-conda:
    # Verify that we can install AiiDA with conda.

    if: github.repository == 'aiidateam/aiida-core'
    runs-on: ubuntu-latest
    timeout-minutes: 25

    strategy:
      fail-fast: false
      matrix:

        python-version: ['3.9', '3.10', '3.11', '3.12']

        # Not being able to install with conda on a specific Python version is
        # not sufficient to fail the run, but something we want to be aware of.
        optional: [true]

        include:
          # Installing with conda without specyfing the Python version should
          # not fail since this is advocated as part of the user documentation.
        - python-version: ''
          optional: false

    steps:
    - uses: actions/checkout@v4

    - name: Setup Conda
      uses: conda-incubator/setup-miniconda@v3
      with:
        channels: conda-forge

    # Use mamba because conda is running out of memory
    # see https://github.com/conda-incubator/setup-miniconda/issues/274
    - run: |
        conda install -n base conda-libmamba-solver
        conda config --set solver libmamba

    # Temporary workaround: https://github.com/mamba-org/mamba/issues/488
    - run: rm /usr/share/miniconda/pkgs/cache/*.json

    - name: Test installation
      id: test_installation
      continue-on-error: ${{ matrix.optional }}
      run: >
        conda create --dry-run -n test-install aiida-core
        ${{ matrix.python-version && format('python={0}', matrix.python-version) }}

    - name: Warn about failure
      if: steps.test_installation.outcome == 'Failure'
      run: >
        echo "::warning ::Failed conda installation for
        Python ${{ matrix.python-version }}."

  tests:

    needs: [install-with-pip]
    runs-on: ubuntu-latest
    timeout-minutes: 45

    strategy:
      fail-fast: false
      matrix:
        python-version: ['3.9', '3.10', '3.11', '3.12']

    services:
      postgres:
        image: postgres:10
        env:
          POSTGRES_DB: test_aiida
          POSTGRES_PASSWORD: ''
          POSTGRES_HOST_AUTH_METHOD: trust
        options: >-
          --health-cmd pg_isready
          --health-interval 10s
          --health-timeout 5s
          --health-retries 5
        ports:
        - 5432:5432
      rabbitmq:
        image: rabbitmq:3.8.14-management
        ports:
        - 5672:5672
        - 15672:15672
      slurm:
        image: xenonmiddleware/slurm:17
        ports:
        - 5001:22

    steps:
    - uses: actions/checkout@v4

    - name: Install system dependencies
      run: sudo apt update && sudo apt install postgresql graphviz

    - name: Install aiida-core
      uses: ./.github/actions/install-aiida-core
      with:
        python-version: ${{ matrix.python-version }}
        extras: '[atomic_tools,docs,notebook,rest,tests,tui]'
        from-lock: 'false'

    - name: Setup AiiDA environment
      run: .github/workflows/setup.sh

    - name: Run test suite
      env:
        AIIDA_TEST_PROFILE: test_aiida
        AIIDA_WARN_v3: 1
<<<<<<< HEAD
      run: pytest --db-backend psql tests -m 'not nightly' tests/
=======
      run: pytest -n auto --db-backend psql tests -m 'not nightly' tests/

    - name: Freeze test environment
      run: pip freeze | sed '1d' | tee requirements-py-${{ matrix.python-version }}.txt

    # Add python-version specific requirements/ file to the requirements.txt artifact.
    # This artifact can be used in the next step to automatically create a pull request
    # updating the requirements (in case they are  inconsistent with the pyproject.toml file).
    - uses: actions/upload-artifact@v4
      with:
        name: requirements-py-${{ matrix.python-version }}.txt
        path: requirements-py-${{ matrix.python-version }}.txt

# Check whether the requirements/ files are consistent with the dependency specification in the pyproject.toml file.
# If the check fails, warn the user via a comment and try to automatically create a pull request to update the files
# (does not work on pull requests from forks).

  check-requirements:

    needs: tests

    runs-on: ubuntu-latest
    timeout-minutes: 5

    steps:
    - uses: actions/checkout@v4

    - name: Set up Python 3.9
      uses: actions/setup-python@v5
      with:
        python-version: 3.9

    - name: Install utils/ dependencies
      run: pip install -r utils/requirements.txt

    - name: Check consistency of requirements/ files
      id: check_reqs
      continue-on-error: true
      run: python ./utils/dependency_management.py check-requirements DEFAULT --no-github-annotate

#
# The following steps are only executed if the consistency check failed.
#
    - name: Create commit comment
      if: steps.check_reqs.outcome == 'Failure'  # only run if requirements/ are inconsistent
      uses: peter-evans/commit-comment@v3
      with:
        token: ${{ secrets.GITHUB_TOKEN }}
        path: pyproject.toml
        body: |
          The requirements/ files are inconsistent!

    # Check out the base branch so that we can prepare the pull request.
    - name: Checkout base branch
      if: steps.check_reqs.outcome == 'Failure'  # only run if requirements/ are inconsistent
      uses: actions/checkout@v4
      with:
        ref: ${{ github.head_ref }}
        clean: true

    - name: Download requirements.txt files
      if: steps.check_reqs.outcome == 'Failure'  # only run if requirements/ are inconsistent
      uses: actions/download-artifact@v4
      with:
        pattern: requirements-py-*
        merge-multiple: true
        path: requirements

    - name: Commit requirements files
      if: steps.check_reqs.outcome == 'Failure'  # only run if requirements/ are inconsistent
      run: |
        git add requirements/*

    - name: Create pull request for updated requirements files
      if: steps.check_reqs.outcome == 'Failure'  # only run if requirements/ are inconsistent
      id: create_update_requirements_pr
      continue-on-error: true
      uses: peter-evans/create-pull-request@v7
      with:
        branch: update-requirements
        commit-message: Automated update of requirements/ files.
        title: Update requirements/ files.
        body: |
          Update requirements files to ensure that they are consistent
          with the dependencies specified in the 'pyproject.toml' file.

          Please note, that this pull request was likely created to
          resolve the inconsistency for a specific dependency, however
          other versions that have changed since the last update will
          be included as part of this commit as well.

          Click [here](https://github.com/aiidateam/aiida-core/wiki/AiiDA-Dependency-Management) for more information.

    - name: Create PR comment on success
      if: steps.create_update_requirements_pr.outcome == 'Success'
      uses: peter-evans/create-or-update-comment@v4
      with:
        issue-number: ${{ github.event.number }}
        body: |
          I automatically created a pull request (#${{ steps.create_update_requirements_pr.outputs.pr_number }}) that adapts the
          requirements/ files according to the dependencies specified in the 'pyproject.toml' file.

    - name: Create PR comment on failure
      if: steps.create_update_requirements_pr.outcome == 'Failure'
      uses: peter-evans/create-or-update-comment@v4
      with:
        issue-number: ${{ github.event.number }}
        body: |
          Please update the requirements/ files to ensure that they
          are consistent with the dependencies specified in the 'pyproject.toml' file.
>>>>>>> dbdc36c6
<|MERGE_RESOLUTION|>--- conflicted
+++ resolved
@@ -208,117 +208,4 @@
       env:
         AIIDA_TEST_PROFILE: test_aiida
         AIIDA_WARN_v3: 1
-<<<<<<< HEAD
-      run: pytest --db-backend psql tests -m 'not nightly' tests/
-=======
-      run: pytest -n auto --db-backend psql tests -m 'not nightly' tests/
-
-    - name: Freeze test environment
-      run: pip freeze | sed '1d' | tee requirements-py-${{ matrix.python-version }}.txt
-
-    # Add python-version specific requirements/ file to the requirements.txt artifact.
-    # This artifact can be used in the next step to automatically create a pull request
-    # updating the requirements (in case they are  inconsistent with the pyproject.toml file).
-    - uses: actions/upload-artifact@v4
-      with:
-        name: requirements-py-${{ matrix.python-version }}.txt
-        path: requirements-py-${{ matrix.python-version }}.txt
-
-# Check whether the requirements/ files are consistent with the dependency specification in the pyproject.toml file.
-# If the check fails, warn the user via a comment and try to automatically create a pull request to update the files
-# (does not work on pull requests from forks).
-
-  check-requirements:
-
-    needs: tests
-
-    runs-on: ubuntu-latest
-    timeout-minutes: 5
-
-    steps:
-    - uses: actions/checkout@v4
-
-    - name: Set up Python 3.9
-      uses: actions/setup-python@v5
-      with:
-        python-version: 3.9
-
-    - name: Install utils/ dependencies
-      run: pip install -r utils/requirements.txt
-
-    - name: Check consistency of requirements/ files
-      id: check_reqs
-      continue-on-error: true
-      run: python ./utils/dependency_management.py check-requirements DEFAULT --no-github-annotate
-
-#
-# The following steps are only executed if the consistency check failed.
-#
-    - name: Create commit comment
-      if: steps.check_reqs.outcome == 'Failure'  # only run if requirements/ are inconsistent
-      uses: peter-evans/commit-comment@v3
-      with:
-        token: ${{ secrets.GITHUB_TOKEN }}
-        path: pyproject.toml
-        body: |
-          The requirements/ files are inconsistent!
-
-    # Check out the base branch so that we can prepare the pull request.
-    - name: Checkout base branch
-      if: steps.check_reqs.outcome == 'Failure'  # only run if requirements/ are inconsistent
-      uses: actions/checkout@v4
-      with:
-        ref: ${{ github.head_ref }}
-        clean: true
-
-    - name: Download requirements.txt files
-      if: steps.check_reqs.outcome == 'Failure'  # only run if requirements/ are inconsistent
-      uses: actions/download-artifact@v4
-      with:
-        pattern: requirements-py-*
-        merge-multiple: true
-        path: requirements
-
-    - name: Commit requirements files
-      if: steps.check_reqs.outcome == 'Failure'  # only run if requirements/ are inconsistent
-      run: |
-        git add requirements/*
-
-    - name: Create pull request for updated requirements files
-      if: steps.check_reqs.outcome == 'Failure'  # only run if requirements/ are inconsistent
-      id: create_update_requirements_pr
-      continue-on-error: true
-      uses: peter-evans/create-pull-request@v7
-      with:
-        branch: update-requirements
-        commit-message: Automated update of requirements/ files.
-        title: Update requirements/ files.
-        body: |
-          Update requirements files to ensure that they are consistent
-          with the dependencies specified in the 'pyproject.toml' file.
-
-          Please note, that this pull request was likely created to
-          resolve the inconsistency for a specific dependency, however
-          other versions that have changed since the last update will
-          be included as part of this commit as well.
-
-          Click [here](https://github.com/aiidateam/aiida-core/wiki/AiiDA-Dependency-Management) for more information.
-
-    - name: Create PR comment on success
-      if: steps.create_update_requirements_pr.outcome == 'Success'
-      uses: peter-evans/create-or-update-comment@v4
-      with:
-        issue-number: ${{ github.event.number }}
-        body: |
-          I automatically created a pull request (#${{ steps.create_update_requirements_pr.outputs.pr_number }}) that adapts the
-          requirements/ files according to the dependencies specified in the 'pyproject.toml' file.
-
-    - name: Create PR comment on failure
-      if: steps.create_update_requirements_pr.outcome == 'Failure'
-      uses: peter-evans/create-or-update-comment@v4
-      with:
-        issue-number: ${{ github.event.number }}
-        body: |
-          Please update the requirements/ files to ensure that they
-          are consistent with the dependencies specified in the 'pyproject.toml' file.
->>>>>>> dbdc36c6
+      run: pytest -n auto --db-backend psql tests -m 'not nightly' tests/