# -*- coding: utf-8 -*-
###########################################################################
# Copyright (c), The AiiDA team. All rights reserved.                     #
# This file is part of the AiiDA code.                                    #
#                                                                         #
# The code is hosted on GitHub at https://github.com/aiidateam/aiida-core #
# For further information on the license, see the LICENSE.txt file        #
# For further information please visit http://www.aiida.net               #
###########################################################################
"""Generic backend related objects"""
import abc
from typing import TYPE_CHECKING, Any, ContextManager, List, Sequence, TypeVar

if TYPE_CHECKING:
    from sqlalchemy.orm.session import Session

    from aiida.orm.entities import EntityTypes
    from aiida.orm.implementation import (
        BackendAuthInfoCollection,
        BackendCommentCollection,
        BackendComputerCollection,
        BackendGroupCollection,
        BackendLogCollection,
        BackendNodeCollection,
        BackendQueryBuilder,
        BackendUserCollection,
    )
    from aiida.repository.backend.abstract import AbstractRepositoryBackend

__all__ = ('Backend',)

TransactionType = TypeVar('TransactionType')


class Backend(abc.ABC):
    """Abstraction for a backend to read/write persistent data for a profile's provenance graph.

    AiiDA splits data storage into two sources:

    - Searchable data, which is stored in the database and can be queried using the QueryBuilder
    - Non-searchable data, which is stored in the repository and can be loaded using the RepositoryBackend

    The two sources are inter-linked by the ``Node.repository_metadata``.
    Once stored, the leaf values of this dictionary must be valid pointers to object keys in the repository.
    """

    @abc.abstractmethod
    def migrate(self) -> None:
        """Migrate the database to the latest schema generation or version."""

    @property
    @abc.abstractmethod
    def authinfos(self) -> 'BackendAuthInfoCollection':
        """Return the collection of authorisation information objects"""

    @property
    @abc.abstractmethod
    def comments(self) -> 'BackendCommentCollection':
        """Return the collection of comments"""

    @property
    @abc.abstractmethod
    def computers(self) -> 'BackendComputerCollection':
        """Return the collection of computers"""

    @property
    @abc.abstractmethod
    def groups(self) -> 'BackendGroupCollection':
        """Return the collection of groups"""

    @property
    @abc.abstractmethod
    def logs(self) -> 'BackendLogCollection':
        """Return the collection of logs"""

    @property
    @abc.abstractmethod
    def nodes(self) -> 'BackendNodeCollection':
        """Return the collection of nodes"""

    @property
    @abc.abstractmethod
    def users(self) -> 'BackendUserCollection':
        """Return the collection of users"""

    @abc.abstractmethod
    def query(self) -> 'BackendQueryBuilder':
        """Return an instance of a query builder implementation for this backend"""

    @abc.abstractmethod
    def get_session(self) -> 'Session':
        """Return a database session that can be used by the `QueryBuilder` to perform its query.

        :return: an instance of :class:`sqlalchemy.orm.session.Session`
        """

    @abc.abstractmethod
    def transaction(self) -> ContextManager[Any]:
        """
        Get a context manager that can be used as a transaction context for a series of backend operations.
        If there is an exception within the context then the changes will be rolled back and the state will
        be as before entering.  Transactions can be nested.

        :return: a context manager to group database operations
        """

    @property
    @abc.abstractmethod
    def in_transaction(self) -> bool:
        """Return whether a transaction is currently active."""

<<<<<<< HEAD
        :return: an instance of :class:`sqlalchemy.orm.session.Session`
        """

    @abc.abstractmethod
    def get_repository(self) -> 'AbstractRepositoryBackend':
        """Return the object repository configured for this backend."""
=======
    @abc.abstractmethod
    def bulk_insert(self, entity_type: 'EntityTypes', rows: List[dict], allow_defaults: bool = False) -> List[int]:
        """Insert a list of entities into the database, directly into a backend transaction.

        :param entity_type: The type of the entity
        :param data: A list of dictionaries, containing all fields of the backend model,
            except the `id` field (a.k.a primary key), which will be generated dynamically
        :param allow_defaults: If ``False``, assert that each row contains all fields (except primary key(s)),
            otherwise, allow default values for missing fields.

        :raises: ``IntegrityError`` if the keys in a row are not a subset of the columns in the table

        :returns: The list of generated primary keys for the entities
        """

    @abc.abstractmethod
    def bulk_update(self, entity_type: 'EntityTypes', rows: List[dict]) -> None:
        """Update a list of entities in the database, directly with a backend transaction.

        :param entity_type: The type of the entity
        :param data: A list of dictionaries, containing fields of the backend model to update,
            and the `id` field (a.k.a primary key)

        :raises: ``IntegrityError`` if the keys in a row are not a subset of the columns in the table
        """

    @abc.abstractmethod
    def delete_nodes_and_connections(self, pks_to_delete: Sequence[int]):
        """Delete all nodes corresponding to pks in the input and any links to/from them.

        This method is intended to be used within a transaction context.

        :param pks_to_delete: a sequence of node pks to delete

        :raises: ``AssertionError`` if a transaction is not active
        """
>>>>>>> 0de3f214
<|MERGE_RESOLUTION|>--- conflicted
+++ resolved
@@ -109,14 +109,6 @@
     def in_transaction(self) -> bool:
         """Return whether a transaction is currently active."""
 
-<<<<<<< HEAD
-        :return: an instance of :class:`sqlalchemy.orm.session.Session`
-        """
-
-    @abc.abstractmethod
-    def get_repository(self) -> 'AbstractRepositoryBackend':
-        """Return the object repository configured for this backend."""
-=======
     @abc.abstractmethod
     def bulk_insert(self, entity_type: 'EntityTypes', rows: List[dict], allow_defaults: bool = False) -> List[int]:
         """Insert a list of entities into the database, directly into a backend transaction.
@@ -153,4 +145,7 @@
 
         :raises: ``AssertionError`` if a transaction is not active
         """
->>>>>>> 0de3f214
+
+    @abc.abstractmethod
+    def get_repository(self) -> 'AbstractRepositoryBackend':
+        """Return the object repository configured for this backend."""