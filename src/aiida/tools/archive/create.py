###########################################################################
# Copyright (c), The AiiDA team. All rights reserved.                     #
# This file is part of the AiiDA code.                                    #
#                                                                         #
# The code is hosted on GitHub at https://github.com/aiidateam/aiida-core #
# For further information on the license, see the LICENSE.txt file        #
# For further information please visit http://www.aiida.net               #
###########################################################################
"""Create an AiiDA archive.

The archive is a subset of the provenance graph,
stored in a single file.
"""

import shutil
import tempfile
from datetime import datetime
from pathlib import Path
<<<<<<< HEAD
from typing import Callable, Iterable, Optional, Union
=======
from typing import Any, Callable, Iterable, Optional, Sequence, Union
>>>>>>> ebc9d4ab

from tabulate import tabulate

from aiida import orm
from aiida.common.lang import type_check
from aiida.common.links import GraphTraversalRules
from aiida.common.log import AIIDA_LOGGER
from aiida.common.progress_reporter import get_progress_reporter
from aiida.manage import get_manager
from aiida.orm.entities import EntityTypes
from aiida.orm.implementation import StorageBackend
from aiida.orm.utils.links import LinkQuadruple
from aiida.tools.graph.graph_traversers import get_nodes_export, validate_traversal_rules

from .abstract import ArchiveFormatAbstract, ArchiveWriterAbstract
from .common import QueryParams, batch_iter, entity_type_to_orm
from .exceptions import ArchiveExportError, ExportValidationError
from .implementations.sqlite_zip import ArchiveFormatSqlZip

__all__ = ('EXPORT_LOGGER', 'create_archive')

EXPORT_LOGGER = AIIDA_LOGGER.getChild('export')
QbType = Callable[[], orm.QueryBuilder]


def create_archive(
    entities: Optional[Iterable[Union[orm.Computer, orm.Node, orm.Group, orm.User]]],
    filename: Union[None, str, Path] = None,
    *,
    archive_format: Optional[ArchiveFormatAbstract] = None,
    overwrite: bool = False,
    include_comments: bool = True,
    include_logs: bool = True,
    include_authinfos: bool = False,
    allowed_licenses: Optional[Union[list, Callable]] = None,
    forbidden_licenses: Optional[Union[list, Callable]] = None,
    strip_checkpoints: bool = True,
    filter_size: int = 999,
    batch_size: int = 1000,
    compression: int = 6,
    test_run: bool = False,
    backend: Optional[StorageBackend] = None,
    **traversal_rules: bool,
) -> Path:
    """Export AiiDA data to an archive file.

    The export follows the following logic:

    First gather all entity primary keys (per type) that needs to be exported.
    This need to proceed in the "reverse" order of relationships:

    - groups: input groups
    - group_to_nodes: from nodes in groups
    - nodes & links: from graph_traversal(input nodes & group_to_nodes)
    - computers: from input computers & computers of nodes
    - authinfos: from authinfos of computers
    - comments: from comments of nodes
    - logs: from logs of nodes
    - users: from users of nodes, groups, comments & authinfos

    Now stream the full entities (per type) to the archive writer,
    in the order of relationships:

    - users
    - computers
    - authinfos
    - groups
    - nodes
    - comments
    - logs
    - group_to_nodes
    - links

    Finally stream the repository files,
    for the exported nodes, to the archive writer.

    Note, the logging level and progress reporter should be set externally, for example::

        from aiida.common.progress_reporter import set_progress_bar_tqdm

        EXPORT_LOGGER.setLevel('DEBUG')
        set_progress_bar_tqdm(leave=True)
        create_archive(...)

    :param entities: If ``None``, import all entities,
        or a list of entity instances that can include Computers, Groups, and Nodes.

    :param filename: the filename (possibly including the absolute path)
        of the file on which to export.

    :param overwrite: if True, overwrite the output file without asking, if it exists.
        If False, raise an
        :py:class:`~aiida.tools.archive.exceptions.ArchiveExportError`
        if the output file already exists.

    :param allowed_licenses: List or function.
        If a list, then checks whether all licenses of Data nodes are in the list. If a function,
        then calls function for licenses of Data nodes expecting True if license is allowed, False
        otherwise.

    :param forbidden_licenses: List or function. If a list,
        then checks whether all licenses of Data nodes are in the list. If a function,
        then calls function for licenses of Data nodes expecting True if license is allowed, False
        otherwise.

    :param include_comments: In-/exclude export of comments for given node(s) in ``entities``.
        Default: True, *include* comments in export (as well as relevant users).

    :param include_logs: In-/exclude export of logs for given node(s) in ``entities``.
        Default: True, *include* logs in export.

    :param strip_checkpoints: Remove checkpoint keys from process node attributes.
        These contain serialized code and can cause security issues.

    :param compression: level of compression to use (integer from 0 to 9)

    :param batch_size: batch database query results in sub-collections to reduce memory usage

    :param filter_size: batch database query filters to avoid database parameter limits (e.g., psql-psycopg 65535 limit)

    :param test_run: if True, do not write to file

    :param backend: the backend to export from. If not specified, the default backend is used.

    :param traversal_rules: graph traversal rules. See :const:`aiida.common.links.GraphTraversalRules`
        what rule names are toggleable and what the defaults are.

    :raises `~aiida.tools.archive.exceptions.ArchiveExportError`:
        if there are any internal errors when exporting.
    :raises `~aiida.common.exceptions.LicensingException`:
        if any node is licensed under forbidden license.

    """
    # check the backend
    backend = backend or get_manager().get_profile_storage()
    type_check(backend, StorageBackend)

    # create a function to get a query builder instance for the backend
    def querybuilder():
        return orm.QueryBuilder(backend=backend)

    # check/set archive file path
    type_check(filename, (str, Path), allow_none=True)
    if filename is None:
        filename = Path.cwd() / 'export_data.aiida'
    filename = Path(filename)
    if not overwrite and filename.exists():
        raise ArchiveExportError(f"The output file '{filename}' already exists")
    if filename.exists() and not filename.is_file():
        raise ArchiveExportError(f"The output file '{filename}' exists as a directory")

    if compression not in range(10):
        raise ArchiveExportError('compression must be an integer between 0 and 9')

    # check file format
    archive_format = archive_format or ArchiveFormatSqlZip()
    type_check(archive_format, ArchiveFormatAbstract)

    # check traversal rules
    validate_traversal_rules(GraphTraversalRules.EXPORT, **traversal_rules)
    full_traversal_rules = {
        name: traversal_rules.get(name, rule.default) for name, rule in GraphTraversalRules.EXPORT.value.items()
    }

    initial_summary = get_init_summary(
        archive_version=archive_format.latest_version,
        outfile=filename,
        collect_all=entities is None,
        include_authinfos=include_authinfos,
        include_comments=include_comments,
        include_logs=include_logs,
        traversal_rules=full_traversal_rules,
        compression=compression,
    )
    EXPORT_LOGGER.report(initial_summary)

    # Store starting UUIDs, to write to metadata
    starting_uuids: dict[EntityTypes, set[str]] = {
        EntityTypes.USER: set(),
        EntityTypes.COMPUTER: set(),
        EntityTypes.GROUP: set(),
        EntityTypes.NODE: set(),
    }

    # Store all entity IDs to be written to the archive
    # Note, this is the order they will be written to the archive
    entity_ids: dict[EntityTypes, set[int]] = {
        ent: set()
        for ent in [
            EntityTypes.USER,
            EntityTypes.COMPUTER,
            EntityTypes.AUTHINFO,
            EntityTypes.GROUP,
            EntityTypes.NODE,
            EntityTypes.COMMENT,
            EntityTypes.LOG,
        ]
    }
    query_params = QueryParams(batch_size=batch_size, filter_size=filter_size)

    # extract ids/uuid from initial entities
    type_check(entities, Iterable, allow_none=True)
    if entities is None:
        group_nodes, link_data = _collect_all_entities(
            querybuilder, entity_ids, include_authinfos, include_comments, include_logs, query_params.batch_size
        )
    else:
        for entry in entities:
            if entry.pk is None or entry.uuid is None:
                continue

            if isinstance(entry, orm.Group):
                starting_uuids[EntityTypes.GROUP].add(entry.uuid)
                entity_ids[EntityTypes.GROUP].add(entry.pk)
            elif isinstance(entry, orm.Node):
                starting_uuids[EntityTypes.NODE].add(entry.uuid)
                entity_ids[EntityTypes.NODE].add(entry.pk)
            elif isinstance(entry, orm.Computer):
                starting_uuids[EntityTypes.COMPUTER].add(entry.uuid)
                entity_ids[EntityTypes.COMPUTER].add(entry.pk)
            elif isinstance(entry, orm.User):
                starting_uuids[EntityTypes.USER].add(entry.email)
                entity_ids[EntityTypes.USER].add(entry.pk)
            else:
                raise ArchiveExportError(
                    f'I was given {entry} ({type(entry)}),' ' which is not a User, Node, Computer, or Group instance'
                )
        group_nodes, link_data = _collect_required_entities(
            querybuilder,
            entity_ids,
            traversal_rules,
            include_authinfos,
            include_comments,
            include_logs,
            backend,
            query_params.batch_size,
            query_params.filter_size,
        )

    # now all the nodes have been retrieved, perform some checks
    if entity_ids[EntityTypes.NODE]:
        EXPORT_LOGGER.report('Validating Nodes')
        _check_unsealed_nodes(querybuilder, entity_ids[EntityTypes.NODE], batch_size, filter_size)
        _check_node_licenses(
            querybuilder, entity_ids[EntityTypes.NODE], allowed_licenses, forbidden_licenses, batch_size, filter_size
        )

    # get a count of entities, to report
    entity_counts = {etype.value: len(ids) for etype, ids in entity_ids.items()}
    entity_counts[EntityTypes.LINK.value] = len(link_data)
    entity_counts[EntityTypes.GROUP_NODE.value] = len(group_nodes)
    count_summary = [[(name + 's'), num] for name, num in entity_counts.items() if num]

    if test_run:
        EXPORT_LOGGER.report('Test Run: Stopping before archive creation')
        if node_ids := list(entity_ids[EntityTypes.NODE]):
            # Batch the node IDs to avoid parameter limits in test run as well
            all_keys = set()
            for _, node_batch_ids in batch_iter(node_ids, filter_size):
                batch_keys = set(
                    orm.Node.get_collection(backend).iter_repo_keys(
                        filters={'id': {'in': node_batch_ids}}, batch_size=batch_size
                    )
                )
                all_keys.update(batch_keys)
            count_summary.append(['Repository Files', len(all_keys)])
        else:
            count_summary.append(['Repository Files', 0])
        EXPORT_LOGGER.report(f'Archive would be created with:\n{tabulate(count_summary)}')
        return filename

    EXPORT_LOGGER.report(f'Creating archive with:\n{tabulate(count_summary)}')

    # Create and open the archive for writing.
    # We create in a temp dir then move to final place at end,
    # so that the user cannot end up with a half written archive on errors
    with tempfile.TemporaryDirectory() as tmpdir:
        tmp_filename = Path(tmpdir) / 'export.zip'
        with archive_format.open(tmp_filename, mode='x', compression=compression) as writer:
            # add metadata
            writer.update_metadata(
                {
                    'ctime': datetime.now().isoformat(),
                    'creation_parameters': {
                        'entities_starting_set': None
                        if entities is None
                        else {etype.value: list(unique) for etype, unique in starting_uuids.items() if unique},
                        'include_authinfos': include_authinfos,
                        'include_comments': include_comments,
                        'include_logs': include_logs,
                        'graph_traversal_rules': full_traversal_rules,
                    },
                }
            )
            # stream entity data to the archive
            with get_progress_reporter()(desc='Archiving database: ', total=sum(entity_counts.values())) as progress:
                for etype, ids in entity_ids.items():
                    if etype == EntityTypes.NODE and strip_checkpoints:

                        def transform(row):
                            data = row['entity']
                            if data.get('node_type', '').startswith('process.'):
                                data['attributes'].pop(orm.ProcessNode.CHECKPOINT_KEY, None)
                            return data
                    else:

                        def transform(row):
                            return row['entity']

                    progress.set_description_str(f'Archiving database: {etype.value}s')
                    if ids:
                        # Batch also the IDs to avoid query filter parameter limits
                        for _, batch_ids in batch_iter(ids, filter_size):
                            # Build the query for this batch of IDs
                            query = querybuilder().append(
                                entity_type_to_orm[etype],
                                filters={'id': {'in': batch_ids}},
                                tag='entity',
                                project=['**'],
                            )

                            # Process the query results in batches
                            query_results = query.iterdict(batch_size=batch_size)

                            for nrows, rows in batch_iter(query_results, batch_size, transform):
                                writer.bulk_insert(etype, rows)
                                progress.update(nrows)

                # stream links
                progress.set_description_str(f'Archiving database: {EntityTypes.LINK.value}s')

                def transform(d):
                    return {
                        'input_id': d.source_id,
                        'output_id': d.target_id,
                        'label': d.link_label,
                        'type': d.link_type,
                    }

                for nrows, rows in batch_iter(link_data, batch_size, transform):
                    writer.bulk_insert(EntityTypes.LINK, rows, allow_defaults=True)
                    progress.update(nrows)
                del link_data  # release memory

                # stream group_nodes
                progress.set_description_str(f'Archiving database: {EntityTypes.GROUP_NODE.value}s')

                def transform(d):
                    return {'dbgroup_id': d[0], 'dbnode_id': d[1]}

                for nrows, rows in batch_iter(group_nodes, batch_size, transform):
                    writer.bulk_insert(EntityTypes.GROUP_NODE, rows, allow_defaults=True)
                    progress.update(nrows)
                del group_nodes  # release memory

            # stream node repository files to the archive
            if entity_ids[EntityTypes.NODE]:
                _stream_repo_files(
                    archive_format.key_format, writer, entity_ids[EntityTypes.NODE], backend, batch_size, filter_size
                )

            EXPORT_LOGGER.report('Finalizing archive creation...')

        if filename.exists():
            filename.unlink()

        filename.parent.mkdir(parents=True, exist_ok=True)
        shutil.move(tmp_filename, filename)

    EXPORT_LOGGER.report('Archive created successfully')

    return filename


def _collect_all_entities(
    querybuilder: QbType,
    entity_ids: dict[EntityTypes, set[int]],
    include_authinfos: bool,
    include_comments: bool,
    include_logs: bool,
    batch_size: int,
) -> tuple[list[tuple[int, int]], set[LinkQuadruple]]:
    """Collect all entities.

    :returns: (group_id_to_node_id, link_data) and updates entity_ids
    """

    def progress_str(name):
        return f'Collecting entities: {name}'

    with get_progress_reporter()(desc=progress_str(''), total=9) as progress:
        progress.set_description_str(progress_str('Nodes'))
        entity_ids[EntityTypes.NODE].update(
            querybuilder().append(orm.Node, project='id').all(batch_size=batch_size, flat=True)
        )
        progress.update()

        progress.set_description_str(progress_str('Links'))
        progress.update()
        qbuilder = (
            querybuilder()
            .append(orm.Node, tag='incoming', project=['id'])
            .append(orm.Node, with_incoming='incoming', project=['id'], edge_project=['type', 'label'])
            .distinct()
        )
        link_data = {LinkQuadruple(*row) for row in qbuilder.all(batch_size=batch_size)}

        progress.set_description_str(progress_str('Groups'))
        progress.update()
        entity_ids[EntityTypes.GROUP].update(
            querybuilder()
            .append(
                orm.Group,
                project='id',
            )
            .all(batch_size=batch_size, flat=True)
        )
        progress.set_description_str(progress_str('Nodes-Groups'))
        progress.update()
        qbuilder = (
            querybuilder()
            .append(orm.Group, project='id', tag='group')
            .append(orm.Node, with_group='group', project='id')
            .distinct()
        )
        group_nodes: list[tuple[int, int]] = qbuilder.all(batch_size=batch_size)  # type: ignore[assignment]

        progress.set_description_str(progress_str('Computers'))
        progress.update()
        entity_ids[EntityTypes.COMPUTER].update(
            querybuilder()
            .append(
                orm.Computer,
                project='id',
            )
            .all(batch_size=batch_size, flat=True)
        )

        progress.set_description_str(progress_str('AuthInfos'))
        progress.update()
        if include_authinfos:
            entity_ids[EntityTypes.AUTHINFO].update(
                querybuilder()
                .append(
                    orm.AuthInfo,
                    project='id',
                )
                .all(batch_size=batch_size, flat=True)
            )

        progress.set_description_str(progress_str('Logs'))
        progress.update()
        if include_logs:
            entity_ids[EntityTypes.LOG].update(
                querybuilder()
                .append(
                    orm.Log,
                    project='id',
                )
                .all(batch_size=batch_size, flat=True)
            )

        progress.set_description_str(progress_str('Comments'))
        progress.update()
        if include_comments:
            entity_ids[EntityTypes.COMMENT].update(
                querybuilder()
                .append(
                    orm.Comment,
                    project='id',
                )
                .all(batch_size=batch_size, flat=True)
            )

        progress.set_description_str(progress_str('Users'))
        progress.update()
        entity_ids[EntityTypes.USER].update(
            querybuilder()
            .append(
                orm.User,
                project='id',
            )
            .all(batch_size=batch_size, flat=True)
        )

    return group_nodes, link_data


def _collect_required_entities(
    querybuilder: QbType,
    entity_ids: dict[EntityTypes, set[int]],
    traversal_rules: dict[str, bool],
    include_authinfos: bool,
    include_comments: bool,
    include_logs: bool,
    backend: StorageBackend,
    batch_size: int,
    filter_size: int,
) -> tuple[list[tuple[int, int]], set[LinkQuadruple]]:
    """Collect required entities, given a set of starting entities and provenance graph traversal rules.

    :returns: (group_id_to_node_id, link_data) and updates entity_ids
    """

    def progress_str(name):
        return f'Collecting entities: {name}'

    with get_progress_reporter()(desc=progress_str(''), total=7) as progress:
        # get all nodes from groups
        progress.set_description_str(progress_str('Nodes (groups)'))
        group_nodes: list[tuple[int, int]] = []
        if entity_ids[EntityTypes.GROUP]:
            for _, group_batch_ids in batch_iter(list(entity_ids[EntityTypes.GROUP]), filter_size):
                qbuilder = querybuilder()
                qbuilder.append(orm.Group, filters={'id': {'in': group_batch_ids}}, project='id', tag='group')
                qbuilder.append(orm.Node, with_group='group', project='id')
                qbuilder.distinct()
                batch_group_nodes = qbuilder.all(batch_size=batch_size)
                group_nodes.extend(batch_group_nodes)  # type: ignore[arg-type]
                entity_ids[EntityTypes.NODE].update(nid for _, nid in batch_group_nodes)

        # get full set of nodes & links, following traversal rules
        progress.set_description_str(progress_str('Nodes (traversal)'))
        progress.update()
        traverse_output = get_nodes_export(
            starting_pks=entity_ids[EntityTypes.NODE], get_links=True, backend=backend, **traversal_rules
        )
        entity_ids[EntityTypes.NODE].update(traverse_output.pop('nodes'))
        link_data = traverse_output.pop('links') or set()  # possible memory hog?

        progress.set_description_str(progress_str('Computers'))
        progress.update()

        # get full set of computers
        if entity_ids[EntityTypes.NODE]:
            for _, node_batch_ids in batch_iter(list(entity_ids[EntityTypes.NODE]), filter_size):
                entity_ids[EntityTypes.COMPUTER].update(
                    pk
                    for (pk,) in querybuilder()
                    .append(orm.Node, filters={'id': {'in': node_batch_ids}}, tag='node')
                    .append(orm.Computer, with_node='node', project='id')
                    .distinct()
                    .iterall(batch_size=batch_size)
                )

        # get full set of authinfos
        progress.set_description_str(progress_str('AuthInfos'))
        progress.update()
        if include_authinfos and entity_ids[EntityTypes.COMPUTER]:
            for _, computer_batch_ids in batch_iter(list(entity_ids[EntityTypes.COMPUTER]), filter_size):
                entity_ids[EntityTypes.AUTHINFO].update(
                    pk
                    for (pk,) in querybuilder()
                    .append(orm.Computer, filters={'id': {'in': computer_batch_ids}}, tag='comp')
                    .append(orm.AuthInfo, with_computer='comp', project='id')
                    .distinct()
                    .iterall(batch_size=batch_size)
                )

        # get full set of logs
        progress.set_description_str(progress_str('Logs'))
        progress.update()
        if include_logs and entity_ids[EntityTypes.NODE]:
            for _, node_batch_ids in batch_iter(list(entity_ids[EntityTypes.NODE]), filter_size):
                entity_ids[EntityTypes.LOG].update(
                    pk
                    for (pk,) in querybuilder()
                    .append(orm.Node, filters={'id': {'in': node_batch_ids}}, tag='node')
                    .append(orm.Log, with_node='node', project='id')
                    .distinct()
                    .iterall(batch_size=batch_size)
                )

        # get full set of comments
        progress.set_description_str(progress_str('Comments'))
        progress.update()
        if include_comments and entity_ids[EntityTypes.NODE]:
            for _, node_batch_ids in batch_iter(list(entity_ids[EntityTypes.NODE]), filter_size):
                entity_ids[EntityTypes.COMMENT].update(
                    pk
                    for (pk,) in querybuilder()
                    .append(orm.Node, filters={'id': {'in': node_batch_ids}}, tag='node')
                    .append(orm.Comment, with_node='node', project='id')
                    .distinct()
                    .iterall(batch_size=batch_size)
                )

        # get full set of users
        progress.set_description_str(progress_str('Users'))
        progress.update()
        if entity_ids[EntityTypes.NODE]:
            for _, node_batch_ids in batch_iter(list(entity_ids[EntityTypes.NODE]), filter_size):
                entity_ids[EntityTypes.USER].update(
                    pk
                    for (pk,) in querybuilder()
                    .append(orm.Node, filters={'id': {'in': node_batch_ids}}, tag='node')
                    .append(orm.User, with_node='node', project='id')
                    .distinct()
                    .iterall(batch_size=batch_size)
                )
        if entity_ids[EntityTypes.GROUP]:
            for _, group_batch_ids in batch_iter(list(entity_ids[EntityTypes.GROUP]), filter_size):
                entity_ids[EntityTypes.USER].update(
                    pk
                    for (pk,) in querybuilder()
                    .append(orm.Group, filters={'id': {'in': group_batch_ids}}, tag='group')
                    .append(orm.User, with_group='group', project='id')
                    .distinct()
                    .iterall(batch_size=batch_size)
                )
        if entity_ids[EntityTypes.COMMENT]:
            for _, comment_batch_ids in batch_iter(list(entity_ids[EntityTypes.COMMENT]), filter_size):
                entity_ids[EntityTypes.USER].update(
                    pk
                    for (pk,) in querybuilder()
                    .append(orm.Comment, filters={'id': {'in': comment_batch_ids}}, tag='comment')
                    .append(orm.User, with_comment='comment', project='id')
                    .distinct()
                    .iterall(batch_size=batch_size)
                )
        if entity_ids[EntityTypes.AUTHINFO]:
            for _, authinfo_batch_ids in batch_iter(list(entity_ids[EntityTypes.AUTHINFO]), filter_size):
                entity_ids[EntityTypes.USER].update(
                    pk
                    for (pk,) in querybuilder()
                    .append(orm.AuthInfo, filters={'id': {'in': authinfo_batch_ids}}, tag='auth')
                    .append(orm.User, with_authinfo='auth', project='id')
                    .distinct()
                    .iterall(batch_size=batch_size)
                )

        progress.update()

    return group_nodes, link_data


def _stream_repo_files(
    key_format: str,
    writer: ArchiveWriterAbstract,
    node_ids: set[int],
    backend: StorageBackend,
    batch_size: int,
    filter_size: int,
) -> None:
    """Collect all repository object keys from the nodes, then stream the files to the archive."""

    # Batch the node IDs to avoid parameter limits when getting repo keys
    all_keys = set()

    for _, node_batch_ids in batch_iter(node_ids, filter_size):
        batch_keys = set(
            orm.Node.get_collection(backend).iter_repo_keys(
                filters={'id': {'in': node_batch_ids}}, batch_size=batch_size
            )
        )
        all_keys.update(batch_keys)

    repository = backend.get_repository()
    if not repository.key_format == key_format:
        # Here we would have to go back and replace all the keys in the `BackendNode.repository_metadata`s
        raise NotImplementedError(
            f'Backend repository key format incompatible: {repository.key_format!r} != {key_format!r}'
        )
    with get_progress_reporter()(desc='Archiving files: ', total=len(all_keys)) as progress:
        for key, stream in repository.iter_object_streams(all_keys):  # type: ignore[arg-type]
            # to-do should we use assume the key here is correct, or always re-compute and check?
            writer.put_object(stream, key=key)
            progress.update()


def _check_unsealed_nodes(querybuilder: QbType, node_ids: set[int], batch_size: int, filter_size: int) -> None:
    """Check no process nodes are unsealed, i.e. all processes have completed."""
    if not node_ids:
        return

    all_unsealed_pks = []

    for _, node_batch_ids in batch_iter(node_ids, filter_size):
        qbuilder = (
            querybuilder()
            .append(
                orm.ProcessNode,
                filters={
                    'id': {'in': node_batch_ids},
                    'attributes.sealed': {
                        '!in': [True]  # better operator?
                    },
                },
                project='id',
            )
            .distinct()
        )
        batch_unsealed_pks = qbuilder.all(batch_size=batch_size, flat=True)
        all_unsealed_pks.extend(batch_unsealed_pks)

    if all_unsealed_pks:
        raise ExportValidationError(
            'All ProcessNodes must be sealed before they can be exported. '
            f"Node(s) with PK(s): {', '.join(str(pk) for pk in all_unsealed_pks)} is/are not sealed."
        )


def _check_node_licenses(
    querybuilder: QbType,
    node_ids: set[int],
    allowed_licenses: Optional[Union[list, Callable]],
    forbidden_licenses: Optional[Union[list, Callable]],
    batch_size: int,
    filter_size: int,
) -> None:
    """Check the nodes to be archived for disallowed licences."""
    from typing import Sequence

    from aiida.common.exceptions import LicensingException

    if allowed_licenses is None and forbidden_licenses is None:
        return None

    # set allowed function
    if allowed_licenses is None:

        def check_allowed(_):
            return True
    elif callable(allowed_licenses):

        def _check_allowed(name):
            try:
                return allowed_licenses(name)
            except Exception as exc:
                raise LicensingException('allowed_licenses function error') from exc

        check_allowed = _check_allowed
    elif isinstance(allowed_licenses, Sequence):

        def check_allowed(lic):
            return lic in allowed_licenses
    else:
        raise TypeError('allowed_licenses not a list or function')

    # set forbidden function
    if forbidden_licenses is None:

        def check_forbidden(_):
            return False
    elif callable(forbidden_licenses):

        def _check_forbidden(name):
            try:
                return forbidden_licenses(name)
            except Exception as exc:
                raise LicensingException('forbidden_licenses function error') from exc

        check_forbidden = _check_forbidden
    elif isinstance(forbidden_licenses, Sequence):

        def check_forbidden(lic):
            return lic in forbidden_licenses
    else:
        raise TypeError('forbidden_licenses not a list or function')

    for _, node_batch_ids in batch_iter(node_ids, filter_size):
        # create query for this batch
        qbuilder = querybuilder().append(
            orm.Node,
            project=['id', 'attributes.source.license'],
            filters={'id': {'in': node_batch_ids}},
        )

        for node_id, name in qbuilder.iterall(batch_size=batch_size):
            if name is None:
                continue
            if not check_allowed(name):
                raise LicensingException(
                    f"Node {node_id} is licensed under '{name}' license, which is not in the list of allowed licenses"
                )
            if check_forbidden(name):
                raise LicensingException(
                    f"Node {node_id} is licensed under '{name}' license, which is in the list of forbidden licenses"
                )


def get_init_summary(
    *,
    archive_version: str,
    outfile: Path,
    collect_all: bool,
    include_authinfos: bool,
    include_comments: bool,
    include_logs: bool,
    traversal_rules: dict,
    compression: int,
) -> str:
    """Get summary for archive initialisation"""
    parameters: list[list[Any]] = [['Path', str(outfile)], ['Version', archive_version], ['Compression', compression]]

    result = f"\n{tabulate(parameters, headers=['Archive Parameters', ''])}"

    inclusions: list[list[Any]] = [
        ['Computers/Nodes/Groups/Users', 'All' if collect_all else 'Selected'],
        ['Computer Authinfos', include_authinfos],
        ['Node Comments', include_comments],
        ['Node Logs', include_logs],
    ]
    result += f"\n\n{tabulate(inclusions, headers=['Inclusion rules', ''])}"

    if not collect_all:
        rules_table = [[f"Follow links {' '.join(name.split('_'))}s", value] for name, value in traversal_rules.items()]
        result += f"\n\n{tabulate(rules_table, headers=['Traversal rules', ''])}"

    return result + '\n'<|MERGE_RESOLUTION|>--- conflicted
+++ resolved
@@ -16,11 +16,7 @@
 import tempfile
 from datetime import datetime
 from pathlib import Path
-<<<<<<< HEAD
-from typing import Callable, Iterable, Optional, Union
-=======
-from typing import Any, Callable, Iterable, Optional, Sequence, Union
->>>>>>> ebc9d4ab
+from typing import Any, Callable, Iterable, Optional, Union
 
 from tabulate import tabulate
 
