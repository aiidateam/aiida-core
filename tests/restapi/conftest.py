###########################################################################
# Copyright (c), The AiiDA team. All rights reserved.                     #
# This file is part of the AiiDA code.                                    #
#                                                                         #
# The code is hosted on GitHub at https://github.com/aiidateam/aiida-core #
# For further information on the license, see the LICENSE.txt file        #
# For further information please visit http://www.aiida.net               #
###########################################################################
"""pytest fixtures for use with the aiida.restapi tests"""

from typing import Optional

import pytest


@pytest.fixture(scope='function')
def restapi_server():
    """Make REST API server"""
<<<<<<< HEAD
    import socket
=======
    from werkzeug.serving import make_server
>>>>>>> c915a973

    from aiida.restapi.common.config import CLI_DEFAULTS
    from aiida.restapi.run_api import configure_api

    def _restapi_server(restapi=None):
        # Dynamically find a free port
        with socket.socket(socket.AF_INET, socket.SOCK_STREAM) as sock:
            sock.bind(('', 0))  # Bind to a free port provided by the OS
            _, port = sock.getsockname()  # Get the dynamically assigned port

        if restapi is None:
            flask_restapi = configure_api()
        else:
            flask_restapi = configure_api(flask_api=restapi)

        return make_server(
            host=CLI_DEFAULTS['HOST_NAME'],
            port=port,
            app=flask_restapi.app,
            threaded=True,
            processes=1,
            request_handler=None,
            passthrough_errors=True,
            ssl_context=None,
            fd=None,
        )

    return _restapi_server


@pytest.fixture
def server_url():
    from aiida.restapi.common.config import API_CONFIG, CLI_DEFAULTS

    def _server_url(hostname: Optional[str] = None, port: Optional[int] = None):
        return f"http://{hostname or CLI_DEFAULTS['HOST_NAME']}:{port or CLI_DEFAULTS['PORT']}{API_CONFIG['PREFIX']}"

    return _server_url


@pytest.fixture
def restrict_db_connections():
    """Restrict the number of database connections allowed to the PSQL database."""
    from aiida.manage import get_manager

    manager = get_manager()

    # create a new profile with the engine key-word arguments
    # pool_timeout: number of seconds to wait before giving up on getting a connection from the pool.
    # max_overflow: maximum number of connections that can be opened above the pool_size (whose default is 5)
    current_profile = manager.get_profile()
    new_profile = current_profile.copy()
    new_profile.set_storage(
        new_profile.storage_backend,
        {'engine_kwargs': {'pool_timeout': 1, 'max_overflow': 0}, **new_profile.storage_config},
    )
    # load the new profile and initialise the database connection
    manager.unload_profile()
    manager.load_profile(new_profile)
    backend = manager.get_profile_storage()
    # double check that the connection is set with these parameters
    session = backend.get_session()
    assert session.bind.pool.timeout() == 1
    assert session.bind.pool._max_overflow == 0
    yield
    # reset the original profile
    manager.unload_profile()
    manager.load_profile(current_profile)


@pytest.fixture
def populate_restapi_database():
    """Populates the database with a considerable set of nodes to test the restAPI"""
    from aiida import orm

    struct_forcif = orm.StructureData(pbc=False, cell=[[1, 0, 0], [0, 1, 0], [0, 0, 1]]).store()
    orm.StructureData(pbc=False).store()
    orm.StructureData(pbc=False).store()

    orm.Dict().store()
    orm.Dict().store()

    orm.CifData(ase=struct_forcif.get_ase()).store()

    orm.KpointsData().store()

    orm.FolderData().store()

    orm.CalcFunctionNode().store()
    orm.CalcJobNode().store()
    orm.CalcJobNode().store()

    orm.WorkFunctionNode().store()
    orm.WorkFunctionNode().store()
    orm.WorkChainNode().store()<|MERGE_RESOLUTION|>--- conflicted
+++ resolved
@@ -16,11 +16,8 @@
 @pytest.fixture(scope='function')
 def restapi_server():
     """Make REST API server"""
-<<<<<<< HEAD
     import socket
-=======
     from werkzeug.serving import make_server
->>>>>>> c915a973
 
     from aiida.restapi.common.config import CLI_DEFAULTS
     from aiida.restapi.run_api import configure_api
