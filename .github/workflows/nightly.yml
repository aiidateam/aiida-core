--- conflicted
+++ resolved
@@ -6,11 +6,8 @@
     pull_request:
         paths:
         - '.github/workflows/nightly.yml'
-<<<<<<< HEAD
+        - '.github/workflows/setup.sh'
         - '.github/system_tests/test_daemon.py'
-=======
-        - '.github/workflows/setup.sh'
->>>>>>> c0fdf38a
         - '.molecule/default/files/**'
         - 'aiida/storage/psql_dos/migrations/**'
         - 'tests/storage/psql_dos/migrations/**'
