--- conflicted
+++ resolved
@@ -12,17 +12,12 @@
 import copy
 import datetime
 
-<<<<<<< HEAD
 from aiida.backends.utils import get_automatic_user
-=======
-from aiida.utils import timezone
-from aiida.common.utils import str_timedelta, classproperty
->>>>>>> 62a5258f
 from aiida.common.datastructures import calc_states
 from aiida.common.exceptions import ModificationNotAllowed, MissingPluginError
 from aiida.common.links import LinkType
 from aiida.common.old_pluginloader import from_type_to_pluginclassname
-from aiida.common.utils import str_timedelta
+from aiida.common.utils import str_timedelta, classproperty
 from aiida.orm.implementation.general.calculation import AbstractCalculation
 from aiida.utils import timezone
 
@@ -42,11 +37,9 @@
     remotely on a job scheduler.
     """
 
-<<<<<<< HEAD
     _updatable_attributes = AbstractCalculation._updatable_attributes + (
         'job_id', 'scheduler_state','scheduler_lastchecktime', 'last_jobinfo', 'remote_workdir',
         'retrieve_list', 'retrieve_temporary_list', 'retrieve_singlefile_list')
-=======
     _cacheable = True
 
     @classproperty
@@ -70,7 +63,6 @@
             ignored_folder_content=ignored_folder_content,
             **kwargs
         )
->>>>>>> 62a5258f
 
     @classmethod
     def process(cls):
@@ -92,16 +84,6 @@
         # Set default for the link to the retrieved folder (after calc is done)
         self._linkname_retrieved = 'retrieved'
 
-<<<<<<< HEAD
-=======
-        self._updatable_attributes = (
-            'state', 'job_id', 'scheduler_state',
-            'scheduler_lastchecktime',
-            'last_jobinfo', 'remote_workdir', 'retrieve_list',
-            'retrieve_singlefile_list', 'retrieve_temporary_list'
-        )
-
->>>>>>> 62a5258f
         # Files in which the scheduler output and error will be stored.
         # If they are identical, outputs will be joined.
         self._SCHED_OUTPUT_FILE = '_scheduler-stdout.txt'
