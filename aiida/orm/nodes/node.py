# -*- coding: utf-8 -*-
###########################################################################
# Copyright (c), The AiiDA team. All rights reserved.                     #
# This file is part of the AiiDA code.                                    #
#                                                                         #
# The code is hosted on GitHub at https://github.com/aiidateam/aiida-core #
# For further information on the license, see the LICENSE.txt file        #
# For further information please visit http://www.aiida.net               #
###########################################################################
# pylint: disable=too-many-lines,too-many-arguments
"""Package for node ORM classes."""
import datetime
from functools import cached_property
import importlib
from logging import Logger
from typing import (
    TYPE_CHECKING,
    Any,
    ClassVar,
    Dict,
    Generic,
    Iterator,
    List,
    Optional,
    Sequence,
    Tuple,
    Type,
    TypeVar,
    Union,
)
from uuid import UUID

from aiida.common import exceptions
from aiida.common.escaping import sql_string_match
from aiida.common.hashing import make_hash
from aiida.common.lang import classproperty, type_check
from aiida.common.links import LinkType
from aiida.common.warnings import warn_deprecation
from aiida.manage import get_manager
from aiida.orm.utils.links import LinkManager, LinkTriple
from aiida.orm.utils.node import AbstractNodeMeta

from ..comments import Comment
from ..computers import Computer
from ..entities import Collection as EntityCollection
from ..entities import Entity, EntityExtrasMixin
from ..querybuilder import QueryBuilder
from ..users import User
from .attributes import NodeAttributes
from .repository import NodeRepository

if TYPE_CHECKING:
    from ..implementation import BackendNode, StorageBackend

__all__ = ('Node',)

NodeType = TypeVar('NodeType', bound='Node')


class NodeCollection(EntityCollection[NodeType], Generic[NodeType]):
    """The collection of nodes."""

    @staticmethod
    def _entity_base_cls() -> Type['Node']:  # type: ignore
        return Node

    def delete(self, pk: int) -> None:
        """Delete a `Node` from the collection with the given id

        :param pk: the node id
        """
        node = self.get(id=pk)

        if not node.is_stored:
            return

        if node.get_incoming().all():
            raise exceptions.InvalidOperation(f'cannot delete Node<{node.pk}> because it has incoming links')

        if node.get_outgoing().all():
            raise exceptions.InvalidOperation(f'cannot delete Node<{node.pk}> because it has outgoing links')

        self._backend.nodes.delete(pk)

    def iter_repo_keys(self,
                       filters: Optional[dict] = None,
                       subclassing: bool = True,
                       batch_size: int = 100) -> Iterator[str]:
        """Iterate over all repository object keys for this ``Node`` class

        .. note:: keys will not be deduplicated, wrap in a ``set`` to achieve this

        :param filters: Filters for the node query
        :param subclassing: Whether to include subclasses of the given class
        :param batch_size: The number of nodes to fetch data for at once
        """
        from aiida.repository import Repository
        query = QueryBuilder(backend=self.backend)
        query.append(self.entity_type, subclassing=subclassing, filters=filters, project=['repository_metadata'])
        for metadata, in query.iterall(batch_size=batch_size):
            for key in Repository.flatten(metadata).values():
                if key is not None:
                    yield key


class NodeBase:
    """A namespace for node related functionality, that is not directly related to its user-facing properties."""

    def __init__(self, node: 'Node') -> None:
        """Construct a new instance of the base namespace."""
        self._node: 'Node' = node

    @cached_property
    def repository(self) -> 'NodeRepository':
        """Return the repository for this node."""
        return NodeRepository(self._node)

    @cached_property
<<<<<<< HEAD
    def comments(self) -> 'NodeComments':
        """Return the comments for this node."""
        return NodeComments(self._node)
=======
    def attributes(self) -> 'NodeAttributes':
        """Return an interface to interact with the attributes of this node."""
        return NodeAttributes(self._node)
>>>>>>> 8bb6c3f6


class Node(Entity['BackendNode'], EntityExtrasMixin, metaclass=AbstractNodeMeta):
    """
    Base class for all nodes in AiiDA.

    Stores attributes starting with an underscore.

    Caches files and attributes before the first save, and saves everything
    only on store(). After the call to store(), attributes cannot be changed.

    Only after storing (or upon loading from uuid) extras can be modified
    and in this case they are directly set on the db.

    In the plugin, also set the _plugin_type_string, to be set in the DB in
    the 'type' field.
    """
    # pylint: disable=too-many-public-methods

    # The keys in the extras that are used to store the hash of the node and whether it should be used in caching.
    _HASH_EXTRA_KEY: str = '_aiida_hash'
    _VALID_CACHE_KEY: str = '_aiida_valid_cache'

    # added by metaclass
    _plugin_type_string: ClassVar[str]
    _query_type_string: ClassVar[str]

    # This will be set by the metaclass call
    _logger: Optional[Logger] = None

    # A tuple of attribute names that can be updated even after node is stored
    # Requires Sealable mixin, but needs empty tuple for base class
    _updatable_attributes: Tuple[str, ...] = tuple()

    # A tuple of attribute names that will be ignored when creating the hash.
    _hash_ignored_attributes: Tuple[str, ...] = tuple()

    # Flag that determines whether the class can be cached.
    _cachable = False

    # Flag that determines whether the class can be stored.
    _storable = False
    _unstorable_message = 'only Data, WorkflowNode, CalculationNode or their subclasses can be stored'

    # These are to be initialized in the `initialization` method
    _incoming_cache: Optional[List[LinkTriple]] = None

    Collection = NodeCollection

    @classproperty
    def objects(cls: Type[NodeType]) -> NodeCollection[NodeType]:  # type: ignore # pylint: disable=no-self-argument
        return NodeCollection.get_cached(cls, get_manager().get_profile_storage())  # type: ignore[arg-type]

    def __init__(
        self,
        backend: Optional['StorageBackend'] = None,
        user: Optional[User] = None,
        computer: Optional[Computer] = None,
        **kwargs: Any
    ) -> None:
        backend = backend or get_manager().get_profile_storage()

        if computer and not computer.is_stored:
            raise ValueError('the computer is not stored')

        computer = computer.backend_entity if computer else None
        user = user if user else User.objects(backend).get_default()

        if user is None:
            raise ValueError('the user cannot be None')

        backend_entity = backend.nodes.create(
            node_type=self.class_node_type, user=user.backend_entity, computer=computer, **kwargs
        )
        super().__init__(backend_entity)

    @cached_property
    def base(self) -> NodeBase:
        """Return the node base namespace."""
        return NodeBase(self)

    def _check_mutability_attributes(self, keys: Optional[List[str]] = None) -> None:  # pylint: disable=unused-argument
        """Check if the entity is mutable and raise an exception if not.

        This is called from `NodeAttributes` methods that modify the attributes.

        :param keys: the keys that will be mutated, or all if None
        """
        if self.is_stored:
            raise exceptions.ModificationNotAllowed('the attributes of a stored entity are immutable')

    def __eq__(self, other: Any) -> bool:
        """Fallback equality comparison by uuid (can be overwritten by specific types)"""
        if isinstance(other, Node) and self.uuid == other.uuid:
            return True
        return super().__eq__(other)

    def __hash__(self) -> int:
        """Python-Hash: Implementation that is compatible with __eq__"""
        return UUID(self.uuid).int

    def __repr__(self) -> str:
        return f'<{self.__class__.__name__}: {str(self)}>'

    def __str__(self) -> str:
        if not self.is_stored:
            return f'uuid: {self.uuid} (unstored)'

        return f'uuid: {self.uuid} (pk: {self.pk})'

    def __copy__(self):
        """Copying a Node is not supported in general, but only for the Data sub class."""
        raise exceptions.InvalidOperation('copying a base Node is not supported')

    def __deepcopy__(self, memo):
        """Deep copying a Node is not supported in general, but only for the Data sub class."""
        raise exceptions.InvalidOperation('deep copying a base Node is not supported')

    def initialize(self) -> None:
        """
        Initialize internal variables for the backend node

        This needs to be called explicitly in each specific subclass implementation of the init.
        """
        super().initialize()

        # A cache of incoming links represented as a list of LinkTriples instances
        self._incoming_cache = []

    def _validate(self) -> bool:
        """Validate information stored in Node object.

        For the :py:class:`~aiida.orm.Node` base class, this check is always valid.
        Subclasses can override this method to perform additional checks
        and should usually call ``super()._validate()`` first!

        This method is called automatically before storing the node in the DB.
        Therefore, use :py:meth:`~aiida.orm.nodes.attributes.NodeAttributes.get()` and similar methods that
        automatically read either from the DB or from the internal attribute cache.
        """
        # pylint: disable=no-self-use
        return True

    def validate_storability(self) -> None:
        """Verify that the current node is allowed to be stored.

        :raises `aiida.common.exceptions.StoringNotAllowed`: if the node does not match all requirements for storing
        """
        from aiida.plugins.entry_point import is_registered_entry_point

        if not self._storable:
            raise exceptions.StoringNotAllowed(self._unstorable_message)

        if not is_registered_entry_point(self.__module__, self.__class__.__name__, groups=('aiida.node', 'aiida.data')):
            raise exceptions.StoringNotAllowed(
                f'class `{self.__module__}:{self.__class__.__name__}` does not have a registered entry point. '
                'Check that the corresponding plugin is installed '
                'and that the entry point shows up in `verdi plugin list`.'
            )

    @classproperty
    def class_node_type(cls) -> str:
        """Returns the node type of this node (sub) class."""
        # pylint: disable=no-self-argument,no-member
        return cls._plugin_type_string

    @property
    def logger(self) -> Optional[Logger]:
        """Return the logger configured for this Node.

        :return: Logger object
        """
        return self._logger

    @property
    def uuid(self) -> str:
        """Return the node UUID.

        :return: the string representation of the UUID

        """
        return self.backend_entity.uuid

    @property
    def node_type(self) -> str:
        """Return the node type.

        :return: the node type
        """
        return self.backend_entity.node_type

    @property
    def process_type(self) -> Optional[str]:
        """Return the node process type.

        :return: the process type
        """
        return self.backend_entity.process_type

    @process_type.setter
    def process_type(self, value: str) -> None:
        """Set the node process type.

        :param value: the new value to set
        """
        self.backend_entity.process_type = value

    @property
    def label(self) -> str:
        """Return the node label.

        :return: the label
        """
        return self.backend_entity.label

    @label.setter
    def label(self, value: str) -> None:
        """Set the label.

        :param value: the new value to set
        """
        self.backend_entity.label = value

    @property
    def description(self) -> str:
        """Return the node description.

        :return: the description
        """
        return self.backend_entity.description

    @description.setter
    def description(self, value: str) -> None:
        """Set the description.

        :param value: the new value to set
        """
        self.backend_entity.description = value

    @property
    def computer(self) -> Optional[Computer]:
        """Return the computer of this node."""
        if self.backend_entity.computer:
            return Computer.from_backend_entity(self.backend_entity.computer)

        return None

    @computer.setter
    def computer(self, computer: Optional[Computer]) -> None:
        """Set the computer of this node.

        :param computer: a `Computer`
        """
        if self.is_stored:
            raise exceptions.ModificationNotAllowed('cannot set the computer on a stored node')

        type_check(computer, Computer, allow_none=True)

        self.backend_entity.computer = None if computer is None else computer.backend_entity

    @property
    def user(self) -> User:
        """Return the user of this node."""
        return User.from_backend_entity(self.backend_entity.user)

    @user.setter
    def user(self, user: User) -> None:
        """Set the user of this node.

        :param user: a `User`
        """
        if self.is_stored:
            raise exceptions.ModificationNotAllowed('cannot set the user on a stored node')

        type_check(user, User)
        self.backend_entity.user = user.backend_entity

    @property
    def ctime(self) -> datetime.datetime:
        """Return the node ctime.

        :return: the ctime
        """
        return self.backend_entity.ctime

    @property
    def mtime(self) -> datetime.datetime:
        """Return the node mtime.

        :return: the mtime
        """
        return self.backend_entity.mtime

    def add_incoming(self, source: 'Node', link_type: LinkType, link_label: str) -> None:
        """Add a link of the given type from a given node to ourself.

        :param source: the node from which the link is coming
        :param link_type: the link type
        :param link_label: the link label
        :raise TypeError: if `source` is not a Node instance or `link_type` is not a `LinkType` enum
        :raise ValueError: if the proposed link is invalid
        """
        self.validate_incoming(source, link_type, link_label)
        source.validate_outgoing(self, link_type, link_label)

        if self.is_stored and source.is_stored:
            self.backend_entity.add_incoming(source.backend_entity, link_type, link_label)
        else:
            self._add_incoming_cache(source, link_type, link_label)

    def validate_incoming(self, source: 'Node', link_type: LinkType, link_label: str) -> None:
        """Validate adding a link of the given type from a given node to ourself.

        This function will first validate the types of the inputs, followed by the node and link types and validate
        whether in principle a link of that type between the nodes of these types is allowed.

        Subsequently, the validity of the "degree" of the proposed link is validated, which means validating the
        number of links of the given type from the given node type is allowed.

        :param source: the node from which the link is coming
        :param link_type: the link type
        :param link_label: the link label
        :raise TypeError: if `source` is not a Node instance or `link_type` is not a `LinkType` enum
        :raise ValueError: if the proposed link is invalid
        """
        from aiida.orm.utils.links import validate_link

        validate_link(source, self, link_type, link_label, backend=self.backend)

        # Check if the proposed link would introduce a cycle in the graph following ancestor/descendant rules
        if link_type in [LinkType.CREATE, LinkType.INPUT_CALC, LinkType.INPUT_WORK]:
            builder = QueryBuilder(backend=self.backend).append(
                Node, filters={'id': self.pk}, tag='parent').append(
                Node, filters={'id': source.pk}, tag='child', with_ancestors='parent')  # yapf:disable
            if builder.count() > 0:
                raise ValueError('the link you are attempting to create would generate a cycle in the graph')

    def validate_outgoing(self, target: 'Node', link_type: LinkType, link_label: str) -> None:  # pylint: disable=unused-argument,no-self-use
        """Validate adding a link of the given type from ourself to a given node.

        The validity of the triple (source, link, target) should be validated in the `validate_incoming` call.
        This method will be called afterwards and can be overriden by subclasses to add additional checks that are
        specific to that subclass.

        :param target: the node to which the link is going
        :param link_type: the link type
        :param link_label: the link label
        :raise TypeError: if `target` is not a Node instance or `link_type` is not a `LinkType` enum
        :raise ValueError: if the proposed link is invalid
        """
        type_check(link_type, LinkType, f'link_type should be a LinkType enum but got: {type(link_type)}')
        type_check(target, Node, f'target should be a `Node` instance but got: {type(target)}')

    def _add_incoming_cache(self, source: 'Node', link_type: LinkType, link_label: str) -> None:
        """Add an incoming link to the cache.

        .. note: the proposed link is not validated in this function, so this should not be called directly
            but it should only be called by `Node.add_incoming`.

        :param source: the node from which the link is coming
        :param link_type: the link type
        :param link_label: the link label
        :raise aiida.common.UniquenessError: if the given link triple already exists in the cache
        """
        assert self._incoming_cache is not None, 'incoming_cache not initialised'

        link_triple = LinkTriple(source, link_type, link_label)

        if link_triple in self._incoming_cache:
            raise exceptions.UniquenessError(f'the link triple {link_triple} is already present in the cache')

        self._incoming_cache.append(link_triple)

    def get_stored_link_triples(
        self,
        node_class: Type['Node'] = None,
        link_type: Union[LinkType, Sequence[LinkType]] = (),
        link_label_filter: Optional[str] = None,
        link_direction: str = 'incoming',
        only_uuid: bool = False
    ) -> List[LinkTriple]:
        """Return the list of stored link triples directly incoming to or outgoing of this node.

        Note this will only return link triples that are stored in the database. Anything in the cache is ignored.

        :param node_class: If specified, should be a class, and it filters only elements of that (subclass of) type
        :param link_type: Only get inputs of this link type, if empty tuple then returns all inputs of all link types.
        :param link_label_filter: filters the incoming nodes by its link label. This should be a regex statement as
            one would pass directly to a QueryBuilder filter statement with the 'like' operation.
        :param link_direction: `incoming` or `outgoing` to get the incoming or outgoing links, respectively.
        :param only_uuid: project only the node UUID instead of the instance onto the `NodeTriple.node` entries
        """
        if not isinstance(link_type, tuple):
            link_type = (link_type,)

        if link_type and not all(isinstance(t, LinkType) for t in link_type):
            raise TypeError(f'link_type should be a LinkType or tuple of LinkType: got {link_type}')

        node_class = node_class or Node
        node_filters: Dict[str, Any] = {'id': {'==': self.id}}
        edge_filters: Dict[str, Any] = {}

        if link_type:
            edge_filters['type'] = {'in': [t.value for t in link_type]}

        if link_label_filter:
            edge_filters['label'] = {'like': link_label_filter}

        builder = QueryBuilder(backend=self.backend)
        builder.append(Node, filters=node_filters, tag='main')

        node_project = ['uuid'] if only_uuid else ['*']
        if link_direction == 'outgoing':
            builder.append(
                node_class,
                with_incoming='main',
                project=node_project,
                edge_project=['type', 'label'],
                edge_filters=edge_filters
            )
        else:
            builder.append(
                node_class,
                with_outgoing='main',
                project=node_project,
                edge_project=['type', 'label'],
                edge_filters=edge_filters
            )

        return [LinkTriple(entry[0], LinkType(entry[1]), entry[2]) for entry in builder.all()]

    def get_incoming(
        self,
        node_class: Type['Node'] = None,
        link_type: Union[LinkType, Sequence[LinkType]] = (),
        link_label_filter: Optional[str] = None,
        only_uuid: bool = False
    ) -> LinkManager:
        """Return a list of link triples that are (directly) incoming into this node.

        :param node_class: If specified, should be a class or tuple of classes, and it filters only
            elements of that specific type (or a subclass of 'type')
        :param link_type: If specified should be a string or tuple to get the inputs of this
            link type, if None then returns all inputs of all link types.
        :param link_label_filter: filters the incoming nodes by its link label.
            Here wildcards (% and _) can be passed in link label filter as we are using "like" in QB.
        :param only_uuid: project only the node UUID instead of the instance onto the `NodeTriple.node` entries
        """
        assert self._incoming_cache is not None, 'incoming_cache not initialised'

        if not isinstance(link_type, tuple):
            link_type = (link_type,)

        if self.is_stored:
            link_triples = self.get_stored_link_triples(
                node_class, link_type, link_label_filter, 'incoming', only_uuid=only_uuid
            )
        else:
            link_triples = []

        # Get all cached link triples
        for link_triple in self._incoming_cache:

            if only_uuid:
                link_triple = LinkTriple(link_triple.node.uuid, link_triple.link_type, link_triple.link_label)

            if link_triple in link_triples:
                raise exceptions.InternalError(
                    f'Node<{self.pk}> has both a stored and cached link triple {link_triple}'
                )

            if not link_type or link_triple.link_type in link_type:
                if link_label_filter is not None:
                    if sql_string_match(string=link_triple.link_label, pattern=link_label_filter):
                        link_triples.append(link_triple)
                else:
                    link_triples.append(link_triple)

        return LinkManager(link_triples)

    def get_outgoing(
        self,
        node_class: Type['Node'] = None,
        link_type: Union[LinkType, Sequence[LinkType]] = (),
        link_label_filter: Optional[str] = None,
        only_uuid: bool = False
    ) -> LinkManager:
        """Return a list of link triples that are (directly) outgoing of this node.

        :param node_class: If specified, should be a class or tuple of classes, and it filters only
            elements of that specific type (or a subclass of 'type')
        :param link_type: If specified should be a string or tuple to get the inputs of this
            link type, if None then returns all outputs of all link types.
        :param link_label_filter: filters the outgoing nodes by its link label.
            Here wildcards (% and _) can be passed in link label filter as we are using "like" in QB.
        :param only_uuid: project only the node UUID instead of the instance onto the `NodeTriple.node` entries
        """
        link_triples = self.get_stored_link_triples(node_class, link_type, link_label_filter, 'outgoing', only_uuid)
        return LinkManager(link_triples)

    def has_cached_links(self) -> bool:
        """Feturn whether there are unstored incoming links in the cache.

        :return: boolean, True when there are links in the incoming cache, False otherwise
        """
        assert self._incoming_cache is not None, 'incoming_cache not initialised'
        return bool(self._incoming_cache)

    def store_all(self, with_transaction: bool = True) -> 'Node':
        """Store the node, together with all input links.

        Unstored nodes from cached incoming linkswill also be stored.

        :parameter with_transaction: if False, do not use a transaction because the caller will already have opened one.
        """
        assert self._incoming_cache is not None, 'incoming_cache not initialised'

        if self.is_stored:
            raise exceptions.ModificationNotAllowed(f'Node<{self.id}> is already stored')

        # For each node of a cached incoming link, check that all its incoming links are stored
        for link_triple in self._incoming_cache:
            link_triple.node.verify_are_parents_stored()

        for link_triple in self._incoming_cache:
            if not link_triple.node.is_stored:
                link_triple.node.store(with_transaction=with_transaction)

        return self.store(with_transaction)

    def store(self, with_transaction: bool = True) -> 'Node':  # pylint: disable=arguments-differ
        """Store the node in the database while saving its attributes and repository directory.

        After being called attributes cannot be changed anymore! Instead, extras can be changed only AFTER calling
        this store() function.

        :note: After successful storage, those links that are in the cache, and for which also the parent node is
            already stored, will be automatically stored. The others will remain unstored.

        :parameter with_transaction: if False, do not use a transaction because the caller will already have opened one.
        """
        from aiida.manage.caching import get_use_cache

        if not self.is_stored:

            # Call `validate_storability` directly and not in `_validate` in case sub class forgets to call the super.
            self.validate_storability()
            self._validate()

            # Verify that parents are already stored. Raises if this is not the case.
            self.verify_are_parents_stored()

            # Determine whether the cache should be used for the process type of this node.
            use_cache = get_use_cache(identifier=self.process_type)

            # Clean the values on the backend node *before* computing the hash in `_get_same_node`. This will allow
            # us to set `clean=False` if we are storing normally, since the values will already have been cleaned
            self._backend_entity.clean_values()

            # Retrieve the cached node.
            same_node = self._get_same_node() if use_cache else None

            if same_node is not None:
                self._store_from_cache(same_node, with_transaction=with_transaction)
            else:
                self._store(with_transaction=with_transaction, clean=True)

            if self.backend.autogroup.is_to_be_grouped(self):
                group = self.backend.autogroup.get_or_create_group()
                group.add_nodes(self)

        return self

    def _store(self, with_transaction: bool = True, clean: bool = True) -> 'Node':
        """Store the node in the database while saving its attributes and repository directory.

        :param with_transaction: if False, do not use a transaction because the caller will already have opened one.
        :param clean: boolean, if True, will clean the attributes and extras before attempting to store
        """
        self.base.repository._store()  # pylint: disable=protected-access

        links = self._incoming_cache
        self._backend_entity.store(links, with_transaction=with_transaction, clean=clean)

        self._incoming_cache = []
        self._backend_entity.set_extra(self._HASH_EXTRA_KEY, self.get_hash())

        return self

    def verify_are_parents_stored(self) -> None:
        """Verify that all `parent` nodes are already stored.

        :raise aiida.common.ModificationNotAllowed: if one of the source nodes of incoming links is not stored.
        """
        assert self._incoming_cache is not None, 'incoming_cache not initialised'

        for link_triple in self._incoming_cache:
            if not link_triple.node.is_stored:
                raise exceptions.ModificationNotAllowed(
                    f'Cannot store because source node of link triple {link_triple} is not stored'
                )

    def _store_from_cache(self, cache_node: 'Node', with_transaction: bool) -> None:
        """Store this node from an existing cache node.

        .. note::

            With the current implementation of the backend repository, which automatically deduplicates the content that
            it contains, we do not have to copy the contents of the source node. Since the content should be exactly
            equal, the repository will already contain it and there is nothing to copy. We simply replace the current
            ``repository`` instance with a clone of that of the source node, which does not actually copy any files.

        """
        from aiida.orm.utils.mixins import Sealable
        assert self.node_type == cache_node.node_type

        # Make sure the node doesn't have any RETURN links
        if cache_node.get_outgoing(link_type=LinkType.RETURN).all():
            raise ValueError('Cannot use cache from nodes with RETURN links.')

        self.label = cache_node.label
        self.description = cache_node.description

        # Make sure to reinitialize the repository instance of the clone to that of the source node.
        self.base.repository._copy(cache_node.base.repository)  # pylint: disable=protected-access

        for key, value in cache_node.base.attributes.all.items():
            if key != Sealable.SEALED_KEY:
                self.base.attributes.set(key, value)

        self._store(with_transaction=with_transaction, clean=False)
        self._add_outputs_from_cache(cache_node)
        self.set_extra('_aiida_cached_from', cache_node.uuid)

    def _add_outputs_from_cache(self, cache_node: 'Node') -> None:
        """Replicate the output links and nodes from the cached node onto this node."""
        for entry in cache_node.get_outgoing(link_type=LinkType.CREATE):
            new_node = entry.node.clone()
            new_node.add_incoming(self, link_type=LinkType.CREATE, link_label=entry.link_label)
            new_node.store()

    def get_hash(self, ignore_errors: bool = True, **kwargs: Any) -> Optional[str]:
        """Return the hash for this node based on its attributes.

        :param ignore_errors: return ``None`` on ``aiida.common.exceptions.HashingError`` (logging the exception)
        """
        if not self.is_stored:
            raise exceptions.InvalidOperation('You can get the hash only after having stored the node')

        return self._get_hash(ignore_errors=ignore_errors, **kwargs)

    def _get_hash(self, ignore_errors: bool = True, **kwargs: Any) -> Optional[str]:
        """
        Return the hash for this node based on its attributes.

        This will always work, even before storing.

        :param ignore_errors: return ``None`` on ``aiida.common.exceptions.HashingError`` (logging the exception)
        """
        try:
            return make_hash(self._get_objects_to_hash(), **kwargs)
        except exceptions.HashingError:
            if not ignore_errors:
                raise
            if self.logger:
                self.logger.exception('Node hashing failed')
            return None

    def _get_objects_to_hash(self) -> List[Any]:
        """Return a list of objects which should be included in the hash."""
        top_level_module = self.__module__.split('.', 1)[0]
        try:
            version = importlib.import_module(top_level_module).__version__
        except (ImportError, AttributeError) as exc:
            raise exceptions.HashingError("The node's package version could not be determined") from exc
        objects = [
            version,
            {
                key: val
                for key, val in self.base.attributes.items()
                if key not in self._hash_ignored_attributes and key not in self._updatable_attributes  # pylint: disable=unsupported-membership-test
            },
            self.base.repository.hash(),
            self.computer.uuid if self.computer is not None else None
        ]
        return objects

    def rehash(self) -> None:
        """Regenerate the stored hash of the Node."""
        self.set_extra(self._HASH_EXTRA_KEY, self.get_hash())

    def clear_hash(self) -> None:
        """Sets the stored hash of the Node to None."""
        self.set_extra(self._HASH_EXTRA_KEY, None)

    def get_cache_source(self) -> Optional[str]:
        """Return the UUID of the node that was used in creating this node from the cache, or None if it was not cached.

        :return: source node UUID or None
        """
        return self.get_extra('_aiida_cached_from', None)

    @property
    def is_created_from_cache(self) -> bool:
        """Return whether this node was created from a cached node.

        :return: boolean, True if the node was created by cloning a cached node, False otherwise
        """
        return self.get_cache_source() is not None

    def _get_same_node(self) -> Optional['Node']:
        """Returns a stored node from which the current Node can be cached or None if it does not exist

        If a node is returned it is a valid cache, meaning its `_aiida_hash` extra matches `self.get_hash()`.
        If there are multiple valid matches, the first one is returned.
        If no matches are found, `None` is returned.

        :return: a stored `Node` instance with the same hash as this code or None

        Note: this should be only called on stored nodes, or internally from .store() since it first calls
        clean_value() on the attributes to normalise them.
        """
        try:
            return next(self._iter_all_same_nodes(allow_before_store=True))
        except StopIteration:
            return None

    def get_all_same_nodes(self) -> List['Node']:
        """Return a list of stored nodes which match the type and hash of the current node.

        All returned nodes are valid caches, meaning their `_aiida_hash` extra matches `self.get_hash()`.

        Note: this can be called only after storing a Node (since at store time attributes will be cleaned with
        `clean_value` and the hash should become idempotent to the action of serialization/deserialization)
        """
        return list(self._iter_all_same_nodes())

    def _iter_all_same_nodes(self, allow_before_store=False) -> Iterator['Node']:
        """
        Returns an iterator of all same nodes.

        Note: this should be only called on stored nodes, or internally from .store() since it first calls
        clean_value() on the attributes to normalise them.
        """
        if not allow_before_store and not self.is_stored:
            raise exceptions.InvalidOperation('You can get the hash only after having stored the node')

        node_hash = self._get_hash()

        if not node_hash or not self._cachable:
            return iter(())

        builder = QueryBuilder(backend=self.backend)
        builder.append(self.__class__, filters={f'extras.{self._HASH_EXTRA_KEY}': node_hash}, subclassing=False)

        return (node for node in builder.all(flat=True) if node.is_valid_cache)  # type: ignore[misc,union-attr]

    @property
    def is_valid_cache(self) -> bool:
        """Hook to exclude certain ``Node`` classes from being considered a valid cache.

        The base class assumes that all node instances are valid to cache from, unless the ``_VALID_CACHE_KEY`` extra
        has been set to ``False`` explicitly. Subclasses can override this property with more specific logic, but should
        probably also consider the value returned by this base class.
        """
        return self.get_extra(self._VALID_CACHE_KEY, True)

    @is_valid_cache.setter
    def is_valid_cache(self, valid: bool) -> None:
        """Set whether this node instance is considered valid for caching or not.

        If a node instance has this property set to ``False``, it will never be used in the caching mechanism, unless
        the subclass overrides the ``is_valid_cache`` property and ignores it implementation completely.

        :param valid: whether the node is valid or invalid for use in caching.
        """
        type_check(valid, bool)
        self.set_extra(self._VALID_CACHE_KEY, valid)

    def get_description(self) -> str:
        """Return a string with a description of the node.

        :return: a description string
        """
        # pylint: disable=no-self-use
        return ''

    _deprecated_repo_methods = {
        'copy_tree': 'copy_tree',
        'delete_object': 'delete_object',
        'get_object': 'get_object',
        'get_object_content': 'get_object_content',
        'glob': 'glob',
        'list_objects': 'list_objects',
        'list_object_names': 'list_object_names',
        'open': 'open',
        'put_object_from_filelike': 'put_object_from_filelike',
        'put_object_from_file': 'put_object_from_file',
        'put_object_from_tree': 'put_object_from_tree',
        'walk': 'walk',
        'repository_metadata': 'metadata',
    }

<<<<<<< HEAD
    _deprecated_comment_methods = {
        'add_comment': 'add',
        'get_comment': 'get',
        'get_comments': 'all',
        'remove_comment': 'remove',
        'update_comment': 'update',
=======
    _deprecated_attr_methods = {
        'attributes': 'all',
        'get_attribute': 'get',
        'get_attribute_many': 'get_many',
        'set_attribute': 'set',
        'set_attribute_many': 'set_many',
        'reset_attributes': 'reset',
        'delete_attribute': 'delete',
        'delete_attribute_many': 'delete_many',
        'clear_attributes': 'clear',
        'attributes_items': 'items',
        'attributes_keys': 'keys',
>>>>>>> 8bb6c3f6
    }

    def __getattr__(self, name: str) -> Any:
        """
        This method is called when an attribute is not found in the instance.

        It allows for the handling of deprecated mixin methods.
        """
        if name in self._deprecated_attr_methods:
            new_name = self._deprecated_attr_methods[name]
            kls = self.__class__.__name__
            warn_deprecation(
                f'`{kls}.{name}` is deprecated, use `{kls}.base.attributes.{new_name}` instead.',
                version=3,
                stacklevel=3
            )
            return getattr(self.base.attributes, new_name)

        if name in self._deprecated_repo_methods:
            new_name = self._deprecated_repo_methods[name]
            kls = self.__class__.__name__
            warn_deprecation(
                f'`{kls}.{name}` is deprecated, use `{kls}.base.repository.{new_name}` instead.',
                version=3,
                stacklevel=3
            )
            return getattr(self.base.repository, new_name)

<<<<<<< HEAD
        if name in self._deprecated_comment_methods:
            new_name = self._deprecated_comment_methods[name]
            kls = self.__class__.__name__
            warn_deprecation(
                f'`{kls}.{name}` is deprecated, use `{kls}.base.comments.{new_name}` instead.', version=3, stacklevel=3
            )
            return getattr(self.base.comments, new_name)

        raise AttributeError(name)


class NodeComments:
    """Interface for comments of a node instance."""

    def __init__(self, node: Node) -> None:
        """Initialize the comments interface."""
        self._node = node

    def add(self, content: str, user: Optional[User] = None) -> Comment:
        """Add a new comment.

        :param content: string with comment
        :param user: the user to associate with the comment, will use default if not supplied
        :return: the newly created comment
        """
        user = user or User.objects(self._node.backend).get_default()
        return Comment(node=self._node, user=user, content=content).store()

    def get(self, identifier: int) -> Comment:
        """Return a comment corresponding to the given identifier.

        :param identifier: the comment pk
        :raise aiida.common.NotExistent: if the comment with the given id does not exist
        :raise aiida.common.MultipleObjectsError: if the id cannot be uniquely resolved to a comment
        :return: the comment
        """
        return Comment.objects(self._node.backend).get(dbnode_id=self._node.pk, id=identifier)

    def all(self) -> List[Comment]:
        """Return a sorted list of comments for this node.

        :return: the list of comments, sorted by pk
        """
        return Comment.objects(self._node.backend).find(filters={'dbnode_id': self._node.pk}, order_by=[{'id': 'asc'}])

    def update(self, identifier: int, content: str) -> None:
        """Update the content of an existing comment.

        :param identifier: the comment pk
        :param content: the new comment content
        :raise aiida.common.NotExistent: if the comment with the given id does not exist
        :raise aiida.common.MultipleObjectsError: if the id cannot be uniquely resolved to a comment
        """
        comment = Comment.objects(self._node.backend).get(dbnode_id=self._node.pk, id=identifier)
        comment.set_content(content)

    def remove(self, identifier: int) -> None:  # pylint: disable=no-self-use
        """Delete an existing comment.

        :param identifier: the comment pk
        """
        Comment.objects(self._node.backend).delete(identifier)
=======
        raise AttributeError(name)
>>>>>>> 8bb6c3f6
<|MERGE_RESOLUTION|>--- conflicted
+++ resolved
@@ -116,15 +116,14 @@
         return NodeRepository(self._node)
 
     @cached_property
-<<<<<<< HEAD
     def comments(self) -> 'NodeComments':
-        """Return the comments for this node."""
+        """Return an interface to interact with the comments of this node."""
         return NodeComments(self._node)
-=======
+      
+    @cached_property
     def attributes(self) -> 'NodeAttributes':
         """Return an interface to interact with the attributes of this node."""
         return NodeAttributes(self._node)
->>>>>>> 8bb6c3f6
 
 
 class Node(Entity['BackendNode'], EntityExtrasMixin, metaclass=AbstractNodeMeta):
@@ -928,14 +927,6 @@
         'repository_metadata': 'metadata',
     }
 
-<<<<<<< HEAD
-    _deprecated_comment_methods = {
-        'add_comment': 'add',
-        'get_comment': 'get',
-        'get_comments': 'all',
-        'remove_comment': 'remove',
-        'update_comment': 'update',
-=======
     _deprecated_attr_methods = {
         'attributes': 'all',
         'get_attribute': 'get',
@@ -948,7 +939,14 @@
         'clear_attributes': 'clear',
         'attributes_items': 'items',
         'attributes_keys': 'keys',
->>>>>>> 8bb6c3f6
+    }
+
+    _deprecated_comment_methods = {
+        'add_comment': 'add',
+        'get_comment': 'get',
+        'get_comments': 'all',
+        'remove_comment': 'remove',
+        'update_comment': 'update',
     }
 
     def __getattr__(self, name: str) -> Any:
@@ -977,7 +975,6 @@
             )
             return getattr(self.base.repository, new_name)
 
-<<<<<<< HEAD
         if name in self._deprecated_comment_methods:
             new_name = self._deprecated_comment_methods[name]
             kls = self.__class__.__name__
@@ -1039,7 +1036,4 @@
 
         :param identifier: the comment pk
         """
-        Comment.objects(self._node.backend).delete(identifier)
-=======
-        raise AttributeError(name)
->>>>>>> 8bb6c3f6
+        Comment.objects(self._node.backend).delete(identifier)