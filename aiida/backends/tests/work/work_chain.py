--- conflicted
+++ resolved
@@ -21,11 +21,6 @@
 from aiida.orm.data.int import Int
 from aiida.orm.data.str import Str
 from aiida.utils.capturing import Capturing
-<<<<<<< HEAD
-from aiida.work.utils import ProcessStack
-from aiida.work.class_loader import CLASS_LOADER
-=======
->>>>>>> d630e9c9
 from aiida.workflows.wf_demo import WorkflowDemo
 from aiida import work
 from aiida.work import Process
@@ -861,7 +856,6 @@
         run_and_check_success(Wf, subspace={'one': Int(1), 'two': Int(2)})
 
 
-<<<<<<< HEAD
 class SerializeWorkChain(WorkChain):
     @classmethod
     def define(cls, spec):
@@ -913,8 +907,6 @@
         work.launch.run(builder)
 
 
-=======
->>>>>>> d630e9c9
 class GrandParentExposeWorkChain(work.WorkChain):
     @classmethod
     def define(cls, spec):
