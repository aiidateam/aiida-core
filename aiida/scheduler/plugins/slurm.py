# -*- coding: utf-8 -*-
###########################################################################
# Copyright (c), The AiiDA team. All rights reserved.                     #
# This file is part of the AiiDA code.                                    #
#                                                                         #
# The code is hosted on GitHub at https://github.com/aiidateam/aiida_core #
# For further information on the license, see the LICENSE.txt file        #
# For further information please visit http://www.aiida.net               #
###########################################################################
"""
Plugin for SLURM.
This has been tested on SLURM 14.03.7 on the CSCS.ch machines.
"""
from __future__ import division
from __future__ import absolute_import
import re

import six
from six.moves import zip

import aiida.scheduler
from aiida.common.utils import escape_for_bash
from aiida.scheduler import SchedulerError
from aiida.scheduler.datastructures import (JobInfo, JOB_STATES, NodeNumberJobResource)

# This maps SLURM state codes to our own status list

## List of states from the man page of squeue
## CA  CANCELLED       Job  was explicitly cancelled by the user or system
##                     administrator.  The job may or may  not  have  been
##                     initiated.
## CD  COMPLETED       Job has terminated all processes on all nodes.
## CF  CONFIGURING     Job  has  been allocated resources, but are waiting
##                     for them to become ready for use (e.g. booting).
## CG  COMPLETING      Job is in the process of completing. Some processes
##                     on some nodes may still be active.
## F   FAILED          Job  terminated  with  non-zero  exit code or other
##                     failure condition.
## NF  NODE_FAIL       Job terminated due to failure of one or more  allo-
##                     cated nodes.
## PD  PENDING         Job is awaiting resource allocation.
## PR  PREEMPTED       Job terminated due to preemption.
## R   RUNNING         Job currently has an allocation.
## S   SUSPENDED       Job  has an allocation, but execution has been sus-
##                     pended.
## TO  TIMEOUT         Job terminated upon reaching its time limit.

_MAP_STATUS_SLURM = {
    'CA': JOB_STATES.DONE,
    'CD': JOB_STATES.DONE,
    'CF': JOB_STATES.QUEUED,
    'CG': JOB_STATES.RUNNING,
    'F': JOB_STATES.DONE,
    'NF': JOB_STATES.DONE,
    'PD': JOB_STATES.QUEUED,
    'PR': JOB_STATES.DONE,
    'R': JOB_STATES.RUNNING,
    'S': JOB_STATES.SUSPENDED,
    'TO': JOB_STATES.DONE,
}

# From the manual,
# possible lines are:
# salloc: Granted job allocation 65537
# sbatch: Submitted batch job 65541
# and in practice, often the part before the colon can be absent.
_SLURM_SUBMITTED_REGEXP = re.compile(r'(.*:\s*)?([Gg]ranted job allocation|[Ss]ubmitted batch job)\s+(?P<jobid>\d+)')

# From docs,
# acceptable  time  formats include
# "minutes",  "minutes:seconds",  "hours:minutes:seconds",
# "days-hours",  "days-hours:minutes" and "days-hours:minutes:seconds".
_TIME_REGEXP = re.compile(r"""
    ^                            # beginning of string
    \s*                          # any number of white spaces
    (?=\d)                       # I check that there is at least a digit
                                 # in the string, without consuming it
    ((?P<days>\d+)(?P<dash>-)    # the number of days, if a dash is present,
                                 # composed by any number of digits;
                                 # may be absent
     (?=\d))?                    # in any case, I check that there is at least
                                 # a digit afterwards, without consuming it
    ((?P<hours>\d{1,2})          # match an hour (one or two digits)
     (?(dash)                    # check if the dash was found
       |                         # match nothing if the dash was found:
                                 # if the dash was found, we are sure that
                                 # the first number is a hour
       (?=:\d{1,2}:\d{1,2})))?   # if no dash was found, the first
                                 # element found is an hour only if
                                 # it is followed by two more fields (mm:ss)
       (?P<firstcolon>:)?        # there (can) possibly be a further colon,
                                 # consume it
    ((?<!-)(?P<minutes>\d{1,2})
     (:(?P<seconds>\d{1,2}))?)?  # number of minutes (one or two digits)
                                 # and seconds. A number only means minutes.
                                 # (?<!-) means that the location BEFORE
                                 # the current position does NOT
                                 # match a dash, because the string 1-2
                                 # means 1 day and 2 hours, NOT one day and
                                 # 2 minutes
    \s*                          # any number of whitespaces
    $                            # end of line
   """, re.VERBOSE)

# Separator between fields in the output of squeue
_FIELD_SEPARATOR = "^^^"


class SlurmJobResource(NodeNumberJobResource):
    """
    Slurm job resources object
    """

    def __init__(self, *args, **kwargs):
        """
        It extends the base class init method and calculates the
        num_cores_per_mpiproc fields to pass to Slurm schedulers.

        Checks that num_cores_per_machine should be a multiple of
        num_cores_per_mpiproc and/or num_mpiprocs_per_machine

        Check sequence

        1. If num_cores_per_mpiproc and num_cores_per_machine both are
           specified check whether it satisfies the check
        2. If only num_cores_per_machine is passed, calculate
           num_cores_per_mpiproc which should always be an integer value
        3. If only num_cores_per_mpiproc is passed, use it
        """
        super(SlurmJobResource, self).__init__(*args, **kwargs)

        value_error = ("num_cores_per_machine must be equal to "
                       "num_cores_per_mpiproc * num_mpiprocs_per_machine, "
                       "and in perticular it should be a multiple of "
                       "num_cores_per_mpiproc and/or num_mpiprocs_per_machine")

        if self.num_cores_per_machine is not None and self.num_cores_per_mpiproc is not None:
            if self.num_cores_per_machine != (self.num_cores_per_mpiproc * self.num_mpiprocs_per_machine):
                # If user specify both values, check if specified
                # values are correct
                raise ValueError(value_error)
        elif self.num_cores_per_machine is not None:
            if self.num_cores_per_machine <= 0:
                raise ValueError("num_cores_per_machine must be >=1")
            # calculate num_cores_per_mpiproc
            # In this plugin we never used num_cores_per_machine so if it
            # is not defined it is OK.
            self.num_cores_per_mpiproc = (self.num_cores_per_machine / self.num_mpiprocs_per_machine)
            if isinstance(self.num_cores_per_mpiproc, int):
                raise ValueError(value_error)


class SlurmScheduler(aiida.scheduler.Scheduler):
    """
    Support for the SLURM scheduler (http://slurm.schedmd.com/).
    """
    _logger = aiida.scheduler.Scheduler._logger.getChild('slurm')

    # Query only by list of jobs and not by user
    _features = {
        'can_query_by_user': False,
    }

    # The class to be used for the job resource.
    _job_resource_class = SlurmJobResource

    # Fields to query or to parse
    # Unavailable fields: substate, cputime
    fields = [
        ("%i", 'job_id'),  # job or job step id
        ("%t", 'state_raw'),  # job state in compact form
        ("%r", 'annotation'),  # reason for the job being in its current state
        ("%B", 'executing_host'),  # Executing (batch) host
        ("%u", 'username'),  # username
        ("%D", 'number_nodes'),  # number of nodes allocated
        ("%C", 'number_cpus'),  # number of allocated cores (if already running)
        ("%R", 'allocated_machines'),  # list of allocated nodes when running, otherwise
        # reason within parenthesis
        ("%P", 'partition'),  # partition (queue) of the job
        ("%l", 'time_limit'),  # time limit in days-hours:minutes:seconds
        ("%M", 'time_used'),  # Time used by the job in days-hours:minutes:seconds
        ("%S", 'dispatch_time'),  # actual or expected dispatch time (start time)
        ("%j", 'job_name'),  # job name (title)
        ("%V", 'submission_time')  # This is probably new, it exists in version
        # 14.03.7 and later
    ]

    def _get_joblist_command(self, jobs=None, user=None):
        """
        The command to report full information on existing jobs.

        Separate the fields with the _field_separator string order:
        jobnum, state, walltime, queue[=partition], user, numnodes, numcores, title
        """
        from aiida.common.exceptions import FeatureNotAvailable

        # I add the environment variable SLURM_TIME_FORMAT in front to be
        # sure to get the times in 'standard' format
        command = [
            "SLURM_TIME_FORMAT='standard'", "squeue", "--noheader", "-o '{}'".format(
                _FIELD_SEPARATOR.join(_[0] for _ in self.fields))
        ]

        if user and jobs:
            raise FeatureNotAvailable("Cannot query by user and job(s) in SLURM")

        if user:
            command.append('-u{}'.format(user))

        if jobs:
            joblist = []
            if isinstance(jobs, six.string_types):
                joblist.append(jobs)
            else:
                if not isinstance(jobs, (tuple, list)):
                    raise TypeError("If provided, the 'jobs' variable must be a string or " "a list of strings")
                joblist = jobs
            command.append('--jobs={}'.format(','.join(joblist)))

        comm = ' '.join(command)
        self.logger.debug("squeue command: {}".format(comm))
        return comm

    def _get_detailed_jobinfo_command(self, jobid):
        """
        Return the command to run to get the detailed information on a job,
        even after the job has finished.

        The output text is just retrieved, and returned for logging purposes.
        --parsable split the fields with a pipe (|), adding a pipe also at
        the end.
        """
        return "sacct --format=AllocCPUS,Account,AssocID,AveCPU,AvePages," \
               "AveRSS,AveVMSize,Cluster,Comment,CPUTime,CPUTimeRAW,DerivedExitCode," \
               "Elapsed,Eligible,End,ExitCode,GID,Group,JobID,JobName,MaxRSS,MaxRSSNode," \
               "MaxRSSTask,MaxVMSize,MaxVMSizeNode,MaxVMSizeTask,MinCPU,MinCPUNode," \
               "MinCPUTask,NCPUS,NNodes,NodeList,NTasks,Priority,Partition,QOSRAW,ReqCPUS," \
               "Reserved,ResvCPU,ResvCPURAW,Start,State,Submit,Suspended,SystemCPU,Timelimit," \
               "TotalCPU,UID,User,UserCPU --parsable --jobs={}".format(jobid)

    def _get_submit_script_header(self, job_tmpl):
        """
        Return the submit script header, using the parameters from the
        job_tmpl.

        Args:
           job_tmpl: an JobTemplate instance with relevant parameters set.

        TODO: truncate the title if too long
        """
        import string

        empty_line = ""

        lines = []
        if job_tmpl.submit_as_hold:
            lines.append("#SBATCH -H")

        if job_tmpl.rerunnable:
            lines.append("#SBATCH --requeue")
        else:
            lines.append("#SBATCH --no-requeue")

        if job_tmpl.email:
            # If not specified, but email events are set, SLURM
            # sends the mail to the job owner by default
            lines.append('#SBATCH --mail-user={}'.format(job_tmpl.email))

        if job_tmpl.email_on_started:
            lines.append("#SBATCH --mail-type=BEGIN")
        if job_tmpl.email_on_terminated:
            lines.append("#SBATCH --mail-type=FAIL")
            lines.append("#SBATCH --mail-type=END")

        if job_tmpl.job_name:
            # The man page does not specify any specific limitation
            # on the job name.
            # Just to be sure, I remove unwanted characters, and I
            # trim it to length 128

            # I leave only letters, numbers, dots, dashes and underscores
            # Note: I don't compile the regexp, I am going to use it only once
            job_title = re.sub(r'[^a-zA-Z0-9_.-]+', '', job_tmpl.job_name)

            # prepend a 'j' (for 'job') before the string if the string
            # is now empty or does not start with a valid charachter
            if not job_title or (job_title[0] not in string.ascii_letters + string.digits):
                job_title = 'j' + job_title

            # Truncate to the first 128 characters
            # Nothing is done if the string is shorter.
            job_title = job_title[:128]

            lines.append('#SBATCH --job-name="{}"'.format(job_title))

        if job_tmpl.import_sys_environment:
            lines.append("#SBATCH --get-user-env")

        if job_tmpl.sched_output_path:
            lines.append("#SBATCH --output={}".format(job_tmpl.sched_output_path))

        if job_tmpl.sched_join_files:
            # TODO: manual says:
            # By  default both standard output and standard error are directed
            # to a file of the name "slurm-%j.out", where the "%j" is replaced
            # with  the  job  allocation  number.
            # See that this automatic redirection works also if
            # I specify a different --output file
            if job_tmpl.sched_error_path:
                self.logger.info("sched_join_files is True, but sched_error_path is set in "
                                 "SLURM script; ignoring sched_error_path")
        else:
            if job_tmpl.sched_error_path:
                lines.append("#SBATCH --error={}".format(job_tmpl.sched_error_path))
            else:
                # To avoid automatic join of files
                lines.append("#SBATCH --error=slurm-%j.err")

        if job_tmpl.queue_name:
            lines.append("#SBATCH --partition={}".format(job_tmpl.queue_name))

        if job_tmpl.account:
            lines.append("#SBATCH --account={}".format(job_tmpl.account))

<<<<<<< HEAD
        if job_tmpl.qos:
=======
        if job_tmpl.qos:        
>>>>>>> 4b5e01e4
            lines.append("#SBATCH --qos={}".format(job_tmpl.qos))

        if job_tmpl.priority:
            #  Run the job with an adjusted scheduling priority  within  SLURM.
            #  With no adjustment value the scheduling priority is decreased by
            #  100. The adjustment range is from -10000 (highest  priority)  to
            #  10000  (lowest  priority).
            lines.append("#SBATCH --nice={}".format(job_tmpl.priority))

        if not job_tmpl.job_resource:
            raise ValueError("Job resources (as the num_machines) are required " "for the SLURM scheduler plugin")

        lines.append("#SBATCH --nodes={}".format(job_tmpl.job_resource.num_machines))
        if job_tmpl.job_resource.num_mpiprocs_per_machine:
            lines.append("#SBATCH --ntasks-per-node={}".format(job_tmpl.job_resource.num_mpiprocs_per_machine))

        if job_tmpl.job_resource.num_cores_per_mpiproc:
            lines.append("#SBATCH --cpus-per-task={}".format(job_tmpl.job_resource.num_cores_per_mpiproc))

        if job_tmpl.max_wallclock_seconds is not None:
            try:
                tot_secs = int(job_tmpl.max_wallclock_seconds)
                if tot_secs <= 0:
                    raise ValueError
            except ValueError:
                raise ValueError("max_wallclock_seconds must be "
                                 "a positive integer (in seconds)! It is instead '{}'"
                                 "".format((job_tmpl.max_wallclock_seconds)))
            days = tot_secs // 86400
            tot_hours = tot_secs % 86400
            hours = tot_hours // 3600
            tot_minutes = tot_hours % 3600
            minutes = tot_minutes // 60
            seconds = tot_minutes % 60
            if days == 0:
                lines.append("#SBATCH --time={:02d}:{:02d}:{:02d}".format(hours, minutes, seconds))
            else:
                lines.append("#SBATCH --time={:d}-{:02d}:{:02d}:{:02d}".format(days, hours, minutes, seconds))

        # It is the memory per node, not per cpu!
        if job_tmpl.max_memory_kb:
            try:
                virtual_memory_kb = int(job_tmpl.max_memory_kb)
                if virtual_memory_kb <= 0:
                    raise ValueError
            except ValueError:
                raise ValueError("max_memory_kb must be "
                                 "a positive integer (in kB)! It is instead '{}'"
                                 "".format((job_tmpl.MaxMemoryKb)))
            # --mem: Specify the real memory required per node in MegaBytes.
            # --mem and  --mem-per-cpu  are  mutually exclusive.
            lines.append("#SBATCH --mem={}".format(virtual_memory_kb // 1024))

        if job_tmpl.custom_scheduler_commands:
            lines.append(job_tmpl.custom_scheduler_commands)

        # Job environment variables are to be set on one single line.
        # This is a tough job due to the escaping of commas, etc.
        # moreover, I am having issues making it work.
        # Therefore, I assume that this is bash and export variables by
        # and.

        if job_tmpl.job_environment:
            lines.append(empty_line)
            lines.append("# ENVIRONMENT VARIABLES BEGIN ###")
            if not isinstance(job_tmpl.job_environment, dict):
                raise ValueError("If you provide job_environment, it must be " "a dictionary")
            for key, value in job_tmpl.job_environment.items():
                lines.append("export {}={}".format(key.strip(), escape_for_bash(value)))
            lines.append("# ENVIRONMENT VARIABLES  END  ###")
            lines.append(empty_line)

        lines.append(empty_line)

        return "\n".join(lines)

    def _get_submit_command(self, submit_script):
        """
        Return the string to execute to submit a given script.

        Args:
            submit_script: the path of the submit script relative to the working
                directory.
                IMPORTANT: submit_script should be already escaped.
        """
        submit_command = 'sbatch {}'.format(submit_script)

        self.logger.info("submitting with: " + submit_command)

        return submit_command

    def _parse_submit_output(self, retval, stdout, stderr):
        """
        Parse the output of the submit command, as returned by executing the
        command returned by _get_submit_command command.

        To be implemented by the plugin.

        Return a string with the JobID.
        """
        if retval != 0:
            self.logger.error("Error in _parse_submit_output: retval={}; "
                              "stdout={}; stderr={}".format(retval, stdout, stderr))
            raise SchedulerError("Error during submission, retval={}\n"
                                 "stdout={}\nstderr={}".format(retval, stdout, stderr))

        try:
            transport_string = " for {}".format(self.transport)
        except SchedulerError:
            transport_string = ""

        if stderr.strip():
            self.logger.warning("in _parse_submit_output{}: "
                                "there was some text in stderr: {}".format(transport_string, stderr))

        # I check for a valid string in the output.
        # See comments near the regexp above.
        # I check for the first line that matches.
        for line in stdout.split('\n'):
            match = _SLURM_SUBMITTED_REGEXP.match(line.strip())
            if match:
                return match.group('jobid')
        # If I am here, no valid line could be found.
        self.logger.error("in _parse_submit_output{}: "
                          "unable to find the job id: {}".format(transport_string, stdout))
        raise SchedulerError("Error during submission, could not retrieve the jobID from "
                             "sbatch output; see log for more info.")

    def _parse_joblist_output(self, retval, stdout, stderr):
        """
        Parse the queue output string, as returned by executing the
        command returned by _get_joblist_command command,
        that is here implemented as a list of lines, one for each
        job, with _field_separator as separator. The order is described
        in the _get_joblist_command function.

        Return a list of JobInfo objects, one of each job,
        each relevant parameters implemented.

        Note: depending on the scheduler configuration, finished jobs may
            either appear here, or not.
            This function will only return one element for each job find
            in the qstat output; missing jobs (for whatever reason) simply
            will not appear here.
        """
        num_fields = len(self.fields)

        # I don't raise because if I pass a list of jobs,
        # I get a non-zero status
        # if one of the job is not in the list anymore
        # retval should be zero
        # if retval != 0:
        # self.logger.warning("Error in _parse_joblist_output: retval={}; "
        #    "stdout={}; stderr={}".format(retval, stdout, stderr))

        # issue a warning if there is any stderr output and
        # there is no line containing "Invalid job id specified", that happens
        # when I ask for specific calculations, and they are all finished
        if stderr.strip() and "Invalid job id specified" not in stderr:
            self.logger.warning("Warning in _parse_joblist_output, non-empty " "stderr='{}'".format(stderr.strip()))
            if retval != 0:
                raise SchedulerError("Error during squeue parsing (_parse_joblist_output function)")

        # will contain raw data parsed from output: only lines with the
        # separator, and already split in fields
        # I put num_fields, because in this way
        # if the symbol _field_separator appears in the title (that is
        # the last field), I don't split the title.
        # This assumes that _field_separator never
        # appears in any previous field.
        jobdata_raw = [l.split(_FIELD_SEPARATOR, num_fields) for l in stdout.splitlines() if _FIELD_SEPARATOR in l]

        # Create dictionary and parse specific fields
        job_list = []
        for job in jobdata_raw:

            thisjob_dict = {k[1]: v for k, v in zip(self.fields, job)}

            this_job = JobInfo()
            try:
                this_job.job_id = thisjob_dict['job_id']

                this_job.annotation = thisjob_dict['annotation']
                job_state_raw = thisjob_dict['state_raw']
            except KeyError:
                # I skip this calculation if I couldn't find this basic info
                # (I don't append anything to job_list before continuing)
                self.logger.error("Wrong line length in squeue output! '{}'" "".format(job))
                continue

            try:
                job_state_string = _MAP_STATUS_SLURM[job_state_raw]
            except KeyError:
                self.logger.warning("Unrecognized job_state '{}' for job "
                                    "id {}".format(job_state_raw, this_job.job_id))
                job_state_string = JOB_STATES.UNDETERMINED
            # QUEUED_HELD states are not specific states in SLURM;
            # they are instead set with state QUEUED, and then the
            # annotation tells if the job is held.
            # I check for 'Dependency', 'JobHeldUser',
            # 'JobHeldAdmin', 'BeginTime'.
            # Other states should not bring the job in QUEUED_HELD, I believe
            # (the man page of slurm seems to be incomplete, for instance
            # JobHeld* are not reported there; I also checked at the source code
            # of slurm 2.6 on github (https://github.com/SchedMD/slurm),
            # file slurm/src/common/slurm_protocol_defs.c,
            # and these seem all the states to be taken into account for the
            # QUEUED_HELD status).
            # There are actually a few others, like possible
            # failures, or partition-related reasons, but for the moment I
            # leave them in the QUEUED state.
            if (job_state_string == JOB_STATES.QUEUED and
                    this_job.annotation in ['Dependency', 'JobHeldUser', 'JobHeldAdmin', 'BeginTime']):
                job_state_string = JOB_STATES.QUEUED_HELD

            this_job.job_state = job_state_string

            ####
            # Up to here, I just made sure that there were at least three
            # fields, to set the most important fields for a job.
            # I now check if the length is equal to the number of fields
            if len(job) < num_fields:
                # I store this job only with the information
                # gathered up to now, and continue to the next job
                # Also print a warning
                self.logger.warning("Wrong line length in squeue output!"
                                    "Skipping optional fields. Line: '{}'"
                                    "".format(jobdata_raw))
                # I append this job before continuing
                job_list.append(this_job)
                continue

            # TODO: store executing_host?

            this_job.job_owner = thisjob_dict['username']

            try:
                this_job.num_machines = int(thisjob_dict['number_nodes'])
            except ValueError:
                self.logger.warning("The number of allocated nodes is not "
                                    "an integer ({}) for job id {}!".format(thisjob_dict['number_nodes'],
                                                                            this_job.job_id))

            try:
                this_job.num_mpiprocs = int(thisjob_dict['number_cpus'])
            except ValueError:
                self.logger.warning("The number of allocated cores is not "
                                    "an integer ({}) for job id {}!".format(thisjob_dict['number_cpus'],
                                                                            this_job.job_id))

            # ALLOCATED NODES HERE
            # string may be in the format
            # nid00[684-685,722-723,748-749,958-959]
            # therefore it requires some parsing, that is unnecessary now.
            # I just store is as a raw string for the moment, and I leave
            # this_job.allocated_machines undefined
            if this_job.job_state == JOB_STATES.RUNNING:
                this_job.allocated_machines_raw = thisjob_dict['allocated_machines']

            this_job.queue_name = thisjob_dict['partition']

            try:
                this_job.requested_wallclock_time_seconds = (self._convert_time(thisjob_dict['time_limit']))
            except ValueError:
                self.logger.warning("Error parsing the time limit " "for job id {}".format(this_job.job_id))

            # Only if it is RUNNING; otherwise it is not meaningful,
            # and may be not set (in my test, it is set to zero)
            if this_job.job_state == JOB_STATES.RUNNING:
                try:
                    this_job.wallclock_time_seconds = (self._convert_time(thisjob_dict['time_used']))
                except ValueError:
                    self.logger.warning("Error parsing time_used " "for job id {}".format(this_job.job_id))

                try:
                    this_job.dispatch_time = self._parse_time_string(thisjob_dict['dispatch_time'])
                except ValueError:
                    self.logger.warning("Error parsing dispatch_time for job " "id {}".format(this_job.job_id))

            try:
                this_job.submission_time = self._parse_time_string(thisjob_dict['submission_time'])
            except ValueError:
                self.logger.warning("Error parsing submission_time for job " "id {}".format(this_job.job_id))

            this_job.title = thisjob_dict['job_name']

            # Everything goes here anyway for debugging purposes
            this_job.raw_data = job

            # Double check of redundant info
            # Not really useful now, allocated_machines in this
            # version of the plugin is never set
            if (this_job.allocated_machines is not None and this_job.num_machines is not None):
                if len(this_job.allocated_machines) != this_job.num_machines:
                    self.logger.error("The length of the list of allocated "
                                      "nodes ({}) is different from the "
                                      "expected number of nodes ({})!".format(
                        len(this_job.allocated_machines), this_job.num_machines))

            # I append to the list of jobs to return
            job_list.append(this_job)

        return job_list

    def _convert_time(self, string):
        """
        Convert a string in the format DD-HH:MM:SS to a number of seconds.
        """
        groups = _TIME_REGEXP.match(string)
        if groups is None:
            self.logger.warning("Unrecognized format for " "time string '{}'".format(string))
            raise ValueError("Unrecognized format for time string.")

        groupdict = groups.groupdict()
        # should not raise a ValueError, they all match digits only
        days = int(groupdict['days'] if groupdict['days'] is not None else 0)
        hours = int(groupdict['hours'] if groupdict['hours'] is not None else 0)
        mins = int(groupdict['minutes'] if groupdict['minutes'] is not None else 0)
        secs = int(groupdict['seconds'] if groupdict['seconds'] is not None else 0)

        return days * 86400 + hours * 3600 + mins * 60 + secs

    def _parse_time_string(self, string, fmt='%Y-%m-%dT%H:%M:%S'):
        """
        Parse a time string in the format returned from qstat -f and
        returns a datetime object.
        """
        import time
        import datetime

        try:
            time_struct = time.strptime(string, fmt)
        except Exception as exc:
            self.logger.debug("Unable to parse time string {}, the message " "was {}".format(string, exc))
            raise ValueError("Problem parsing the time string.")

        # I convert from a time_struct to a datetime object going through
        # the seconds since epoch, as suggested on stackoverflow:
        # http://stackoverflow.com/questions/1697815
        return datetime.datetime.fromtimestamp(time.mktime(time_struct))

    def _get_kill_command(self, jobid):
        """
        Return the command to kill the job with specified jobid.
        """
        submit_command = 'scancel {}'.format(jobid)

        self.logger.info("killing job {}".format(jobid))

        return submit_command

    def _parse_kill_output(self, retval, stdout, stderr):
        """
        Parse the output of the kill command.

        To be implemented by the plugin.

        :return: True if everything seems ok, False otherwise.
        """
        if retval != 0:
            self.logger.error("Error in _parse_kill_output: retval={}; "
                              "stdout={}; stderr={}".format(retval, stdout, stderr))
            return False

        try:
            transport_string = " for {}".format(self.transport)
        except SchedulerError:
            transport_string = ""

        if stderr.strip():
            self.logger.warning("in _parse_kill_output{}: "
                                "there was some text in stderr: {}".format(transport_string, stderr))

        if stdout.strip():
            self.logger.warning("in _parse_kill_output{}: "
                                "there was some text in stdout: {}".format(transport_string, stdout))

        return True<|MERGE_RESOLUTION|>--- conflicted
+++ resolved
@@ -322,11 +322,7 @@
         if job_tmpl.account:
             lines.append("#SBATCH --account={}".format(job_tmpl.account))
 
-<<<<<<< HEAD
-        if job_tmpl.qos:
-=======
         if job_tmpl.qos:        
->>>>>>> 4b5e01e4
             lines.append("#SBATCH --qos={}".format(job_tmpl.qos))
 
         if job_tmpl.priority:
