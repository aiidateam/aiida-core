--- conflicted
+++ resolved
@@ -11,12 +11,12 @@
 
 Below are some methods you can use to control caching when developing calculation and data classes:
 
-* To ignore specific attributes, a `~aiida.orm.nodes.Node` subclass can have a ``_hash_ignored_attributes`` attribute. 
+* To ignore specific attributes, a `~aiida.orm.nodes.Node` subclass can have a ``_hash_ignored_attributes`` attribute.
   This is a list of attribute names, which are ignored when creating the hash.
 * For calculations, the ``_hash_ignored_inputs`` attribute lists inputs that should be ignored when creating the hash.
 * To add things which should be considered in the hash, you can override the :meth:`~aiida.orm.nodes.Node._get_objects_to_hash` method. Note that doing so overrides the behavior described above, so you should make sure to use the ``super()`` method.
-* Pass a keyword argument to :meth:`.get_hash <aiida.orm.nodes.Node.get_hash>`. 
-  These are passed on to :meth:`aiida.common.hashing.make_hash`. 
+* Pass a keyword argument to :meth:`.get_hash <aiida.orm.nodes.Node.get_hash>`.
+  These are passed on to :meth:`aiida.common.hashing.make_hash`.
   For example, the ``ignored_folder_content`` keyword is used by the :class:`~aiida.orm.nodes.process.calculation.calcjob.CalcJobNode` to ignore the ``raw_input`` subfolder of its repository folder.
 
 Additionally, there are two methods you can use to disable caching for particular nodes:
@@ -24,25 +24,18 @@
 * The :meth:`~aiida.orm.nodes.Node.is_valid_cache` property determines whether a particular node can be used as a cache. This is used for example to disable caching from failed calculations.
 * Node classes have a ``_cachable`` attribute, which can be set to ``False`` to completely switch off caching for nodes of that class. This avoids performing queries for the hash altogether.
 
-Finally, an important remark: A cache match can go wrong in two ways: False negatives, where two nodes *should* have the same hash but do not, and false positives, where two different nodes have the same hash. 
-False negatives are **highly preferrable** because they only increase the runtime of your calculations, while false positives can lead to wrong results. 
+Finally, an important remark: A cache match can go wrong in two ways: False negatives, where two nodes *should* have the same hash but do not, and false positives, where two different nodes have the same hash.
+False negatives are **highly preferrable** because they only increase the runtime of your calculations, while false positives can lead to wrong results.
 Be mindful of this when modifying the caching behaviour of your calculation and data classes.
 
 
 Disabling caching for ``WorkflowNode``
 --------------------------------------
 
-<<<<<<< HEAD
-As discussed in the :ref:`user guide <caching_limitations>`, nodes which can have ``RETURN`` links cannot be cached. This is enforced on two levels:
-
-* The ``_cachable`` property is set to ``False`` in the :class:`~aiida.orm.nodes.process.ProcessNode`, and only re-enabled in :class:`~aiida.orm.nodes.process.calculation.calcjob.CalcJobNode` and :class:`~aiida.orm.nodes.process.calculation.calcfunction.CalcFunctionNode`. This means that a ``WorkflowNode`` will not be cached.
-* The ``_store_from_cache`` method, which is used to "clone" an existing node, will raise an error if the existing node has any ``RETURN`` links. This extra safe-guard prevents cases where a user might incorrectly override the ``_cachable`` property on a ``WorkflowNode`` subclass.
-=======
-As discussed in the :ref:`user guide <caching_provenance>`, nodes which can have ``RETURN`` links cannot be cached.
+As discussed in the :ref:`user guide <caching_limitations>`, nodes which can have ``RETURN`` links cannot be cached.
 This is enforced on two levels:
 
-    * The ``_cachable`` property is set to ``False`` in the :class:`~aiida.orm.nodes.process.ProcessNode`, and only re-enabled in the :class:`~aiida.orm.nodes.process.calculation.calculation.CalculationNode` sub class.
-      This means that all calculation nodes and its sub classes :class:`~aiida.orm.nodes.process.calculation.calcjob.CalcJobNode` and :class:`~aiida.orm.nodes.process.calculation.calcfunction.CalcFunctionNode` are cachable, but the :class:`~aiida.orm.nodes.process.workflow.workflow.WorkflowNode` is not.
-    * The ``_store_from_cache`` method, which is used to "clone" an existing node, will raise an error if the source node has any ``RETURN`` links.
-      This extra safe-guard prevents cases where a user might incorrectly override the ``_cachable`` property on a ``WorkflowNode`` sub class.
->>>>>>> 46febafa
+* The ``_cachable`` property is set to ``False`` in the :class:`~aiida.orm.nodes.process.ProcessNode`, and only re-enabled in :class:`~aiida.orm.nodes.process.calculation.calcjob.CalcJobNode` and :class:`~aiida.orm.nodes.process.calculation.calcfunction.CalcFunctionNode`.
+  This means that a :class:`~aiida.orm.nodes.process.workflow.workflow.WorkflowNode` will not be cached.
+* The ``_store_from_cache`` method, which is used to "clone" an existing node, will raise an error if the existing node has any ``RETURN`` links.
+  This extra safe-guard prevents cases where a user might incorrectly override the ``_cachable`` property on a ``WorkflowNode`` subclass.