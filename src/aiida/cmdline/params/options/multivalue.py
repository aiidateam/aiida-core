###########################################################################
# Copyright (c), The AiiDA team. All rights reserved.                     #
# This file is part of the AiiDA code.                                    #
#                                                                         #
# The code is hosted on GitHub at https://github.com/aiidateam/aiida-core #
# For further information on the license, see the LICENSE.txt file        #
# For further information please visit http://www.aiida.net               #
###########################################################################
"""Module to define multi value options for click."""

from __future__ import annotations

import click

from .. import types

__all__ = ('MultipleValueOption',)


def collect_usage_pieces(self: click.Command, ctx: click.Context) -> list[str]:
    """Returns all the pieces that go into the usage line and returns it as a list of strings."""
    result = [self.options_metavar]

    # If the command contains a `MultipleValueOption` make sure to add `[--]` to the help string before the
    # arguments, which hints the use of the optional `endopts` marker
    if any(isinstance(param, MultipleValueOption) for param in self.get_params(ctx)):
        result.append('[--]')

    for param in self.get_params(ctx):
        result.extend(param.get_usage_pieces(ctx))

    return result  # type: ignore[return-value]


# Override the `collect_usage_pieces` method of the `click.Command` class to automatically affect all commands
click.Command.collect_usage_pieces = collect_usage_pieces  # type: ignore[method-assign]


class MultipleValueOption(click.Option):
    """An option that can handle multiple values with a single flag. For example::

        @click.option('-n', '--nodes', cls=MultipleValueOption)

    Will be able to parse the following::

        --nodes 10 15 12

    This is better than the builtin ``multiple=True`` keyword for click's option which forces the user to specify
    the option flag for each value, which gets impractical for long lists of values
    """

    def __init__(self, *args, **kwargs):
        param_type = kwargs.pop('type', None)

        if param_type is not None:
            kwargs['type'] = types.MultipleValueParamType(param_type)

        super().__init__(*args, **kwargs)
        self._previous_parser_process = None
        self._eat_all_parser = None

    # TODO: add_to_parser has been deprecated in 8.2.0
<<<<<<< HEAD
    # TODO: click.parser._OptionParser is OptionParser in 8.1
    def add_to_parser(self, parser: click.parser._OptionParser, ctx: click.Context):
=======
    def add_to_parser(self, parser: click.parser.OptionParser, ctx: click.Context) -> None:
>>>>>>> cfb7fd15
        """Override built in click method that allows us to specify a custom parser
        to eat up parameters until the following flag or 'endopt' (i.e. --)
        """
        super().add_to_parser(parser, ctx)

        def parser_process(value, state):
            """The actual function that parses the options

            :param value: The value to parse
            :param state: The state of the parser
            """
            ENDOPTS = '--'  # noqa: N806
            done = False
            value = [value]

            # Grab everything up to the next option or endopts symbol
            while state.rargs and not done:
                for prefix in self._eat_all_parser.prefixes:  # type: ignore[union-attr]
                    if state.rargs[0].startswith(prefix) or state.rargs[0] == ENDOPTS:
                        done = True
                if not done:
                    value.append(state.rargs.pop(0))

            value = tuple(value)

            self._previous_parser_process(value, state)  # type: ignore[misc]

        for name in self.opts:
            our_parser = parser._long_opt.get(name) or parser._short_opt.get(name)
            if our_parser:
                self._eat_all_parser = our_parser
                self._previous_parser_process = our_parser.process
                our_parser.process = parser_process  # type: ignore[method-assign]
                break<|MERGE_RESOLUTION|>--- conflicted
+++ resolved
@@ -60,12 +60,7 @@
         self._eat_all_parser = None
 
     # TODO: add_to_parser has been deprecated in 8.2.0
-<<<<<<< HEAD
-    # TODO: click.parser._OptionParser is OptionParser in 8.1
-    def add_to_parser(self, parser: click.parser._OptionParser, ctx: click.Context):
-=======
-    def add_to_parser(self, parser: click.parser.OptionParser, ctx: click.Context) -> None:
->>>>>>> cfb7fd15
+    def add_to_parser(self, parser: click.parser._OptionParser, ctx: click.Context) -> None:
         """Override built in click method that allows us to specify a custom parser
         to eat up parameters until the following flag or 'endopt' (i.e. --)
         """
