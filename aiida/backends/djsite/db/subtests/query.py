--- conflicted
+++ resolved
@@ -90,7 +90,6 @@
         ):
             self.assertEqual(clstype, Data._plugin_type_string)
             self.assertEqual(query_type_string, Data._query_type_string)
-<<<<<<< HEAD
             self.assertTrue(issubclass(cls, DbNode))
 
     @unittest.skipIf(not (is_django()), "Tests only works with Django backend")
@@ -306,7 +305,4 @@
         self.assertEqual(QueryBuilder().append(Node, filters={'attributes.fa':{'>':1.02}}).count(), 4)
         self.assertEqual(QueryBuilder().append(Node, filters={'attributes.fa':{'>=':1.02}}).count(), 5)
 
-        
-=======
-            self.assertTrue(issubclass(cls, DbNode))
->>>>>>> 7ce9da92
+        