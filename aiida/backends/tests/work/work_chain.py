# -*- coding: utf-8 -*-
###########################################################################
# Copyright (c), The AiiDA team. All rights reserved.                     #
# This file is part of the AiiDA code.                                    #
#                                                                         #
# The code is hosted on GitHub at https://github.com/aiidateam/aiida_core #
# For further information on the license, see the LICENSE.txt file        #
# For further information please visit http://www.aiida.net               #
###########################################################################

import inspect
import plumpy
import plumpy.test_utils
import unittest

from aiida.backends.testbase import AiidaTestCase
from aiida.common.links import LinkType
from aiida.daemon.workflowmanager import execute_steps
from aiida.orm.data.base import Int, Str, Bool, Float
from aiida.work.utils import ProcessStack
from aiida.work.class_loader import CLASS_LOADER
from aiida.workflows.wf_demo import WorkflowDemo
from aiida import work
from aiida.work.workchain import *

from . import utils


class Wf(work.WorkChain):
    # Keep track of which steps were completed by the workflow
    finished_steps = {}

    @classmethod
    def define(cls, spec):
        super(Wf, cls).define(spec)
        spec.input("value", default=Str('A'))
        spec.input("n", default=Int(3))
        spec.outputs.dynamic = True
        spec.outline(
            cls.s1,
            if_(cls.isA)(
                cls.s2
            ).elif_(cls.isB)(
                cls.s3
            ).else_(
                cls.s4
            ),
            cls.s5,
            while_(cls.ltN)(
                cls.s6
            ),
        )

    def on_create(self):
        super(Wf, self).on_create()
        # Reset the finished step
        self.finished_steps = {
            k: False for k in
            [self.s1.__name__, self.s2.__name__, self.s3.__name__,
             self.s4.__name__, self.s5.__name__, self.s6.__name__,
             self.isA.__name__, self.isB.__name__, self.ltN.__name__]
        }

    def s1(self):
        self._set_finished(inspect.stack()[0][3])

    def s2(self):
        self._set_finished(inspect.stack()[0][3])

    def s3(self):
        self._set_finished(inspect.stack()[0][3])

    def s4(self):
        self._set_finished(inspect.stack()[0][3])

    def s5(self):
        self.ctx.counter = 0
        self._set_finished(inspect.stack()[0][3])

    def s6(self):
        self.ctx.counter = self.ctx.counter + 1
        self._set_finished(inspect.stack()[0][3])

    def isA(self):
        self._set_finished(inspect.stack()[0][3])
        return self.inputs.value.value == 'A'

    def isB(self):
        self._set_finished(inspect.stack()[0][3])
        return self.inputs.value.value == 'B'

    def ltN(self):
        keep_looping = self.ctx.counter < self.inputs.n.value
        if not keep_looping:
            self._set_finished(inspect.stack()[0][3])
        return keep_looping

    def _set_finished(self, function_name):
        self.finished_steps[function_name] = True


class IfTest(work.WorkChain):
    @classmethod
    def define(cls, spec):
        super(IfTest, cls).define(spec)
        spec.outline(
            if_(cls.condition)(
                cls.step1,
                cls.step2
            )
        )

    def on_create(self, *args, **kwargs):
        super(IfTest, self).on_create(*args, **kwargs)
        self.ctx.s1 = False
        self.ctx.s2 = False

    def condition(self):
        return True

    def step1(self):
        self.ctx.s1 = True
        self.pause()

    def step2(self):
        self.ctx.s2 = True


class TestContext(AiidaTestCase):
    def test_attributes(self):
        wc = work.WorkChain()
        wc.ctx.new_attr = 5
        self.assertEqual(wc.ctx.new_attr, 5)

        del wc.ctx.new_attr
        with self.assertRaises(AttributeError):
            wc.ctx.new_attr

    def test_dict(self):
        wc = work.WorkChain()
        wc.ctx['new_attr'] = 5
        self.assertEqual(wc.ctx['new_attr'], 5)

        del wc.ctx['new_attr']
        with self.assertRaises(KeyError):
            wc.ctx['new_attr']


class TestWorkchain(AiidaTestCase):
    def setUp(self):
        super(TestWorkchain, self).setUp()
        self.assertEquals(len(ProcessStack.stack()), 0)
        self.runner = utils.create_test_runner()

    def tearDown(self):
        super(TestWorkchain, self).tearDown()
        work.set_runner(None)
        self.runner.close()
        self.runner = None
        self.assertEquals(len(ProcessStack.stack()), 0)

    def test_run(self):
        A = Str('A')
        B = Str('B')
        C = Str('C')
        three = Int(3)

        # Try the if(..) part
        work.launch.run(Wf, value=A, n=three)
        # Check the steps that should have been run
        for step, finished in Wf.finished_steps.iteritems():
            if step not in ['s3', 's4', 'isB']:
                self.assertTrue(
                    finished, "Step {} was not called by workflow".format(step))

        # Try the elif(..) part
        finished_steps = work.launch.run(Wf, value=B, n=three)
        # Check the steps that should have been run
        for step, finished in finished_steps.iteritems():
            if step not in ['isA', 's2', 's4']:
                self.assertTrue(
                    finished, "Step {} was not called by workflow".format(step))

        # Try the else... part
        finished_steps = work.launch.run(Wf, value=C, n=three)
        # Check the steps that should have been run
        for step, finished in finished_steps.iteritems():
            if step not in ['isA', 's2', 'isB', 's3']:
                self.assertTrue(
                    finished, "Step {} was not called by workflow".format(step))

    def test_incorrect_outline(self):
        class Wf(WorkChain):
            @classmethod
            def define(cls, spec):
                super(Wf, cls).define(spec)
                # Try defining an invalid outline
                spec.outline(5)

        with self.assertRaises(TypeError):
            Wf.spec()

    def test_same_input_node(self):
        class Wf(WorkChain):
            @classmethod
            def define(cls, spec):
                super(Wf, cls).define(spec)
                spec.input('a', valid_type=Int)
                spec.input('b', valid_type=Int)
                # Try defining an invalid outline
                spec.outline(cls.check_a_b)

            def check_a_b(self):
                assert 'a' in self.inputs
                assert 'b' in self.inputs

        x = Int(1)
        work.launch.run(Wf, a=x, b=x)

    def test_context(self):
        A = Str("a")
        B = Str("b")

        class ReturnA(work.Process):
            def _run(self):
                self.out('res', A)
                return self.outputs

        class ReturnB(work.Process):
            def _run(self):
                self.out('res', B)
                return self.outputs

        class Wf(WorkChain):
            @classmethod
            def define(cls, spec):
                super(Wf, cls).define(spec)
                spec.outline(cls.s1, cls.s2, cls.s3)

            def s1(self):
                return ToContext(
                    r1=Outputs(self.submit(ReturnA)),
                    r2=Outputs(self.submit(ReturnB)))

            def s2(self):
                assert self.ctx.r1['res'] == A
                assert self.ctx.r2['res'] == B

                # Try overwriting r1
                return ToContext(r1=Outputs(self.submit(ReturnB)))

            def s3(self):
                assert self.ctx.r1['res'] == B
                assert self.ctx.r2['res'] == B

        work.launch.run(Wf)

    def test_str(self):
        self.assertIsInstance(str(Wf.spec()), basestring)

    def test_malformed_outline(self):
        """
        Test some malformed outlines
        """
        spec = _WorkChainSpec()

        with self.assertRaises(TypeError):
            spec.outline(5)

        # Test a function with wrong number of args
        with self.assertRaises(TypeError):
            spec.outline(lambda x, y: None)

    def test_checkpointing(self):
        A = Str('A')
        B = Str('B')
        C = Str('C')
        three = Int(3)

        # Try the if(..) part
        finished_steps = \
            self._run_with_checkpoints(Wf, inputs={'value': A, 'n': three})
        # Check the steps that should have been run
        for step, finished in finished_steps.iteritems():
            if step not in ['s3', 's4', 'isB']:
                self.assertTrue(
                    finished, "Step {} was not called by workflow".format(step))

        # Try the elif(..) part
        finished_steps = \
            self._run_with_checkpoints(Wf, inputs={'value': B, 'n': three})
        # Check the steps that should have been run
        for step, finished in finished_steps.iteritems():
            if step not in ['isA', 's2', 's4']:
                self.assertTrue(
                    finished, "Step {} was not called by workflow".format(step))

        # Try the else... part
        finished_steps = \
            self._run_with_checkpoints(Wf, inputs={'value': C, 'n': three})
        # Check the steps that should have been run
        for step, finished in finished_steps.iteritems():
            if step not in ['isA', 's2', 'isB', 's3']:
                self.assertTrue(
                    finished, "Step {} was not called by workflow".format(step))

    def test_return(self):
        class WcWithReturn(WorkChain):
            @classmethod
            def define(cls, spec):
                super(WcWithReturn, cls).define(spec)
                spec.outline(
                    cls.s1,
                    if_(cls.isA)(
                        return_
                    ),
                    cls.after
                )

            def s1(self):
                pass

            def isA(self):
                return True

            def after(self):
                raise RuntimeError("Shouldn't get here")

        work.launch.run(WcWithReturn)

    def test_tocontext_submit_workchain_no_daemon(self):
        class MainWorkChain(WorkChain):
            @classmethod
            def define(cls, spec):
                super(MainWorkChain, cls).define(spec)
                spec.outline(cls.run, cls.check)
                spec.outputs.dynamic = True

            def run(self):
                return ToContext(subwc=self.submit(SubWorkChain))

            def check(self):
                assert self.ctx.subwc.out.value == Int(5)

        class SubWorkChain(WorkChain):
            @classmethod
            def define(cls, spec):
                super(SubWorkChain, cls).define(spec)
                spec.outline(cls.run)

            def run(self):
                self.out("value", Int(5))

        work.launch.run(MainWorkChain)

    def test_tocontext_schedule_workchain(self):
        class MainWorkChain(WorkChain):
            @classmethod
            def define(cls, spec):
                super(MainWorkChain, cls).define(spec)
                spec.outline(cls.run, cls.check)
                spec.outputs.dynamic = True

            def run(self):
                return ToContext(subwc=self.submit(SubWorkChain))

            def check(self):
                assert self.ctx.subwc.out.value == Int(5)

        class SubWorkChain(WorkChain):
            @classmethod
            def define(cls, spec):
                super(SubWorkChain, cls).define(spec)
                spec.outline(cls.run)

            def run(self):
                self.out("value", Int(5))

        work.launch.run(MainWorkChain)

    # @unittest.skip('This is currently broken after merge')
    def test_if_block_persistence(self):
        """
        This test was created to capture issue #902
        """
        wc = IfTest()
        wc.execute(True)
        self.assertTrue(wc.ctx.s1)
        self.assertFalse(wc.ctx.s2)

        # Now bundle the thing
        bundle = plumpy.Bundle(wc)

        # Load from saved tate
        wc2 = bundle.unbundle()
        self.assertTrue(wc2.ctx.s1)
        self.assertFalse(wc2.ctx.s2)
        wc2.execute()
        self.assertTrue(wc2.ctx.s1)
        self.assertTrue(wc2.ctx.s2)

    def test_report_dbloghandler(self):
        """
        Test whether the WorkChain, through its Process, has a logger
        set for which the DbLogHandler has been attached. Because if this
        is not the case, the 'report' method will not actually hit the
        DbLogHandler and the message will not be stored in the database
        """

        class TestWorkChain(WorkChain):
            @classmethod
            def define(cls, spec):
                super(TestWorkChain, cls).define(spec)
                spec.outline(cls.run, cls.check)
                spec.outputs.dynamic = True

            def run(self):
                from aiida.orm.backend import construct
                self._backend = construct()
                self._backend.log.delete_many({})
                self.report("Testing the report function")
                return

            def check(self):
                logs = self._backend.log.find()
                assert len(logs) == 1

        work.launch.run(TestWorkChain)

    def test_to_context(self):
        val = Int(5)

        class SimpleWc(work.Process):
            def _run(self):
                self.out('_return', val)
                return self.outputs

        class Workchain(WorkChain):
            @classmethod
            def define(cls, spec):
                super(Workchain, cls).define(spec)
                spec.outline(cls.begin, cls.result)

            def begin(self):
                self.to_context(result_a=Outputs(self.submit(SimpleWc)))
                return ToContext(result_b=Outputs(self.submit(SimpleWc)))

            def result(self):
                assert self.ctx.result_a['_return'] == val
                assert self.ctx.result_b['_return'] == val
                return

        work.launch.run(Workchain)

    def test_persisting(self):
        persister = plumpy.test_utils.TestPersister()
        runner = work.new_runner(persister=persister)
        workchain = Wf(runner=runner)
        workchain.execute()

    def _run_with_checkpoints(self, wf_class, inputs=None):
        proc = wf_class(inputs=inputs)
        work.launch.run(proc)
        return wf_class.finished_steps


class TestWorkchainWithOldWorkflows(AiidaTestCase):
    def setUp(self):
        super(TestWorkchainWithOldWorkflows, self).setUp()
        self.assertEquals(len(ProcessStack.stack()), 0)
        self.runner = utils.create_test_runner()

    def tearDown(self):
        super(TestWorkchainWithOldWorkflows, self).tearDown()
        work.set_runner(None)
        self.runner.close()
        self.runner = None
        self.assertEquals(len(ProcessStack.stack()), 0)

    def test_call_old_wf(self):
        wf = WorkflowDemo()
        wf.start()
        while wf.is_running():
            execute_steps()

        class _TestWf(WorkChain):
            @classmethod
            def define(cls, spec):
                super(_TestWf, cls).define(spec)
                spec.outline(cls.begin, cls.check)

            def begin(self):
                return ToContext(wf=wf)

            def check(self):
                assert self.ctx.wf is not None

        work.launch.run(_TestWf)

    def test_old_wf_results(self):
        wf = WorkflowDemo()
        wf.start()
        while wf.is_running():
            execute_steps()

        class _TestWf(WorkChain):
            @classmethod
            def define(cls, spec):
                super(_TestWf, cls).define(spec)
                spec.outline(cls.begin, cls.check)

            def begin(self):
                return ToContext(res=Outputs(wf))

            def check(self):
                assert set(self.ctx.res) == set(wf.get_results())

        work.launch.run(_TestWf)


class TestWorkChainAbort(AiidaTestCase):
    """
    Test the functionality to abort a workchain
    """

    def setUp(self):
        super(TestWorkChainAbort, self).setUp()
        self.assertEquals(len(ProcessStack.stack()), 0)
        self.runner = utils.create_test_runner()

    def tearDown(self):
        super(TestWorkChainAbort, self).tearDown()
        work.set_runner(None)
        self.runner.close()
        self.runner = None
        self.assertEquals(len(ProcessStack.stack()), 0)

    class AbortableWorkChain(WorkChain):
        @classmethod
        def define(cls, spec):
            super(TestWorkChainAbort.AbortableWorkChain, cls).define(spec)
            spec.outline(
                cls.begin,
                cls.check
            )

        def begin(self):
            self.pause()

        def check(self):
            raise RuntimeError('should have been aborted by now')

    def test_simple_run(self):
        """
        Run the workchain which should hit the exception and therefore end
        up in the EXCEPTED state
        """
        process = TestWorkChainAbort.AbortableWorkChain()

        with self.assertRaises(RuntimeError):
            process.execute(True)
            process.execute()

        self.assertEquals(process.calc.is_finished_ok, False)
        self.assertEquals(process.calc.is_excepted, True)
        self.assertEquals(process.calc.is_killed, False)

    def test_simple_kill_through_process(self):
        """
        Run the workchain for one step and then kill it by calling kill
        on the workchain itself. This should have the workchain end up
        in the KILLED state.
        """
        process = TestWorkChainAbort.AbortableWorkChain()

        with self.assertRaises(plumpy.KilledError):
            process.execute(True)
            process.kill()
            process.execute()

        self.assertEquals(process.calc.is_finished_ok, False)
        self.assertEquals(process.calc.is_excepted, False)
        self.assertEquals(process.calc.is_killed, True)


class TestWorkChainAbortChildren(AiidaTestCase):
    """
    Test the functionality to abort a workchain and verify that children
    are also aborted appropriately
    """

    def setUp(self):
        super(TestWorkchainWithOldWorkflows, self).setUp()
        self.assertEquals(len(ProcessStack.stack()), 0)
        self.runner = utils.create_test_runner()

    def tearDown(self):
        super(TestWorkchainWithOldWorkflows, self).tearDown()
        work.set_runner(None)
        self.runner.close()
        self.runner = None
        self.assertEquals(len(ProcessStack.stack()), 0)

    class SubWorkChain(WorkChain):
        @classmethod
        def define(cls, spec):
            super(TestWorkChainAbortChildren.SubWorkChain, cls).define(spec)
            spec.outline(
                cls.begin,
                cls.check
            )

        def begin(self):
            pass

        def check(self):
            raise RuntimeError('should have been aborted by now')

    class MainWorkChain(WorkChain):
        @classmethod
        def define(cls, spec):
            super(TestWorkChainAbortChildren.MainWorkChain, cls).define(spec)
            spec.input('kill', default=Bool(False))
            spec.outline(
                cls.begin,
                cls.check
            )

        def begin(self):
            self.ctx.child = TestWorkChainAbortChildren.SubWorkChain()
            self.ctx.child.start()
            if self.inputs.kill:
                self.kill()

        def check(self):
            raise RuntimeError('should have been aborted by now')

        def on_kill(self, msg):
            super(TestWorkChainAbortChildren.MainWorkChain, self).on_kill(msg)
            if self.inputs.kill:
                assert self.ctx.child.calc.is_killed == True, 'Child was not killed'

    def setUp(self):
        super(TestWorkChainAbortChildren, self).setUp()
        self.assertEquals(len(ProcessStack.stack()), 0)
        self.runner = utils.create_test_runner()

    def tearDown(self):
        super(TestWorkChainAbortChildren, self).tearDown()
        work.set_runner(None)
        self.runner.close()
        self.runner = None
        self.assertEquals(len(ProcessStack.stack()), 0)

    def test_simple_run(self):
        """
        Run the workchain which should hit the exception and therefore end
        up in the EXCEPTED state
        """
        process = TestWorkChainAbortChildren.MainWorkChain()

        with self.assertRaises(RuntimeError):
            process.execute()

        self.assertEquals(process.calc.is_finished_ok, False)
        self.assertEquals(process.calc.is_excepted, True)
        self.assertEquals(process.calc.is_killed, False)

    @unittest.skip('This requires children kill support over RMQ #1060')
    def test_simple_kill_through_process(self):
        """
        Run the workchain for one step and then kill it. This should have the
        workchain and its children end up in the KILLED state.
        """
        process = TestWorkChainAbortChildren.MainWorkChain(inputs={'kill': Bool(True)})

        with self.assertRaises(plumpy.KilledError):
            process.execute()

        with self.assertRaises(plumpy.KilledError):
            process.ctx.child.execute()

        child = process.calc.get_outputs(link_type=LinkType.CALL)[0]
        self.assertEquals(child.is_finished_ok, False)
        self.assertEquals(child.is_excepted, False)
        self.assertEquals(child.is_killed, True)

        self.assertEquals(process.calc.is_finished_ok, False)
        self.assertEquals(process.calc.is_excepted, False)
        self.assertEquals(process.calc.is_killed, True)


class TestImmutableInputWorkchain(AiidaTestCase):
    """
    Test that inputs cannot be modified
    """

    def setUp(self):
        super(TestImmutableInputWorkchain, self).setUp()
        self.assertEquals(len(ProcessStack.stack()), 0)

    def tearDown(self):
        super(TestImmutableInputWorkchain, self).tearDown()
        self.assertEquals(len(ProcessStack.stack()), 0)

    def test_immutable_input(self):
        """
        Check that from within the WorkChain self.inputs returns an AttributesFrozendict which should be immutable
        """
        test_class = self

        class Wf(WorkChain):
            @classmethod
            def define(cls, spec):
                super(Wf, cls).define(spec)
                spec.input('a', valid_type=Int)
                spec.input('b', valid_type=Int)
                spec.outline(
                    cls.step_one,
                    cls.step_two,
                )

            def step_one(self):
                # Attempt to manipulate the inputs dictionary which since it is a AttributesFrozendict should raise
                with test_class.assertRaises(TypeError):
                    self.inputs['a'] = Int(3)
                with test_class.assertRaises(AttributeError):
                    self.inputs.pop('b')
                with test_class.assertRaises(TypeError):
                    self.inputs['c'] = Int(4)

            def step_two(self):
                # Verify that original inputs are still there with same value and no inputs were added
                test_class.assertIn('a', self.inputs)
                test_class.assertIn('b', self.inputs)
                test_class.assertNotIn('c', self.inputs)
                test_class.assertEquals(self.inputs['a'].value, 1)

        work.launch.run(Wf, a=Int(1), b=Int(2))

    def test_immutable_input_groups(self):
        """
        Check that namespaced inputs also return AttributeFrozendicts and are hence immutable
        """
        test_class = self

        class Wf(WorkChain):
            @classmethod
            def define(cls, spec):
                super(Wf, cls).define(spec)
                spec.input_namespace('subspace', dynamic=True)
                spec.outline(
                    cls.step_one,
                    cls.step_two,
                )

            def step_one(self):
                # Attempt to manipulate the namespaced inputs dictionary which should raise
                with test_class.assertRaises(TypeError):
                    self.inputs.subspace['one'] = Int(3)
                with test_class.assertRaises(AttributeError):
                    self.inputs.subspace.pop('two')
                with test_class.assertRaises(TypeError):
                    self.inputs.subspace['four'] = Int(4)

            def step_two(self):
                # Verify that original inputs are still there with same value and no inputs were added
                test_class.assertIn('one', self.inputs.subspace)
                test_class.assertIn('two', self.inputs.subspace)
                test_class.assertNotIn('four', self.inputs.subspace)
                test_class.assertEquals(self.inputs.subspace['one'].value, 1)

        x = Int(1)
        y = Int(2)
        work.launch.run(Wf, subspace={'one': Int(1), 'two': Int(2)})

<<<<<<< HEAD
class TestSerializeWorkChain(AiidaTestCase):
    """
    Test workchains with serialized input / output.
    """
    def setUp(self):
        super(TestSerializeWorkChain, self).setUp()
        self.assertEquals(len(ProcessStack.stack()), 0)

    def tearDown(self):
        super(TestSerializeWorkChain, self).tearDown()
        self.assertEquals(len(ProcessStack.stack()), 0)

    def test_serialize(self):
        """
        Test a simple serialization of a class to its identifier.
        """
        test_class = self

        class TestSerializeWorkChain(WorkChain):
            @classmethod
            def define(cls, spec):
                super(TestSerializeWorkChain, cls).define(spec)

                spec.input('test', serialize_fct=lambda x: Str(CLASS_LOADER.class_identifier(x)))
                spec.input('reference', valid_type=Str)

                spec.outline(cls.do_test)

            def do_test(self):
                assert isinstance(self.inputs.test, Str)
                assert self.inputs.test == self.inputs.reference

        work.launch.run(TestSerializeWorkChain, test=Str, reference=Str('aiida.orm.data.base.Str'))
=======
class GrandParentExposeWorkChain(work.WorkChain):
    @classmethod
    def define(cls, spec):
        super(GrandParentExposeWorkChain, cls).define(spec)

        spec.expose_inputs(ParentExposeWorkChain, namespace='sub.sub')
        spec.expose_outputs(ParentExposeWorkChain, namespace='sub.sub')

        spec.outline(cls.do_run, cls.finalize)

    def do_run(self):
        return ToContext(child=self.submit(
            ParentExposeWorkChain,
            **self.exposed_inputs(ParentExposeWorkChain, namespace='sub.sub')
        ))

    def finalize(self):
        self.out_many(
            self.exposed_outputs(
                self.ctx.child,
                ParentExposeWorkChain,
                namespace='sub.sub'
            )
        )

class ParentExposeWorkChain(work.WorkChain):
    @classmethod
    def define(cls, spec):
        super(ParentExposeWorkChain, cls).define(spec)

        spec.expose_inputs(ChildExposeWorkChain, include=['a'])
        spec.expose_inputs(
            ChildExposeWorkChain,
            exclude=['a'],
            namespace='sub_1',
        )
        spec.expose_inputs(
            ChildExposeWorkChain,
            include=['b'],
            namespace='sub_2',
        )
        spec.expose_inputs(
            ChildExposeWorkChain,
            include=['c'],
            namespace='sub_2.sub_3',
        )

        spec.expose_outputs(ChildExposeWorkChain, include=['a'])
        spec.expose_outputs(
            ChildExposeWorkChain,
            exclude=['a'],
            namespace='sub_1'
        )
        spec.expose_outputs(
            ChildExposeWorkChain,
            include=['b'],
            namespace='sub_2'
        )
        spec.expose_outputs(
            ChildExposeWorkChain,
            include=['c'],
            namespace='sub_2.sub_3'
        )

        spec.outline(
            cls.start_children,
            cls.finalize
        )

    def start_children(self):
        child_1 = self.submit(
            ChildExposeWorkChain,
            a=self.exposed_inputs(ChildExposeWorkChain)['a'],
            **self.exposed_inputs(ChildExposeWorkChain, namespace='sub_1', agglomerate=False)
        )
        child_2 = self.submit(
            ChildExposeWorkChain,
            **self.exposed_inputs(
                ChildExposeWorkChain,
                namespace='sub_2.sub_3',
            )
        )
        return ToContext(child_1=child_1, child_2=child_2)

    def finalize(self):
        exposed_1 = self.exposed_outputs(
            self.ctx.child_1,
            ChildExposeWorkChain,
            namespace='sub_1',
            agglomerate=False
        )
        self.out_many(exposed_1)
        exposed_2 = self.exposed_outputs(
            self.ctx.child_2,
            ChildExposeWorkChain,
            namespace='sub_2.sub_3'
        )
        self.out_many(exposed_2)

class ChildExposeWorkChain(work.WorkChain):
    @classmethod
    def define(cls, spec):
        super(ChildExposeWorkChain, cls).define(spec)

        spec.input('a', valid_type=Int)
        spec.input('b', valid_type=Float)
        spec.input('c', valid_type=Bool)

        spec.output('a', valid_type=Float)
        spec.output('b', valid_type=Float)
        spec.output('c', valid_type=Bool)

        spec.outline(cls.do_run)

    def do_run(self):
        self.out('a', self.inputs.a + self.inputs.b)
        self.out('b', self.inputs.b)
        self.out('c', self.inputs.c)

class TestWorkChainExpose(AiidaTestCase):
    """
    Test the expose inputs / outputs functionality
    """

    def setUp(self):
        super(TestWorkChainExpose, self).setUp()
        self.assertEquals(len(ProcessStack.stack()), 0)
        self.runner = utils.create_test_runner()

    def tearDown(self):
        super(TestWorkChainExpose, self).tearDown()
        work.set_runner(None)
        self.runner.close()
        self.runner = None
        self.assertEquals(len(ProcessStack.stack()), 0)

    def test_expose(self):
        res = work.launch.run(
            ParentExposeWorkChain,
            a=Int(1),
            sub_1={'b': Float(2.3), 'c': Bool(True)},
            sub_2={'b': Float(1.2), 'sub_3': {'c': Bool(False)}},
        )
        self.assertEquals(
            res,
            {
                'a': Float(2.2),
                'sub_1.b': Float(2.3), 'sub_1.c': Bool(True),
                'sub_2.b': Float(1.2), 'sub_2.sub_3.c': Bool(False)
            }
        )

    def test_nested_expose(self):
        res = work.launch.run(
            GrandParentExposeWorkChain,
            sub=dict(
                sub=dict(
                    a=Int(1),
                    sub_1={'b': Float(2.3), 'c': Bool(True)},
                    sub_2={'b': Float(1.2), 'sub_3': {'c': Bool(False)}},
                )
            )
        )
        self.assertEquals(
            res,
            {
                'sub.sub.a': Float(2.2),
                'sub.sub.sub_1.b': Float(2.3), 'sub.sub.sub_1.c': Bool(True),
                'sub.sub.sub_2.b': Float(1.2), 'sub.sub.sub_2.sub_3.c': Bool(False)
            }
        )
>>>>>>> ba575c58
<|MERGE_RESOLUTION|>--- conflicted
+++ resolved
@@ -774,7 +774,6 @@
         y = Int(2)
         work.launch.run(Wf, subspace={'one': Int(1), 'two': Int(2)})
 
-<<<<<<< HEAD
 class TestSerializeWorkChain(AiidaTestCase):
     """
     Test workchains with serialized input / output.
@@ -808,7 +807,8 @@
                 assert self.inputs.test == self.inputs.reference
 
         work.launch.run(TestSerializeWorkChain, test=Str, reference=Str('aiida.orm.data.base.Str'))
-=======
+
+
 class GrandParentExposeWorkChain(work.WorkChain):
     @classmethod
     def define(cls, spec):
@@ -979,5 +979,4 @@
                 'sub.sub.sub_1.b': Float(2.3), 'sub.sub.sub_1.c': Bool(True),
                 'sub.sub.sub_2.b': Float(1.2), 'sub.sub.sub_2.sub_3.c': Bool(False)
             }
-        )
->>>>>>> ba575c58
+        )