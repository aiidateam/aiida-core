name: nightly

on:
  schedule:
  - cron: 0 0 * * *        # Run every day at midnight
  pull_request:
    paths:
    - .github/workflows/nightly.yml
    - .github/workflows/setup.sh
    - .github/system_tests/test_daemon.py
    - .molecule/default/files/**
    - aiida/storage/psql_dos/migrations/**
    - tests/storage/psql_dos/migrations/**
  workflow_dispatch:

# https://docs.github.com/en/actions/using-jobs/using-concurrency
concurrency:
    # only cancel in-progress jobs or runs for the current workflow - matches against branch & tags
  group: ${{ github.workflow }}-${{ github.ref }}
  cancel-in-progress: true

env:
  FORCE_COLOR: 1

jobs:

  nightly-tests:

    if: github.repository == 'aiidateam/aiida-core'      # Prevent running the builds on forks as well
    runs-on: ubuntu-latest

    services:
      postgres:
        image: postgres:12
        env:
          POSTGRES_DB: test_aiida
          POSTGRES_PASSWORD: ''
          POSTGRES_HOST_AUTH_METHOD: trust
        options: >-
          --health-cmd pg_isready
          --health-interval 10s
          --health-timeout 5s
          --health-retries 5
        ports:
        - 5432:5432
      rabbitmq:
        image: rabbitmq:3.8.14-management
        ports:
        - 5672:5672
        - 15672:15672
      slurm:
        image: xenonmiddleware/slurm:17
        ports:
        - 5001:22

    steps:
    - uses: actions/checkout@v4
    - uses: eWaterCycle/setup-singularity@v7        # for containerized code test
      with:
        singularity-version: 3.8.7

    - name: Install system dependencies
      run: sudo apt update && sudo apt install postgresql

    - name: Install aiida-core
      id: install
      uses: ./.github/actions/install-aiida-core
      with:
        python-version: '3.11'

    - name: Setup environment
      run: .github/workflows/setup.sh

    - name: Run tests
      id: tests
      run: .github/workflows/tests_nightly.sh

    - name: Slack notification
      # Always run this step (otherwise it would be skipped if any of the previous steps fail) but only if the
      # `install` or `tests` steps failed, and the `SLACK_WEBHOOK` is available. The latter is not the case for
      # pull requests that come from forks. This is a limitation of secrets on GHA
      if: always() && (steps.install.outcome == 'failure' || steps.tests.outcome == 'failure') && env.SLACK_WEBHOOK != null
      uses: rtCamp/action-slack-notify@v2
      env:
        SLACK_WEBHOOK: ${{ secrets.SLACK_WEBHOOK }}
        SLACK_ICON: https://www.materialscloud.org/discover/images/0ba0a17d.aiida-logo-128.png
        SLACK_CHANNEL: dev-aiida-core
        SLACK_COLOR: b60205
        SLACK_TITLE: Nightly build of `aiida-core/main` failed
        SLACK_MESSAGE: The tests of the `nightly.yml` GHA worklow failed.


  # Run a subset of test suite to ensure compatibility with latest RabbitMQ releases
  rabbitmq-tests:

    runs-on: ubuntu-latest
    timeout-minutes: 10

    strategy:
      fail-fast: false
      matrix:
        # Currently supported RMQ versions per:
        # https://www.rabbitmq.com/docs/which-erlang#compatibility-matrix
        rabbitmq-version: ['3.11', '3.12', '3.13']

    services:
      rabbitmq:
        image: rabbitmq:${{ matrix.rabbitmq-version }}-management
        ports:
        - 5672:5672
        - 15672:15672

    steps:
    - uses: actions/checkout@v4

    - name: Install aiida-core
      id: install
      uses: ./.github/actions/install-aiida-core
      with:
        python-version: '3.11'

    - name: Setup SSH on localhost
      run: .github/workflows/setup_ssh.sh

    - name: Suppress RabbitMQ version warning
      run: verdi config set warnings.rabbitmq_version False

    - name: Run tests
      id: tests
      env:
        AIIDA_WARN_v3: 0
<<<<<<< HEAD
      run: pytest -s -m 'requires_rmq'
=======
      run: pytest -sv --db-backend sqlite -m 'requires_rmq' tests/
>>>>>>> a863d1e8

    - name: Slack notification
      # Always run this step (otherwise it would be skipped if any of the previous steps fail) but only if the
      # `install` or `tests` steps failed, and the `SLACK_WEBHOOK` is available. The latter is not the case for
      # pull requests that come from forks. This is a limitation of secrets on GHA
      if: always() && (steps.install.outcome == 'failure' || steps.tests.outcome == 'failure') && env.SLACK_WEBHOOK != null
      uses: rtCamp/action-slack-notify@v2
      env:
        SLACK_WEBHOOK: ${{ secrets.SLACK_WEBHOOK }}
        SLACK_ICON: https://www.materialscloud.org/discover/images/0ba0a17d.aiida-logo-128.png
        SLACK_CHANNEL: dev-aiida-core
        SLACK_COLOR: b60205
        SLACK_TITLE: RabbitMQ nightly tests of `aiida-core/main` failed
        SLACK_MESSAGE: The rabbitmq tests in the `nightly.yml` GHA worklow failed.<|MERGE_RESOLUTION|>--- conflicted
+++ resolved
@@ -129,11 +129,7 @@
       id: tests
       env:
         AIIDA_WARN_v3: 0
-<<<<<<< HEAD
-      run: pytest -s -m 'requires_rmq'
-=======
-      run: pytest -sv --db-backend sqlite -m 'requires_rmq' tests/
->>>>>>> a863d1e8
+      run: pytest -s --db-backend sqlite -m 'requires_rmq' tests/
 
     - name: Slack notification
       # Always run this step (otherwise it would be skipped if any of the previous steps fail) but only if the
