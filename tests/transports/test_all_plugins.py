###########################################################################
# Copyright (c), The AiiDA team. All rights reserved.                     #
# This file is part of the AiiDA code.                                    #
#                                                                         #
# The code is hosted on GitHub at https://github.com/aiidateam/aiida-core #
# For further information on the license, see the LICENSE.txt file        #
# For further information please visit http://www.aiida.net               #
###########################################################################
"""This module contains a set of tests that every transport plugin should be able to
pass.
Plugin specific tests will be written in the corresponding test file.
"""

import io
import shutil
import signal
import tempfile
import time
import uuid
from pathlib import Path

import psutil
import pytest
from aiida.plugins import SchedulerFactory, TransportFactory, entry_point
from aiida.transports import Transport

# TODO : test for copy with pattern
# TODO : test for copy with/without patterns, overwriting folder
# TODO : test for exotic cases of copy with source = destination
# TODO : silly cases of copy/put/get from self to self


@pytest.fixture(scope='function')
def tmp_path_remote(tmp_path_factory):
    """Mock the remote tmp path using tmp_path_factory to create folder start with prefix 'remote'"""
    return tmp_path_factory.mktemp('remote')


@pytest.fixture(scope='function')
def tmp_path_local(tmp_path_factory):
    """Mock the local tmp path using tmp_path_factory to create folder start with prefix 'local'"""
    return tmp_path_factory.mktemp('local')


@pytest.fixture(scope='function', params=entry_point.get_entry_point_names('aiida.transports'))
def custom_transport(request, tmp_path_factory, monkeypatch) -> Transport:
    """Fixture that parametrizes over all the registered implementations of the ``CommonRelaxWorkChain``."""
    plugin = TransportFactory(request.param)

    if request.param == 'core.ssh':
        kwargs = {'machine': 'localhost', 'timeout': 30, 'load_system_host_keys': True, 'key_policy': 'AutoAddPolicy'}
    elif request.param == 'core.ssh_auto':
        kwargs = {'machine': 'localhost'}
<<<<<<< HEAD
=======
        # The transport config is store in a independent temporary path per test to not mix up
        # with the files under operating.
>>>>>>> 197c666d
        filepath_config = tmp_path_factory.mktemp('transport') / 'config'
        monkeypatch.setattr(plugin, 'FILEPATH_CONFIG', filepath_config)

        filepath_config.write_text('Host localhost')
    else:
        kwargs = {}

    return plugin(**kwargs)


def test_is_open(custom_transport):
    """Test that the is_open property works."""
    assert not custom_transport.is_open

    with custom_transport:
        assert custom_transport.is_open

    assert not custom_transport.is_open


<<<<<<< HEAD
def test_deprecated_chdir_getcwd(custom_transport):
=======
def test_chdir_and_getcwd_deprecated(custom_transport, tmp_path_remote):
>>>>>>> 197c666d
    """Test to be deprecated ``chdir``/``getcwd`` methods still work."""
    with custom_transport as transport:
        location = str(tmp_path_remote)
        transport.chdir(location)

        assert location == transport.getcwd()


<<<<<<< HEAD
def test_makedirs(custom_transport, tmp_path):
    """Verify the functioning of makedirs command"""
    with custom_transport as transport:
        # define folder structure
        dir_tree = str(tmp_path / '1' / '2')
        # I create the tree
        transport.makedirs(dir_tree)
        # verify the existence
        assert transport.isdir(str(tmp_path / '1'))
=======
def test_chdir_to_empty_string_deprecated(custom_transport, tmp_path_remote):
    """I check that if I pass an empty string to chdir, the cwd does
    not change (this is a paramiko default behavior), but getcwd()
    is still correctly defined.
    """
    with custom_transport as transport:
        new_dir = str(tmp_path_remote)
        transport.chdir(new_dir)
        transport.chdir('')
        assert new_dir == transport.getcwd()


def test_makedirs(custom_transport, tmp_path_remote):
    """Verify the functioning of makedirs command"""
    with custom_transport as transport:
        # define folder structure
        dir_tree = str(tmp_path_remote / '1' / '2')
        # I create the tree
        transport.makedirs(dir_tree)
        # verify the existence
        assert transport.isdir(str(tmp_path_remote / '1'))
>>>>>>> 197c666d
        assert dir_tree

        # try to recreate the same folder
        with pytest.raises(OSError):
            transport.makedirs(dir_tree)

        # recreate but with ignore flag
        transport.makedirs(dir_tree, True)

<<<<<<< HEAD
        transport.rmdir(dir_tree)
        transport.rmdir(str(tmp_path / '1'))
=======
>>>>>>> 197c666d

def test_rmtree(custom_transport, tmp_path_remote):
    """Verify the functioning of rmtree command"""
    with custom_transport as transport:
        # define folder structure
        dir_tree = str(tmp_path_remote / '1' / '2')
        # I create the tree
        transport.makedirs(dir_tree)
        # remove it
        transport.rmtree(str(tmp_path_remote / '1'))
        # verify the removal
        assert not transport.isdir(str(tmp_path_remote / '1'))

        # also tests that it works with a single file
        # create file
        local_file_name = 'file.txt'
        text = 'Viva Verdi\n'
        single_file_path = str(tmp_path_remote / local_file_name)
        with open(single_file_path, 'w', encoding='utf8') as fhandle:
            fhandle.write(text)
        # remove it
        transport.rmtree(single_file_path)
        # verify the removal
        assert not transport.isfile(single_file_path)


def test_listdir(custom_transport, tmp_path_remote):
    """Create directories, verify listdir, delete a folder with subfolders"""
    with custom_transport as transport:
        list_of_dir = ['1', '-f a&', 'as', 'a2', 'a4f']
        list_of_files = ['a', 'b']
        for this_dir in list_of_dir:
            transport.mkdir(str(tmp_path_remote / this_dir))

        for fname in list_of_files:
            with tempfile.NamedTemporaryFile() as tmpf:
                # Just put an empty file there at the right file name
                transport.putfile(tmpf.name, str(tmp_path_remote / fname))

        list_found = transport.listdir(str(tmp_path_remote))

        assert sorted(list_found) == sorted(list_of_dir + list_of_files)

        assert sorted(transport.listdir(str(tmp_path_remote), 'a*')), sorted(['as', 'a2', 'a4f'])
        assert sorted(transport.listdir(str(tmp_path_remote), 'a?')), sorted(['as', 'a2'])
        assert sorted(transport.listdir(str(tmp_path_remote), 'a[2-4]*')), sorted(['a2', 'a4f'])


def test_listdir_withattributes(custom_transport, tmp_path_remote):
    """Create directories, verify listdir_withattributes, delete a folder with subfolders"""

    def simplify_attributes(data):
        """Take data from listdir_withattributes and return a dictionary
        {fname: isdir}

        :param data: the output of listdir_withattributes
        :return: dictionary: the key is a filename, the value is True if it's a directory, False otherwise
        """
        return {_['name']: _['isdir'] for _ in data}

    with custom_transport as transport:
        list_of_dir = ['1', '-f a&', 'as', 'a2', 'a4f']
        list_of_files = ['a', 'b']
        for this_dir in list_of_dir:
            transport.mkdir(str(tmp_path_remote / this_dir))

        for fname in list_of_files:
            with tempfile.NamedTemporaryFile() as tmpf:
                # Just put an empty file there at the right file name
                transport.putfile(tmpf.name, str(tmp_path_remote / fname))

        comparison_list = {k: True for k in list_of_dir}
        for k in list_of_files:
            comparison_list[k] = False

        assert simplify_attributes(transport.listdir_withattributes(str(tmp_path_remote))), comparison_list
        assert simplify_attributes(transport.listdir_withattributes(str(tmp_path_remote), 'a*')), {
            'as': True,
            'a2': True,
            'a4f': True,
            'a': False,
        }
        assert simplify_attributes(transport.listdir_withattributes(str(tmp_path_remote), 'a?')), {
            'as': True,
            'a2': True,
        }
        assert simplify_attributes(transport.listdir_withattributes(str(tmp_path_remote), 'a[2-4]*')), {
            'a2': True,
            'a4f': True,
        }


def test_dir_creation_deletion(custom_transport, tmp_path_remote):
    """Test creating and deleting directories."""
    with custom_transport as transport:
        new_dir = str(tmp_path_remote / 'new')
        transport.mkdir(new_dir)

        with pytest.raises(OSError):
            # I create twice the same directory
            transport.mkdir(new_dir)

        transport.isdir(new_dir)
        assert not transport.isfile(new_dir)


def test_dir_copy(custom_transport, tmp_path_remote):
    """Verify if in the copy of a directory also the protection bits
    are carried over
    """
    with custom_transport as transport:
        # Create a src dir
        src_dir = str(tmp_path_remote / 'copy_src')
        transport.mkdir(src_dir)

        dst_dir = str(tmp_path_remote / 'copy_dst')
        transport.copy(src_dir, dst_dir)

        with pytest.raises(ValueError):
            transport.copy(src_dir, '')

        with pytest.raises(ValueError):
            transport.copy('', dst_dir)


def test_dir_permissions_creation_modification(custom_transport, tmp_path_remote):
    """Verify if chmod raises OSError when trying to change bits on a
    non-existing folder
    """
    with custom_transport as transport:
        directory = str(tmp_path_remote / 'test')

        transport.makedirs(directory)

        # change permissions
        transport.chmod(directory, 0o777)

        # test if the security bits have changed
        assert transport.get_mode(directory) == 0o777

        # change permissions
        transport.chmod(directory, 0o511)

        # test if the security bits have changed
        assert transport.get_mode(directory) == 0o511

        # TODO : bug in paramiko. When changing the directory to very low \
        # I cannot set it back to higher permissions

        # TODO: probably here we should then check for
        # the new directory modes. To see if we want a higher
        # level function to ask for the mode, or we just
        # use get_attribute

        # change permissions of an empty string, non existing folder.
        fake_dir = ''
        with pytest.raises(OSError):
            transport.chmod(fake_dir, 0o777)

        fake_dir = 'pippo'
        with pytest.raises(OSError):
            # chmod to a non existing folder
            transport.chmod(str(tmp_path_remote / fake_dir), 0o777)


def test_dir_reading_permissions(custom_transport, tmp_path_remote):
    """Try to enter a directory with no read permissions.
    Verify that the cwd has not changed after failed try.
    """
    with custom_transport as transport:
        directory = str(tmp_path_remote / 'test')

        # create directory with non default permissions
        transport.mkdir(directory)

        # change permissions to low ones
        transport.chmod(directory, 0)

        # test if the security bits have changed
        assert transport.get_mode(directory) == 0

        old_cwd = transport.getcwd()

        with pytest.raises(OSError):
            transport.chdir(directory)

        new_cwd = transport.getcwd()

        assert old_cwd == new_cwd


def test_isfile_isdir_to_empty_string(custom_transport):
    """I check that isdir or isfile return False when executed on an
    empty string
    """
    with custom_transport as transport:
        assert not transport.isdir('')
        assert not transport.isfile('')


def test_isfile_isdir_to_non_existing_string(custom_transport, tmp_path_remote):
    """I check that isdir or isfile return False when executed on an
    empty string
    """
    with custom_transport as transport:
        fake_folder = str(tmp_path_remote / 'pippo')
        assert not transport.isfile(fake_folder)
        assert not transport.isdir(fake_folder)
        with pytest.raises(OSError):
            transport.chdir(fake_folder)


def test_put_and_get(custom_transport, tmp_path_remote, tmp_path_local):
    """Test putting and getting files."""
    directory = 'tmp_try'

    with custom_transport as transport:
        (tmp_path_local / directory).mkdir()
        transport.mkdir(str(tmp_path_remote / directory))

        local_file_name = 'file.txt'
        retrieved_file_name = 'file_retrieved.txt'

        remote_file_name = 'file_remote.txt'

        # here use full path in src and dst
        local_file_abs_path = str(tmp_path_local / directory / local_file_name)
        retrieved_file_abs_path = str(tmp_path_local / directory / retrieved_file_name)
        remote_file_abs_path = str(tmp_path_remote / directory / remote_file_name)

        text = 'Viva Verdi\n'
        with open(local_file_abs_path, 'w', encoding='utf8') as fhandle:
            fhandle.write(text)

        transport.put(local_file_abs_path, remote_file_abs_path)
        transport.get(remote_file_abs_path, retrieved_file_abs_path)

        list_of_files = transport.listdir(str(tmp_path_remote / directory))
        # it is False because local_file_name has the full path,
        # while list_of_files has not
        assert local_file_name not in list_of_files
        assert remote_file_name in list_of_files
        assert retrieved_file_name not in list_of_files


def test_putfile_and_getfile(custom_transport, tmp_path_remote, tmp_path_local):
    """Test putting and getting files."""
    local_dir = tmp_path_local
    remote_dir = tmp_path_remote

    directory = 'tmp_try'

    with custom_transport as transport:
        (local_dir / directory).mkdir()
        transport.mkdir(str(remote_dir / directory))

        local_file_name = 'file.txt'
        retrieved_file_name = 'file_retrieved.txt'

        remote_file_name = 'file_remote.txt'

        # here use full path in src and dst
        local_file_abs_path = str(local_dir / directory / local_file_name)
        retrieved_file_abs_path = str(local_dir / directory / retrieved_file_name)
        remote_file_abs_path = str(remote_dir / directory / remote_file_name)

        text = 'Viva Verdi\n'
        with open(local_file_abs_path, 'w', encoding='utf8') as fhandle:
            fhandle.write(text)

        transport.putfile(local_file_abs_path, remote_file_abs_path)
        transport.getfile(remote_file_abs_path, retrieved_file_abs_path)

        list_of_files = transport.listdir(str(remote_dir / directory))
        # it is False because local_file_name has the full path,
        # while list_of_files has not
        assert local_file_name not in list_of_files
        assert remote_file_name in list_of_files
        assert retrieved_file_name not in list_of_files


def test_put_get_abs_path_file(custom_transport, tmp_path_remote, tmp_path_local):
    """Test of exception for non existing files and abs path"""
    local_dir = tmp_path_local
    remote_dir = tmp_path_remote

    directory = 'tmp_try'

    with custom_transport as transport:
        (local_dir / directory).mkdir()
        transport.mkdir(str(remote_dir / directory))

        local_file_name = 'file.txt'
        retrieved_file_name = 'file_retrieved.txt'

        remote_file_name = 'file_remote.txt'
        local_file_rel_path = local_file_name
        remote_file_rel_path = remote_file_name

        retrieved_file_abs_path = str(local_dir / directory / retrieved_file_name)
        remote_file_abs_path = str(remote_dir / directory / remote_file_name)

        # partial_file_name is not an abs path
        with pytest.raises(ValueError):
            transport.put(local_file_rel_path, remote_file_abs_path)
        with pytest.raises(ValueError):
            transport.putfile(local_file_rel_path, remote_file_abs_path)

        # retrieved_file_name does not exist
        with pytest.raises(OSError):
            transport.put(retrieved_file_abs_path, remote_file_abs_path)
        with pytest.raises(OSError):
            transport.putfile(retrieved_file_abs_path, remote_file_abs_path)

        # remote_file_name does not exist
        with pytest.raises(OSError):
            transport.get(remote_file_abs_path, retrieved_file_abs_path)
        with pytest.raises(OSError):
            transport.getfile(remote_file_abs_path, retrieved_file_abs_path)

        # remote filename is not an abs path
        with pytest.raises(ValueError):
            transport.get(remote_file_rel_path, 'delete_me.txt')
        with pytest.raises(ValueError):
            transport.getfile(remote_file_rel_path, 'delete_me.txt')


def test_put_get_empty_string_file(custom_transport, tmp_path_remote, tmp_path_local):
    """Test of exception put/get of empty strings"""
    local_dir = tmp_path_local
    remote_dir = tmp_path_remote

    directory = 'tmp_try'

    with custom_transport as transport:
        (local_dir / directory).mkdir()
        transport.mkdir(str(remote_dir / directory))

        local_file_name = 'file.txt'
        retrieved_file_name = 'file_retrieved.txt'

        remote_file_name = 'file_remote.txt'

        # here use full path in src and dst
        local_file_abs_path = str(local_dir / directory / local_file_name)
        retrieved_file_abs_path = str(local_dir / directory / retrieved_file_name)
        remote_file_abs_path = str(remote_dir / directory / remote_file_name)

        text = 'Viva Verdi\n'
        with open(local_file_abs_path, 'w', encoding='utf8') as fhandle:
            fhandle.write(text)

        # localpath is an empty string
        # ValueError because it is not an abs path
        with pytest.raises(ValueError):
            transport.put('', remote_file_abs_path)
        with pytest.raises(ValueError):
            transport.putfile('', remote_file_abs_path)

        # remote path is an empty string
        with pytest.raises(OSError):
            transport.put(local_file_abs_path, '')
        with pytest.raises(OSError):
            transport.putfile(local_file_abs_path, '')

        transport.put(local_file_abs_path, remote_file_abs_path)
        # overwrite the remote_file_name
        transport.putfile(local_file_abs_path, remote_file_abs_path)

        # remote path is an empty string
        with pytest.raises(OSError):
            transport.get('', retrieved_file_abs_path)
        with pytest.raises(OSError):
            transport.getfile('', retrieved_file_abs_path)

        # local path is an empty string
        # ValueError because it is not an abs path
        with pytest.raises(ValueError):
            transport.get(remote_file_abs_path, '')
        with pytest.raises(ValueError):
            transport.getfile(remote_file_abs_path, '')

        # TODO : get doesn't retrieve empty files.
        # Is it what we want?
        transport.get(remote_file_abs_path, retrieved_file_abs_path)
        assert Path(retrieved_file_abs_path).exists()
        t1 = Path(retrieved_file_abs_path).stat().st_mtime_ns

        # overwrite retrieved_file_name in 0.01 s
        time.sleep(0.01)
        transport.getfile(remote_file_abs_path, retrieved_file_abs_path)
        assert Path(retrieved_file_abs_path).exists()
        t2 = Path(retrieved_file_abs_path).stat().st_mtime_ns

        # Check st_mtime_ns to sure it is override
        assert t2 > t1


def test_put_and_get_tree(custom_transport, tmp_path_remote, tmp_path_local):
    """Test putting and getting files."""
    local_dir = tmp_path_local
    remote_dir = tmp_path_remote

    directory = 'tmp_try'

    with custom_transport as transport:
        local_subfolder: Path = local_dir / directory / 'tmp1'
        remote_subfolder: Path = remote_dir / 'tmp2'
        retrieved_subfolder: Path = local_dir / directory / 'tmp3'

        local_subfolder.mkdir(parents=True)

        local_file = local_subfolder / 'file.txt'

        text = 'Viva Verdi\n'
        with open(local_file, 'w', encoding='utf8') as fhandle:
            fhandle.write(text)

        # here use full path in src and dst
        transport.puttree(str(local_subfolder), str(remote_subfolder))
        transport.gettree(str(remote_subfolder), str(retrieved_subfolder))

        list_of_dirs = [p.name for p in (local_dir / directory).iterdir()]

        assert local_subfolder not in list_of_dirs
        assert remote_subfolder not in list_of_dirs
        assert retrieved_subfolder not in list_of_dirs
        assert 'tmp1' in list_of_dirs
        assert 'tmp3' in list_of_dirs

        list_pushed_file = transport.listdir(str(remote_subfolder))
        list_retrieved_file = [p.name for p in retrieved_subfolder.iterdir()]
        assert 'file.txt' in list_pushed_file
        assert 'file.txt' in list_retrieved_file


@pytest.mark.parametrize(
    'local_hierarchy, target_hierarchy, src_dest, expected_hierarchy',
    (
        ({'file.txt': 'Viva verdi'}, {}, ('.', '.'), {'file.txt': 'Viva verdi'}),
        (
            {'local': {'file.txt': 'New verdi'}},
            {'local': {'file.txt': 'Old verdi'}},
            ('local', '.'),
            {'local': {'file.txt': 'New verdi'}},
        ),
        (
            {'local': {'file.txt': 'Viva verdi'}},
            {'local': {'file.txt': 'Viva verdi'}},
            ('local', 'local'),
            {'local': {'file.txt': 'Viva verdi', 'local': {'file.txt': 'Viva verdi'}}},
        ),
    ),
)
def test_put_and_get_overwrite(
    custom_transport,
    tmp_path,
    create_file_hierarchy,
    serialize_file_hierarchy,
    local_hierarchy,
    target_hierarchy,
    src_dest,
    expected_hierarchy,
):
    """Test putting and getting files with overwrites.

    The parametrized inputs are:

    - local_hierarchy: the hierarchy of files to be created in the "local" folder
    - target_hierarchy: the hierarchy of files to be created in the "remote" folder for testing `puttree`, and the
      "retrieved" folder for testing `gettree`.
    - src_dest: a tuple with the source and destination of the files to put/get
    - expected_hierarchy: the expected hierarchy of files in the "remote" and "retrieved" folder after the overwrite
    """

    local_folder = tmp_path / 'local'
    remote_folder = tmp_path / 'remote'
    retrieved_folder = tmp_path / 'retrieved'

    create_file_hierarchy(local_hierarchy, local_folder)
    create_file_hierarchy(target_hierarchy, remote_folder)
    create_file_hierarchy(target_hierarchy, retrieved_folder)

    source, destination = src_dest

    with custom_transport as transport:
        transport.puttree((local_folder / source).as_posix(), (remote_folder / destination).as_posix())
        transport.gettree((local_folder / source).as_posix(), (retrieved_folder / destination).as_posix())

        assert serialize_file_hierarchy(remote_folder, read_bytes=False) == expected_hierarchy
        assert serialize_file_hierarchy(retrieved_folder, read_bytes=False) == expected_hierarchy

        # Attempting to exectute the put/get operations with `overwrite=False` should raise an OSError
        with pytest.raises(OSError):
            transport.put((tmp_path / source).as_posix(), (remote_folder / destination).as_posix(), overwrite=False)
        with pytest.raises(OSError):
            transport.get(
                (remote_folder / source).as_posix(), (retrieved_folder / destination).as_posix(), overwrite=False
            )
        with pytest.raises(OSError):
            transport.puttree((tmp_path / source).as_posix(), (remote_folder / destination).as_posix(), overwrite=False)
        with pytest.raises(OSError):
            transport.gettree(
                (remote_folder / source).as_posix(), (retrieved_folder / destination).as_posix(), overwrite=False
            )


def test_copy(custom_transport, tmp_path_remote):
    """Test copying from a remote src to remote dst"""
    remote_dir = tmp_path_remote

    directory = 'tmp_try'

    with custom_transport as transport:
        workdir = remote_dir / directory

        transport.mkdir(str(workdir))

        base_dir = workdir / 'origin'
        base_dir.mkdir()

        # first create three files
        file_1 = base_dir / 'a.txt'
        file_2 = base_dir / 'b.tmp'
        file_3 = base_dir / 'c.txt'
        text = 'Viva Verdi\n'
        for filename in [file_1, file_2, file_3]:
            with open(filename, 'w', encoding='utf8') as fhandle:
                fhandle.write(text)

        # first test the copy. Copy of two files matching patterns, into a folder
        transport.copy(str(base_dir / '*.txt'), str(workdir))
        assert set(['a.txt', 'c.txt', 'origin']) == set(transport.listdir(str(workdir)))
        transport.remove(str(workdir / 'a.txt'))
        transport.remove(str(workdir / 'c.txt'))

        # second test copy. Copy of two folders
        transport.copy(str(base_dir), str(workdir / 'prova'))
        assert set(['prova', 'origin']) == set(transport.listdir(str(workdir)))
        assert set(['a.txt', 'b.tmp', 'c.txt']) == set(transport.listdir(str(workdir / 'prova')))
        transport.rmtree(str(workdir / 'prova'))

        # third test copy. Can copy one file into a new file
        transport.copy(str(base_dir / '*.tmp'), str(workdir / 'prova'))
        assert transport.isfile(str(workdir / 'prova'))
        transport.remove(str(workdir / 'prova'))

        # fourth test copy: can't copy more than one file on the same file,
        # i.e., the destination should be a folder
        with pytest.raises(OSError):
            transport.copy(str(base_dir / '*.txt'), str(workdir / 'prova'))

        # fifth test, copying one file into a folder
        transport.mkdir(str(workdir / 'prova'))
        transport.copy(str(base_dir / 'a.txt'), str(workdir / 'prova'))
        assert set(transport.listdir(str(workdir / 'prova'))) == set(['a.txt'])
        transport.rmtree(str(workdir / 'prova'))

        # sixth test, copying one file into a file
        transport.copy(str(base_dir / 'a.txt'), str(workdir / 'prova'))
        assert transport.isfile(str(workdir / 'prova'))
        transport.remove(str(workdir / 'prova'))
        # copy of folder into an existing folder
        # NOTE: the command cp has a different behavior on Mac vs Ubuntu
        # tests performed locally on a Mac may result in a failure.
        transport.mkdir(str(workdir / 'prova'))
        transport.copy(str(base_dir), str(workdir / 'prova'))
        assert set(['origin']) == set(transport.listdir(str(workdir / 'prova')))
        assert set(['a.txt', 'b.tmp', 'c.txt']) == set(transport.listdir(str(workdir / 'prova' / 'origin')))
        transport.rmtree(str(workdir / 'prova'))
        # exit
        transport.rmtree(str(workdir))


def test_put(custom_transport, tmp_path_remote, tmp_path_local):
    """Test putting files.
    Those are similar tests of copy, just with the put function which copy from mocked local to mocked remote
    and therefore the local path must be absolute
    """
    local_dir = tmp_path_local
    remote_dir = tmp_path_remote
    directory = 'tmp_try'

    with custom_transport as transport:
        local_workdir = local_dir / directory
        remote_workdir = remote_dir / directory

        transport.mkdir(str(remote_workdir))

        local_base_dir: Path = local_workdir / 'origin'
        local_base_dir.mkdir(parents=True)

        # first test put: I create three files in local
        file_1 = local_base_dir / 'a.txt'
        file_2 = local_base_dir / 'b.tmp'
        file_3 = local_base_dir / 'c.txt'
        text = 'Viva Verdi\n'
        for filename in [file_1, file_2, file_3]:
            with open(filename, 'w', encoding='utf8') as fhandle:
                fhandle.write(text)

        # first test the put. Copy of two files matching patterns, into a folder
        transport.put(str(local_base_dir / '*.txt'), str(remote_workdir))
        assert set(['a.txt', 'c.txt']) == set(transport.listdir(str(remote_workdir)))
        transport.remove(str(remote_workdir / 'a.txt'))
        transport.remove(str(remote_workdir / 'c.txt'))

        # second test put. Put of two folders
        transport.put(str(local_base_dir), str(remote_workdir / 'prova'))
        assert set(['prova']) == set(transport.listdir(str(remote_workdir)))
        assert set(['a.txt', 'b.tmp', 'c.txt']) == set(transport.listdir(str(remote_workdir / 'prova')))
        transport.rmtree(str(remote_workdir / 'prova'))

        # third test put. Can copy one file into a new file
        transport.put(str(local_base_dir / '*.tmp'), str(remote_workdir / 'prova'))
        assert transport.isfile(str(remote_workdir / 'prova'))
        transport.remove(str(remote_workdir / 'prova'))

        # fourth test put: can't copy more than one file to the same file,
        # i.e., the destination should be a folder
        with pytest.raises(OSError):
            transport.put(str(local_base_dir / '*.txt'), str(remote_workdir / 'prova'))

        # can't copy folder to an exist file
        with open(remote_workdir / 'existing.txt', 'w', encoding='utf8') as fhandle:
            fhandle.write(text)
        with pytest.raises(OSError):
            transport.put(str(local_base_dir), str(remote_workdir / 'existing.txt'))
        transport.remove(str(remote_workdir / 'existing.txt'))

        # fifth test, copying one file into a folder
        transport.mkdir(str(remote_workdir / 'prova'))
        transport.put(str(local_base_dir / 'a.txt'), str(remote_workdir / 'prova'))
        assert set(transport.listdir(str(remote_workdir / 'prova'))) == set(['a.txt'])
        transport.rmtree(str(remote_workdir / 'prova'))

        # sixth test, copying one file into a file
        transport.put(str(local_base_dir / 'a.txt'), str(remote_workdir / 'prova'))
        assert transport.isfile(str(remote_workdir / 'prova'))
        transport.remove(str(remote_workdir / 'prova'))

        # put of folder into an existing folder
        # NOTE: the command cp has a different behavior on Mac vs Ubuntu
        # tests performed locally on a Mac may result in a failure.
        transport.mkdir(str(remote_workdir / 'prova'))
        transport.put(str(local_base_dir), str(remote_workdir / 'prova'))
        assert set(['origin']) == set(transport.listdir(str(remote_workdir / 'prova')))
        assert set(['a.txt', 'b.tmp', 'c.txt']) == set(transport.listdir(str(remote_workdir / 'prova' / 'origin')))
        transport.rmtree(str(remote_workdir / 'prova'))
        # exit
        transport.rmtree(str(remote_workdir))


def test_get(custom_transport, tmp_path_remote, tmp_path_local):
    """Test getting files."""
    local_dir = tmp_path_local
    remote_dir = tmp_path_remote
    directory = 'tmp_try'

    with custom_transport as transport:
        local_workdir: Path = local_dir / directory
        remote_workdir: Path = remote_dir / directory

        local_workdir.mkdir()

        remote_base_dir: Path = remote_workdir / 'origin'
        remote_base_dir.mkdir(parents=True)

        # first test put: I create three files in remote
        file_1 = remote_base_dir / 'a.txt'
        file_2 = remote_base_dir / 'b.tmp'
        file_3 = remote_base_dir / 'c.txt'
        text = 'Viva Verdi\n'
        for filename in [file_1, file_2, file_3]:
            with open(filename, 'w', encoding='utf8') as fhandle:
                fhandle.write(text)

        # first test get. Get two files matching patterns, from mocked remote folder into a local folder
        transport.get(str(remote_base_dir / '*.txt'), str(local_workdir))
        assert set(['a.txt', 'c.txt']) == set([p.name for p in (local_workdir).iterdir()])
        (local_workdir / 'a.txt').unlink()
        (local_workdir / 'c.txt').unlink()

        # second. Copy of folder into a non existing folder
        transport.get(str(remote_base_dir), str(local_workdir / 'prova'))
        assert set(['prova']) == set([p.name for p in local_workdir.iterdir()])
        assert set(['a.txt', 'b.tmp', 'c.txt']) == set([p.name for p in (local_workdir / 'prova').iterdir()])
        shutil.rmtree(local_workdir / 'prova')

        # third. copy of folder into an existing folder
        (local_workdir / 'prova').mkdir()
        transport.get(str(remote_base_dir), str(local_workdir / 'prova'))
        assert set(['prova']) == set([p.name for p in local_workdir.iterdir()])
        assert set(['origin']) == set([p.name for p in (local_workdir / 'prova').iterdir()])
        assert set(['a.txt', 'b.tmp', 'c.txt']) == set([p.name for p in (local_workdir / 'prova' / 'origin').iterdir()])
        shutil.rmtree(local_workdir / 'prova')

        # test get one file into a new file prova
        transport.get(str(remote_base_dir / '*.tmp'), str(local_workdir / 'prova'))
        assert set(['prova']) == set([p.name for p in local_workdir.iterdir()])
        assert (local_workdir / 'prova').is_file()
        (local_workdir / 'prova').unlink()

        # fourth test copy: can't copy more than one file on the same file,
        # i.e., the destination should be a folder
        with pytest.raises(OSError):
            transport.get(str(remote_base_dir / '*.txt'), str(local_workdir / 'prova'))
        # copy of folder into file
        with open(local_workdir / 'existing.txt', 'w', encoding='utf8') as fhandle:
            fhandle.write(text)
        with pytest.raises(OSError):
            transport.get(str(remote_base_dir), str(local_workdir / 'existing.txt'))
        (local_workdir / 'existing.txt').unlink()

        # fifth test, copying one file into a folder
        (local_workdir / 'prova').mkdir()
        transport.get(str(remote_base_dir / 'a.txt'), str(local_workdir / 'prova'))
        assert set(['a.txt']) == set([p.name for p in (local_workdir / 'prova').iterdir()])
        shutil.rmtree(local_workdir / 'prova')

        # sixth test, copying one file into a file
        transport.get(str(remote_base_dir / 'a.txt'), str(local_workdir / 'prova'))
        assert (local_workdir / 'prova').is_file()
        (local_workdir / 'prova').unlink()


def test_put_get_abs_path_tree(custom_transport, tmp_path_remote, tmp_path_local):
    """Test of exception for non existing files and abs path"""
    local_dir = tmp_path_local
    remote_dir = tmp_path_remote
    directory = 'tmp_try'

    with custom_transport as transport:
        local_subfolder = str(local_dir / directory / 'tmp1')
        remote_subfolder = str(remote_dir / 'tmp2')
        retrieved_subfolder = str(local_dir / directory / 'tmp3')

        (local_dir / directory / local_subfolder).mkdir(parents=True)

        local_file_name = Path(local_subfolder) / 'file.txt'

        text = 'Viva Verdi\n'
        with open(local_file_name, 'w', encoding='utf8') as fhandle:
            fhandle.write(text)

        # here use full path in src and dst
        # 'tmp1' is not an abs path
        with pytest.raises(ValueError):
            transport.put('tmp1', remote_subfolder)
        with pytest.raises(ValueError):
            transport.putfile('tmp1', remote_subfolder)
        with pytest.raises(ValueError):
            transport.puttree('tmp1', remote_subfolder)

        # 'tmp3' does not exist
        with pytest.raises(OSError):
            transport.put(retrieved_subfolder, remote_subfolder)
        with pytest.raises(OSError):
            transport.putfile(retrieved_subfolder, remote_subfolder)
        with pytest.raises(OSError):
            transport.puttree(retrieved_subfolder, remote_subfolder)

        # remote_file_name does not exist
        with pytest.raises(OSError):
            transport.get('non_existing', retrieved_subfolder)
        with pytest.raises(OSError):
            transport.getfile('non_existing', retrieved_subfolder)
        with pytest.raises(OSError):
            transport.gettree('non_existing', retrieved_subfolder)

        transport.put(local_subfolder, remote_subfolder)

        # local filename is not an abs path
        with pytest.raises(ValueError):
            transport.get(remote_subfolder, 'delete_me_tree')
        with pytest.raises(ValueError):
            transport.getfile(remote_subfolder, 'delete_me_tree')
        with pytest.raises(ValueError):
            transport.gettree(remote_subfolder, 'delete_me_tree')


def test_put_get_empty_string_tree(custom_transport, tmp_path_remote, tmp_path_local):
    """Test of exception put/get of empty strings"""
    local_dir = tmp_path_local
    remote_dir = tmp_path_remote
    directory = 'tmp_try'

    with custom_transport as transport:
        local_subfolder: Path = local_dir / directory / 'tmp1'
        remote_subfolder: Path = remote_dir / 'tmp2'
        retrieved_subfolder: Path = local_dir / directory / 'tmp3'

        local_subfolder.mkdir(parents=True)

        local_file = local_subfolder / 'file.txt'

        text = 'Viva Verdi\n'
        with open(local_file, 'w', encoding='utf8') as fhandle:
            fhandle.write(text)

        # localpath is an empty string
        # ValueError because it is not an abs path
        with pytest.raises(ValueError):
            transport.puttree('', remote_subfolder)

        # remote path is an empty string
        with pytest.raises(OSError):
            transport.puttree(local_subfolder, '')

        transport.puttree(str(local_subfolder), str(remote_subfolder))

        # remote path is an empty string
        with pytest.raises(OSError):
            transport.gettree('', retrieved_subfolder)

        # local path is an empty string
        # ValueError because it is not an abs path
        with pytest.raises(ValueError):
            transport.gettree(remote_subfolder, '')

        # TODO : get doesn't retrieve empty files.
        # Is it what we want?
        transport.gettree(str(remote_subfolder), str(retrieved_subfolder))

        assert 'file.txt' in [p.name for p in retrieved_subfolder.iterdir()]


def test_gettree_nested_directory(custom_transport, tmp_path_remote, tmp_path_local):
    """Test `gettree` for a nested directory."""
    content = b'dummy\ncontent'
    dir_path = tmp_path_remote / 'sub' / 'path'
    dir_path.mkdir(parents=True)

    file_path = str(dir_path / 'filename.txt')

    with open(file_path, 'wb') as handle:
        handle.write(content)

    with custom_transport as transport:
        transport.gettree(str(tmp_path_remote), str(tmp_path_local))

    assert (tmp_path_local / 'sub' / 'path' / 'filename.txt').is_file


def test_exec_pwd(custom_transport, tmp_path_remote):
    """I create a strange subfolder with a complicated name and
    then see if I can run ``ls``. This also checks the correct
    escaping of funny characters, both in the directory
    creation (which should be done by paramiko) and in the command
    execution (done in this module, in the _exec_command_internal function).
    """
    # Start value
    with custom_transport as transport:
        # To compare with: getcwd uses the normalized ('realpath') path
        subfolder = """_'s f"#"""  # A folder with characters to escape
        subfolder_fullpath = str(tmp_path_remote / subfolder)

        transport.mkdir(subfolder_fullpath)

        assert transport.isdir(subfolder_fullpath)

        retcode, stdout, stderr = transport.exec_command_wait(f'ls {tmp_path_remote!s}')
        assert retcode == 0
        assert stdout.strip() in subfolder_fullpath
        assert stderr == ''


def test_exec_with_stdin_string(custom_transport):
    """Test command execution with a stdin string."""
    test_string = 'some_test String'
    with custom_transport as transport:
        retcode, stdout, stderr = transport.exec_command_wait('cat', stdin=test_string)
        assert retcode == 0
        assert stdout == test_string
        assert stderr == ''


def test_exec_with_stdin_bytes(custom_transport):
    """Test command execution with a stdin bytes.

    I test directly the exec_command_wait_bytes function; I also pass some non-unicode
    bytes to check that there is no internal implicit encoding/decoding in the code.
    """
    test_string = b'some_test bytes with non-unicode -> \xfa'
    with custom_transport as transport:
        retcode, stdout, stderr = transport.exec_command_wait_bytes('cat', stdin=test_string)
        assert retcode == 0
        assert stdout == test_string
        assert stderr == b''


def test_exec_with_stdin_filelike(custom_transport):
    """Test command execution with a stdin from filelike."""
    test_string = 'some_test String'
    stdin = io.StringIO(test_string)
    with custom_transport as transport:
        retcode, stdout, stderr = transport.exec_command_wait('cat', stdin=stdin)
        assert retcode == 0
        assert stdout == test_string
        assert stderr == ''


def test_exec_with_stdin_filelike_bytes(custom_transport):
    """Test command execution with a stdin from filelike of type bytes.

    I test directly the exec_command_wait_bytes function; I also pass some non-unicode
    bytes to check that there is no place in the code where this non-unicode string is
    implicitly converted to unicode (temporarily, and then converted back) -
    if this happens somewhere, that code would fail (as the test_string
    cannot be decoded to UTF8). (Note: we cannot test for all encodings, we test for
    unicode hoping that this would already catch possible issues.)
    """
    test_string = b'some_test bytes with non-unicode -> \xfa'
    stdin = io.BytesIO(test_string)
    with custom_transport as transport:
        retcode, stdout, stderr = transport.exec_command_wait_bytes('cat', stdin=stdin)
        assert retcode == 0
        assert stdout == test_string
        assert stderr == b''


def test_exec_with_stdin_filelike_bytes_decoding(custom_transport):
    """Test command execution with a stdin from filelike of type bytes, trying to decode.

    I test directly the exec_command_wait_bytes function; I also pass some non-unicode
    bytes to check that there is no place in the code where this non-unicode string is
    implicitly converted to unicode (temporarily, and then converted back) -
    if this happens somewhere, that code would fail (as the test_string
    cannot be decoded to UTF8). (Note: we cannot test for all encodings, we test for
    unicode hoping that this would already catch possible issues.)
    """
    test_string = b'some_test bytes with non-unicode -> \xfa'
    stdin = io.BytesIO(test_string)
    with custom_transport as transport:
        with pytest.raises(UnicodeDecodeError):
            transport.exec_command_wait('cat', stdin=stdin, encoding='utf-8')


def test_exec_with_wrong_stdin(custom_transport):
    """Test command execution with incorrect stdin string."""
    # I pass a number
    with custom_transport as transport:
        with pytest.raises(ValueError):
            transport.exec_command_wait('cat', stdin=1)


def test_transfer_big_stdout(custom_transport, tmp_path_remote):
    """Test the transfer of a large amount of data on stdout."""
    # Create a "big" file of > 2MB (10MB here; in general, larger than the buffer size)
    min_file_size_bytes = 5 * 1024 * 1024
    # The file content will be a sequence of these lines, until the size
    # is > MIN_FILE_SIZE_BYTES
    file_line = 'This is a Unicødê štring\n'
    fname = 'test.dat'
    script_fname = 'script.py'

    # I create a large content of the file (as a string)
    file_line_binary = file_line.encode('utf8')
    line_repetitions = min_file_size_bytes // len(file_line_binary) + 1
    fcontent = (file_line_binary * line_repetitions).decode('utf8')

    with custom_transport as transport:
        # We cannot use tempfile.mkdtemp because we're on a remote folder
        directory_name = 'temp_dir_test_transfer_big_stdout'
        directory_path = tmp_path_remote / directory_name
        transport.mkdir(str(directory_path))

        with tempfile.NamedTemporaryFile(mode='wb') as tmpf:
            tmpf.write(fcontent.encode('utf8'))
            tmpf.flush()

            # I put a file with specific content there at the right file name
            transport.putfile(tmpf.name, str(directory_path / fname))

        python_code = r"""import sys

# disable buffering is only allowed in binary
#stdout = open(sys.stdout.fileno(), mode="wb", buffering=0)
#stderr = open(sys.stderr.fileno(), mode="wb", buffering=0)
# Use these lines instead if you want to use buffering
# I am leaving these in as most programs typically are buffered
stdout = open(sys.stdout.fileno(), mode="wb")
stderr = open(sys.stderr.fileno(), mode="wb")

line = '''{}'''.encode('utf-8')

for i in range({}):
    stdout.write(line)
    stderr.write(line)
""".format(file_line, line_repetitions)

        with tempfile.NamedTemporaryFile(mode='w') as tmpf:
            tmpf.write(python_code)
            tmpf.flush()

            # I put a file with specific content there at the right file name
            transport.putfile(tmpf.name, str(directory_path / script_fname))

        # I get its content via the stdout; emulate also network slowness (note I cat twice)
        retcode, stdout, stderr = transport.exec_command_wait(
            f'cat {fname} ; sleep 1 ; cat {fname}', workdir=str(directory_path)
        )
        assert stderr == ''
        assert stdout == fcontent + fcontent
        assert retcode == 0

        # I get its content via the stderr; emulate also network slowness (note I cat twice)
        retcode, stdout, stderr = transport.exec_command_wait(
            f'cat {fname} >&2 ; sleep 1 ; cat {fname} >&2', workdir=str(directory_path)
        )
        assert stderr == fcontent + fcontent
        assert stdout == ''
        assert retcode == 0

        # This time, I cat one one on each of the two streams intermittently, to check
        # that this does not hang.

        # Initially I was using a command like
        #        'i=0; while [ "$i" -lt {} ] ; do let i=i+1; echo -n "{}" ; echo -n "{}" >&2 ; done'.format(
        #        line_repetitions, file_line, file_line))
        # However this is pretty slow (and using 'cat' of a file containing only one line is even slower)

        retcode, stdout, stderr = transport.exec_command_wait(f'python3 {script_fname}', workdir=str(directory_path))

        assert stderr == fcontent
        assert stdout == fcontent
        assert retcode == 0


def test_asynchronous_execution(custom_transport, tmp_path):
    """Test that the execution of a long(ish) command via the direct scheduler does not block.

    This is a regression test for #3094, where running a long job on the direct scheduler
    (via SSH) would lock the interpreter until the job was done.
    """
    # Use a unique name, using a UUID, to avoid concurrent tests (or very rapid
    # tests that follow each other) to overwrite the same destination
    import os

    script_fname = f'sleep-submit-{uuid.uuid4().hex}-{custom_transport.__class__.__name__}.sh'

    scheduler = SchedulerFactory('core.direct')()
    scheduler.set_transport(custom_transport)
    with custom_transport as transport:
        try:
            with tempfile.NamedTemporaryFile() as tmpf:
                # Put a submission script that sleeps 10 seconds
                tmpf.write(b'#!/bin/bash\nsleep 10\n')
                tmpf.flush()

                transport.putfile(tmpf.name, str(tmp_path / script_fname))

            timestamp_before = time.time()
            job_id_string = scheduler.submit_job(str(tmp_path), script_fname)

            elapsed_time = time.time() - timestamp_before
            # We want to get back control. If it takes < 5 seconds, it means that it is not blocking
            # as the job is taking at least 10 seconds. I put 5 as the machine could be slow (including the
            # SSH connection etc.) and I don't want to have false failures.
            # Actually, if the time is short, it could mean also that the execution failed!
            # So I double check later that the execution was successful.
            assert (
                elapsed_time < 5
            ), 'Getting back control after remote execution took more than 5 seconds! Probably submission blocks'

            # Check that the job is still running
            # Wait 0.2 more seconds, so that I don't do a super-quick check that might return True
            # even if it's not sleeping
            time.sleep(0.2)
            # Check that the job is still running - IMPORTANT, I'm assuming that all transports actually act
            # on the *same* local machine, and that the job_id is actually the process PID.
            # This needs to be adapted if:
            #    - a new transport plugin is tested and this does not test the same machine
            #    - a new scheduler is used and does not use the process PID, or the job_id of the 'direct' scheduler
            #      is not anymore simply the job PID
            job_id = int(job_id_string)
            assert psutil.pid_exists(job_id), 'The job is not there after a bit more than 1 second! Probably it failed'
        finally:
            # Clean up by killing the remote job.
            # This assumes it's on the same machine; if we add tests on a different machine,
            # we need to call 'kill' via the transport instead.
            # In reality it's not critical to remove it since it will end after 10 seconds of
            # sleeping, but this might avoid warnings (e.g. ResourceWarning)
            try:
                os.kill(job_id, signal.SIGTERM)
            except ProcessLookupError:
                # If the process is already dead (or has never run), I just ignore the error
                pass<|MERGE_RESOLUTION|>--- conflicted
+++ resolved
@@ -51,11 +51,8 @@
         kwargs = {'machine': 'localhost', 'timeout': 30, 'load_system_host_keys': True, 'key_policy': 'AutoAddPolicy'}
     elif request.param == 'core.ssh_auto':
         kwargs = {'machine': 'localhost'}
-<<<<<<< HEAD
-=======
         # The transport config is store in a independent temporary path per test to not mix up
         # with the files under operating.
->>>>>>> 197c666d
         filepath_config = tmp_path_factory.mktemp('transport') / 'config'
         monkeypatch.setattr(plugin, 'FILEPATH_CONFIG', filepath_config)
 
@@ -76,11 +73,7 @@
     assert not custom_transport.is_open
 
 
-<<<<<<< HEAD
-def test_deprecated_chdir_getcwd(custom_transport):
-=======
 def test_chdir_and_getcwd_deprecated(custom_transport, tmp_path_remote):
->>>>>>> 197c666d
     """Test to be deprecated ``chdir``/``getcwd`` methods still work."""
     with custom_transport as transport:
         location = str(tmp_path_remote)
@@ -89,17 +82,6 @@
         assert location == transport.getcwd()
 
 
-<<<<<<< HEAD
-def test_makedirs(custom_transport, tmp_path):
-    """Verify the functioning of makedirs command"""
-    with custom_transport as transport:
-        # define folder structure
-        dir_tree = str(tmp_path / '1' / '2')
-        # I create the tree
-        transport.makedirs(dir_tree)
-        # verify the existence
-        assert transport.isdir(str(tmp_path / '1'))
-=======
 def test_chdir_to_empty_string_deprecated(custom_transport, tmp_path_remote):
     """I check that if I pass an empty string to chdir, the cwd does
     not change (this is a paramiko default behavior), but getcwd()
@@ -121,7 +103,6 @@
         transport.makedirs(dir_tree)
         # verify the existence
         assert transport.isdir(str(tmp_path_remote / '1'))
->>>>>>> 197c666d
         assert dir_tree
 
         # try to recreate the same folder
@@ -130,12 +111,6 @@
 
         # recreate but with ignore flag
         transport.makedirs(dir_tree, True)
-
-<<<<<<< HEAD
-        transport.rmdir(dir_tree)
-        transport.rmdir(str(tmp_path / '1'))
-=======
->>>>>>> 197c666d
 
 def test_rmtree(custom_transport, tmp_path_remote):
     """Verify the functioning of rmtree command"""
