# yet another python formatter
- repo: git://github.com/pre-commit/mirrors-yapf
  sha: v0.19.0
  hooks:
  - id: yapf
    language: system
    files: &check_files >-  # begin multiline string
      (?x)^(   # (?x) -> multiline regex, ^ -> beginning of file path
        .ci/test_plugin_testcase.py|
        .ci/test_setup.py|
<<<<<<< HEAD
        aiida/backends/tests/cmdline/commands/test_calculation.py|
        aiida/backends/tests/cmdline/commands/test_export.py|
        aiida/backends/tests/cmdline/commands/test_graph.py|
        aiida/backends/tests/cmdline/commands/test_group.py|
        aiida/backends/tests/cmdline/commands/test_rehash.py|
        aiida/backends/tests/cmdline/commands/test_work.py|
        aiida/backends/tests/cmdline/commands/test_code.py|
=======
        aiida/backends/tests/cmdline/commands/*.py|
>>>>>>> 3248042e
        aiida/backends/tests/cmdline/params/types/workflow.py|
        aiida/backends/tests/verdi_commands.py|
        aiida/control/.*.py|        # must match the whole path, therefore
        aiida/cmdline/tests/.*.py|  # the .*.py (.* matches everything)
        aiida/cmdline/commands/calculation.py|
        aiida/cmdline/commands/daemon.py|
        aiida/cmdline/commands/code.py|
        aiida/cmdline/commands/graph.py|
        aiida/cmdline/commands/group.py|
        aiida/cmdline/commands/node.py|
        aiida/cmdline/commands/rehash.py|
        aiida/cmdline/commands/restapi.py|
        aiida/cmdline/commands/user.py|
        aiida/cmdline/commands/workflow.py|
        aiida/cmdline/options/types/legacy_workflow.py|
        aiida/cmdline/options/interactive.py|
        aiida/cmdline/params/types/path.py|
        aiida/cmdline/params/.*.py|
        aiida/cmdline/optiontypes/.*.py|
        aiida/cmdline/utils/multi_line_input.py|
        aiida/cmdline/utils/test_multiline.py|
        aiida/cmdline/utils/templates.py|
        aiida/cmdline/utils/echo.py|
        aiida/transport/__init__.py|
        aiida/orm/data/cif.py|
        aiida/restapi/resources.py|
        aiida/restapi/translator/data/cif.py|
        aiida/utils/fixtures.py|
        docs/update_req_for_rtd.py # a|b -> match a OR b
      )$  # $ -> end of file path, to add a directory, give full/path/.*


# prospector: collection of linters
- repo: git://github.com/guykisel/prospector-mirror
  sha: b27f281eb9398fc8504415d7fbdabf119ea8c5e1
  hooks:
  - id: prospector
    language: system
    exclude: ^(tests/|examples/)
    types: [file, python]
<<<<<<< HEAD
    files: >-
      (?x)^(
        .ci/test_plugin_testcase.py|
        .ci/test_setup.py|
        aiida/backends/tests/cmdline/commands/test_calculation.py|
        aiida/backends/tests/cmdline/commands/test_export.py|
        aiida/backends/tests/cmdline/commands/test_graph.py|
        aiida/backends/tests/cmdline/commands/test_group.py|
        aiida/backends/tests/cmdline/commands/test_rehash.py|
        aiida/backends/tests/cmdline/commands/test_code.py|
        aiida/backends/tests/cmdline/commands/test_work.py|
        aiida/backends/tests/cmdline/params/types/workflow.py|
        aiida/backends/tests/verdi_commands.py|
        aiida/control/.*.py|
        aiida/cmdline/tests/.*.py|
        aiida/cmdline/commands/calculation.py|
        aiida/cmdline/commands/daemon.py|
        aiida/cmdline/commands/code.py|
        aiida/cmdline/commands/graph.py|
        aiida/cmdline/commands/group.py|
        aiida/cmdline/commands/node.py|
        aiida/cmdline/commands/rehash.py|
        aiida/cmdline/commands/restapi.py|
        aiida/cmdline/commands/workflow.py|
        aiida/cmdline/options/types/legacy_workflow.py|
        aiida/cmdline/options/interactive.py|
        aiida/cmdline/params/types/path.py|
        aiida/cmdline/utils/multi_line_input.py|
        aiida/cmdline/utils/test_multiline.py|
        aiida/cmdline/utils/templates.py|
        aiida/cmdline/utils/echo.py|
        aiida/orm/data/cif.py|
        aiida/restapi/resources.py|
        aiida/restapi/translator/data/cif.py|
        aiida/utils/fixtures.py|
        docs/update_req_for_rtd.py
      )$
=======
    files: *check_files
>>>>>>> 3248042e

- repo: local
  hooks:
  - id: rtd-requirements
    name: Requirements for RTD
    entry: python ./docs/update_req_for_rtd.py --pre-commit
    language: system
    files: >-
      (?x)^(
        setup_requirements.py|
        docs/requirements_for_rtd.txt|
        docs/update_req_for_rtd.py|
      )$
    pass_filenames: false

- repo: local
  hooks:
  - id: pyproject
    name: Validating pyproject.toml
    entry: python ./utils/validate_pyproject.py
    language: system
    files: >-
      (?x)^(
        setup_requirements.py|
        utils/validate_pyproject|
      )$
    pass_filenames: false

- repo: git://github.com/pre-commit/pre-commit-hooks
  sha: v1.1.1
  hooks:
  - id: check-yaml

- repo: local
  hooks:
  - id: travis-linter
    name: travis
    entry: travis lint
    files: .travis.yml
    language: ruby
    additional_dependencies: ['travis']<|MERGE_RESOLUTION|>--- conflicted
+++ resolved
@@ -8,17 +8,7 @@
       (?x)^(   # (?x) -> multiline regex, ^ -> beginning of file path
         .ci/test_plugin_testcase.py|
         .ci/test_setup.py|
-<<<<<<< HEAD
-        aiida/backends/tests/cmdline/commands/test_calculation.py|
-        aiida/backends/tests/cmdline/commands/test_export.py|
-        aiida/backends/tests/cmdline/commands/test_graph.py|
-        aiida/backends/tests/cmdline/commands/test_group.py|
-        aiida/backends/tests/cmdline/commands/test_rehash.py|
-        aiida/backends/tests/cmdline/commands/test_work.py|
-        aiida/backends/tests/cmdline/commands/test_code.py|
-=======
         aiida/backends/tests/cmdline/commands/*.py|
->>>>>>> 3248042e
         aiida/backends/tests/cmdline/params/types/workflow.py|
         aiida/backends/tests/verdi_commands.py|
         aiida/control/.*.py|        # must match the whole path, therefore
@@ -59,47 +49,7 @@
     language: system
     exclude: ^(tests/|examples/)
     types: [file, python]
-<<<<<<< HEAD
-    files: >-
-      (?x)^(
-        .ci/test_plugin_testcase.py|
-        .ci/test_setup.py|
-        aiida/backends/tests/cmdline/commands/test_calculation.py|
-        aiida/backends/tests/cmdline/commands/test_export.py|
-        aiida/backends/tests/cmdline/commands/test_graph.py|
-        aiida/backends/tests/cmdline/commands/test_group.py|
-        aiida/backends/tests/cmdline/commands/test_rehash.py|
-        aiida/backends/tests/cmdline/commands/test_code.py|
-        aiida/backends/tests/cmdline/commands/test_work.py|
-        aiida/backends/tests/cmdline/params/types/workflow.py|
-        aiida/backends/tests/verdi_commands.py|
-        aiida/control/.*.py|
-        aiida/cmdline/tests/.*.py|
-        aiida/cmdline/commands/calculation.py|
-        aiida/cmdline/commands/daemon.py|
-        aiida/cmdline/commands/code.py|
-        aiida/cmdline/commands/graph.py|
-        aiida/cmdline/commands/group.py|
-        aiida/cmdline/commands/node.py|
-        aiida/cmdline/commands/rehash.py|
-        aiida/cmdline/commands/restapi.py|
-        aiida/cmdline/commands/workflow.py|
-        aiida/cmdline/options/types/legacy_workflow.py|
-        aiida/cmdline/options/interactive.py|
-        aiida/cmdline/params/types/path.py|
-        aiida/cmdline/utils/multi_line_input.py|
-        aiida/cmdline/utils/test_multiline.py|
-        aiida/cmdline/utils/templates.py|
-        aiida/cmdline/utils/echo.py|
-        aiida/orm/data/cif.py|
-        aiida/restapi/resources.py|
-        aiida/restapi/translator/data/cif.py|
-        aiida/utils/fixtures.py|
-        docs/update_req_for_rtd.py
-      )$
-=======
     files: *check_files
->>>>>>> 3248042e
 
 - repo: local
   hooks:
